# SPDX-License-Identifier: GPL-2.0-or-later
name: inkscape
adopt-info: inkscape
license: GPL-3.0
confinement: strict
base: core22
compression: lzo

plugs:
  dot-config-inkscape:
    interface: personal-files
    write: [ $HOME/.config/inkscape ]
  gtk-3-themes:
    interface: content
    target: $SNAP/data-dir/themes
    default-provider: gtk-common-themes
  icon-themes:
    interface: content
    target: $SNAP/data-dir/icons
    default-provider: gtk-common-themes

slots:
  inkscape-dbus:
    interface: dbus
    bus: session
    name: org.inkscape.Inkscape

assumes: [ command-chain ]

parts:
  inkscape:
    plugin: cmake
    source: .
    cmake-parameters:
      - '-DCMAKE_INSTALL_PREFIX='
    build-packages:
      - build-essential
      - cmake
      - g++
      - intltool
      - libart-2.0-dev
      - libboost-all-dev
      - libcdr-dev
      - libdouble-conversion-dev
      - libgc-dev
      - libglib2.0-dev
      - libgsl-dev
      - libgspell-1-dev
      - libgtk-3-dev
      - libgtkmm-3.0-dev
      - libharfbuzz-dev
      - liblcms2-dev
      - libmagick++-dev
      - libpango1.0-dev
      - libpoppler-glib-dev
      - libpoppler-private-dev
      - libpotrace-dev
      - librevenge-dev
      - libsigc++-2.0-dev
      - libsoup2.4-dev
      - libtool
      - libvisio-dev
      - libwpg-dev
      - libxml-parser-perl
      - libxml2-dev
      - libxslt1-dev
      - pkg-config
      - zlib1g-dev
    stage-packages:
      - heif-gdk-pixbuf
      - libatkmm-1.6-1v5
      - libboost-filesystem1.74.0
      - libcairomm-1.0-1v5
      - libcdr-0.1-1
      - libdouble-conversion3
      - libgc1
      - libgdk-pixbuf2.0-0
      - libglibmm-2.4-1v5
      - libglib2.0-bin
      - libgsl27
      - libgslcblas0
      - libgspell-1-2
      - libgtkmm-3.0-1v5
      - liblcms2-2
      - libmagick++-6.q16-8
      - libpangomm-1.4-1v5
      - libpoppler-glib8
      - libpotrace0
      - libpsl5
      - librevenge-0.0-0
      - libsoup2.4-1
      - libvisio-0.1-1
      - libwpg-0.3-3
      - libxslt1.1
      - aspell
      - imagemagick
      - libimage-magick-perl
      - libwmf-bin
      - transfig
      - libsvg-perl
      - libxml-xql-perl
      - python3-pil
      - python3-gi
      - python3-gi-cairo
    prime:
      - -lib/inkscape/*.a
      - -*canberra*so* # We don't have sound permissions anyway
      - -usr/lib/*/gtk-2.0
    override-build: |
      sed -i.bak -e 's|Icon=${INKSCAPE_ICONPATH}|Icon=${SNAP}/share/inkscape/branding/inkscape.svg|g' $SNAPCRAFT_PART_SRC/org.inkscape.Inkscape.desktop.template
      snapcraftctl build
      INKSCAPE_VERSION=`g++ -I${SNAPCRAFT_PART_SRC}/src ${SNAPCRAFT_PART_BUILD}/src/inkscape-version.cpp ${SNAPCRAFT_PROJECT_DIR}/snap/local/print-inkscape-version.cpp -o print-inkscape-version && ./print-inkscape-version`
      echo "Inkscape Version: ${INKSCAPE_VERSION}"
      snapcraftctl set-version "${INKSCAPE_VERSION}"
    override-prime: |
      snapcraftctl prime
      sed -i "s| inkscape| inkscape.inkscape|" $SNAPCRAFT_PRIME/share/bash-completion/completions/inkscape
    parse-info: [ share/metainfo/org.inkscape.Inkscape.appdata.xml ]
  python-deps:
    plugin: python
    python-packages:
      - six
      - lxml
      - numpy
      - cssselect
      - pip
      - appdirs
      - requests
<<<<<<< HEAD
      - pillow
=======
      - cachecontrol[filecache]
>>>>>>> 9f4bea06
      - pyserial
      - packaging
      - scour
      - virtualenv
    stage-packages:
      - pstoedit
  snap-helpers:
    plugin: dump
    source: snap/local/scripts
  desktop-helpers:
    source: https://github.com/ubuntu/snapcraft-desktop-helpers.git
    source-subdir: gtk
    plugin: make
    make-parameters: ["FLAVOR=gtk3"]
    build-packages:
      - libgtk-3-dev
    stage-packages:
      - libxkbcommon0  # XKB_CONFIG_ROOT
      - fonts-ubuntu
      - dmz-cursor-theme
      - light-themes
      - adwaita-icon-theme
      - gnome-themes-standard
      - shared-mime-info
      - libgtk-3-0
      - libgtk-3-bin
      - libglib2.0-bin
      - unity-gtk3-module
      - libappindicator3-1
      - locales-all
      - xdg-user-dirs
      - ibus-gtk3
      - libibus-1.0-5
      - fcitx-frontend-gtk3
    prime:
      - -*canberra*so* # We don't have sound permissions anyway
      - -usr/lib/*/gtk-2.0
    override-prime: |
      snapcraftctl prime
      glib-compile-schemas ${SNAPCRAFT_PRIME}/usr/share/glib-2.0/schemas/

apps:
  inkscape:
    command: bin/inkscape
    command-chain: [ bin/desktop-launch, inkscape-variables, private-fontcache ]
    plugs:
      - desktop
      - desktop-legacy
      - gsettings
      - wayland
      - x11
      - unity7
      - dot-config-inkscape
      - raw-usb # plotter support
      - network # for extension manager
# TODO: Remove with portals
      - home
      - removable-media
    slots:
      - inkscape-dbus
    desktop: share/applications/org.inkscape.Inkscape.desktop
    common-id: org.inkscape.Inkscape
    completer: share/bash-completion/completions/inkscape
  viewer:
    command: bin/inkview
    command-chain: [ bin/desktop-launch, inkscape-variables, private-fontcache ]
    plugs:
      - desktop
      - desktop-legacy
      - gsettings
      - wayland
      - x11
      - unity7
      - dot-config-inkscape
# TODO: Remove with portals
      - home
      - removable-media

hooks:
  configure:
    plugs:
      - desktop<|MERGE_RESOLUTION|>--- conflicted
+++ resolved
@@ -126,11 +126,8 @@
       - pip
       - appdirs
       - requests
-<<<<<<< HEAD
       - pillow
-=======
       - cachecontrol[filecache]
->>>>>>> 9f4bea06
       - pyserial
       - packaging
       - scour
