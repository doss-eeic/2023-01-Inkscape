# SPDX-License-Identifier: GPL-2.0-or-later
name: inkscape
adopt-info: inkscape
license: GPL-3.0
confinement: strict
grade: stable
base: core20
compression: lzo

plugs:
  dot-config-inkscape:
    interface: personal-files
    write: [ $HOME/.config/inkscape ]
  gtk-3-themes:
    interface: content
    target: $SNAP/data-dir/themes
    default-provider: gtk-common-themes
  icon-themes:
    interface: content
    target: $SNAP/data-dir/icons
    default-provider: gtk-common-themes

slots:
  inkscape-dbus:
    interface: dbus
    bus: session
    name: org.inkscape.Inkscape

assumes: [ command-chain ]

parts:
  inkscape:
    plugin: cmake
    source: .
    cmake-parameters:
      - '-DCMAKE_INSTALL_PREFIX='
    build-packages:
      - build-essential
      - cmake
      - g++
      - intltool
      - libart-2.0-dev
      - libboost-all-dev
      - libcdr-dev
      - libdouble-conversion-dev
      - libgc-dev
      - libglib2.0-dev
      - libgsl-dev
      - libgspell-1-dev
      - libgtk-3-dev
      - libgtkmm-3.0-dev
      - libharfbuzz-dev
      - liblcms2-dev
      - libmagick++-dev
      - libpango1.0-dev
      - libpoppler-glib-dev
      - libpoppler-private-dev
      - libpotrace-dev
      - librevenge-dev
      - libsigc++-2.0-dev
      - libsoup2.4-dev
      - libtool
      - libvisio-dev
      - libwpg-dev
      - libxml-parser-perl
      - libxml2-dev
      - libxslt1-dev
      - pkg-config
      - zlib1g-dev
    stage-packages:
      - libatkmm-1.6-1v5
      - libboost-filesystem1.71.0
      - libcairomm-1.0-1v5
      - libcdr-0.1-1
      - libdouble-conversion3
      - libgc1c2
      - libgdk-pixbuf2.0-0
      - libglibmm-2.4-1v5
      - libglib2.0-bin
      - libgsl23
      - libgslcblas0
      - libgspell-1-2
      - libgtkmm-3.0-1v5
      - liblcms2-2
      - libmagick++-6.q16-8
      - libpangomm-1.4-1v5
      - libpoppler-glib8
      - libpotrace0
      - librevenge-0.0-0
      - libvisio-0.1-1
      - libwpg-0.3-3
      - libxslt1.1
      - aspell
      - imagemagick
      - libimage-magick-perl
      - libwmf-bin
      - transfig
      - libsvg-perl
      - libxml-xql-perl
      - python3-pil
      - python3-gi
      - python3-gi-cairo
    prime:
      - -lib/inkscape/*.a
      - -share/inkscape/extensions/extension-manager* # Writes executables to config directory, which doesn't work on snaps
      - -*canberra*so* # We don't have sound permissions anyway
      - -usr/lib/*/gtk-2.0
    override-build: |
      sed -i.bak -e 's|Icon=${INKSCAPE_ICONPATH}|Icon=${SNAP}/share/inkscape/branding/inkscape.svg|g' $SNAPCRAFT_PART_SRC/org.inkscape.Inkscape.desktop.template
      snapcraftctl build
      INKSCAPE_VERSION=`g++ -I${SNAPCRAFT_PART_SRC}/src ${SNAPCRAFT_PART_BUILD}/src/inkscape-version.cpp ${SNAPCRAFT_PROJECT_DIR}/snap/local/print-inkscape-version.cpp -o print-inkscape-version && ./print-inkscape-version`
      echo "Inkscape Version: ${INKSCAPE_VERSION}"
      snapcraftctl set-version "${INKSCAPE_VERSION}"
    parse-info: [ share/metainfo/org.inkscape.Inkscape.appdata.xml ]
  python-deps:
    plugin: python
    python-packages:
      - six
      - lxml
      - numpy
<<<<<<< HEAD
      - cssselect
      - distutils
      - pip
      - appdirs
      - requests
=======
      - pip
      - pillow
>>>>>>> e6dfca5f
      - pyserial
      - packaging
      - scour
      - virtualenv
    stage-packages:
      - pstoedit
  snap-helpers:
    plugin: dump
    source: snap/local/scripts
  desktop-helpers:
    source: https://github.com/ubuntu/snapcraft-desktop-helpers.git
    source-subdir: gtk
    plugin: make
    make-parameters: ["FLAVOR=gtk3"]
    build-packages:
      - libgtk-3-dev
    stage-packages:
      - libxkbcommon0  # XKB_CONFIG_ROOT
      - ttf-ubuntu-font-family
      - dmz-cursor-theme
      - light-themes
      - adwaita-icon-theme
      - gnome-themes-standard
      - shared-mime-info
      - libgtk-3-0
      - libgtk-3-bin
      - libglib2.0-bin
      - unity-gtk3-module
      - libappindicator3-1
      - locales-all
      - xdg-user-dirs
      - ibus-gtk3
      - libibus-1.0-5
      - fcitx-frontend-gtk3
    prime:
      - -*canberra*so* # We don't have sound permissions anyway
      - -usr/lib/*/gtk-2.0
    override-prime: |
      snapcraftctl prime
      glib-compile-schemas ${SNAPCRAFT_PRIME}/usr/share/glib-2.0/schemas/

apps:
  inkscape:
    command: bin/inkscape
    command-chain: [ bin/desktop-launch, inkscape-variables, private-fontcache ]
    plugs:
      - desktop
      - desktop-legacy
      - gsettings
      - wayland
      - x11
      - unity7
      - dot-config-inkscape
      - raw-usb # plotter support
# TODO: Remove with portals
      - home
      - removable-media
    slots:
      - inkscape-dbus
    desktop: share/applications/org.inkscape.Inkscape.desktop
    common-id: org.inkscape.Inkscape
    completer: share/bash-completion/completions/inkscape
  viewer:
    command: bin/inkview
    command-chain: [ bin/desktop-launch, inkscape-variables, private-fontcache ]
    plugs:
      - desktop
      - desktop-legacy
      - gsettings
      - wayland
      - x11
      - unity7
      - dot-config-inkscape
# TODO: Remove with portals
      - home
      - removable-media

hooks:
  configure:
    plugs:
      - desktop<|MERGE_RESOLUTION|>--- conflicted
+++ resolved
@@ -118,16 +118,12 @@
       - six
       - lxml
       - numpy
-<<<<<<< HEAD
       - cssselect
       - distutils
       - pip
       - appdirs
       - requests
-=======
-      - pip
       - pillow
->>>>>>> e6dfca5f
       - pyserial
       - packaging
       - scour
