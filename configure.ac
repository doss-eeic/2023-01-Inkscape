--- conflicted
+++ resolved
@@ -101,11 +101,7 @@
   fi
 
   # Uncomment for SVG2 stuff
-<<<<<<< HEAD
-  #CPPFLAGS="-DWITH_MESH -DWITH_CSSBLEND -DWITH_CSSCOMPOSITE $CPPFLAGS"
-=======
   # CPPFLAGS="-DWITH_MESH -DWITH_CSSBLEND -DWITH_CSSCOMPOSITE -DWITH_SVG2 $CPPFLAGS"
->>>>>>> 1d31728f
 
   ####
   # C-specific flags...
