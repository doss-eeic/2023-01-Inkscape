/*
 * SVG <g> implementation
 *
 * Authors:
 *   Lauris Kaplinski <lauris@kaplinski.com>
 *   bulia byak <buliabyak@users.sf.net>
 *   Johan Engelen <j.b.c.engelen@ewi.utwente.nl>
 *   Jon A. Cruz <jon@joncruz.org>
 *   Abhishek Sharma
 *
 * Copyright (C) 1999-2006 authors
 * Copyright (C) 2000-2001 Ximian, Inc.
 *
 * Released under GNU GPL, read the file 'COPYING' for more information
 */

#ifdef HAVE_CONFIG_H
# include "config.h"
#endif

#include <glibmm/i18n.h>
#include <cstring>
#include <string>

#include "display/drawing-group.h"
#include "display/curve.h"
#include "xml/repr.h"
#include "svg/svg.h"
#include "document.h"
#include "document-undo.h"
#include "style.h"
#include "attributes.h"
#include "sp-item-transform.h"
#include "sp-root.h"
#include "sp-use.h"
#include "sp-offset.h"
#include "sp-clippath.h"
#include "sp-mask.h"
#include "sp-path.h"
#include "box3d.h"
#include "persp3d.h"
#include "inkscape.h"
#include "desktop-handles.h"
#include "selection.h"
#include "live_effects/effect.h"
#include "live_effects/lpeobject.h"
#include "live_effects/lpeobject-reference.h"
#include "sp-title.h"
#include "sp-desc.h"
#include "sp-switch.h"
#include "sp-defs.h"
#include "verbs.h"
#include "layer-model.h"
#include "sp-textpath.h"
#include "sp-flowtext.h"

using Inkscape::DocumentUndo;

static void sp_group_perform_patheffect(SPGroup *group, SPGroup *topgroup, bool write);

#include "sp-factory.h"

namespace {
	SPObject* createGroup() {
		return new SPGroup();
	}

	bool groupRegistered = SPFactory::instance().registerObject("svg:g", createGroup);
}

SPGroup::SPGroup() : SPLPEItem() {
    this->_layer_mode = SPGroup::GROUP;
    //new (&this->_display_modes) std::map<unsigned int, SPGroup::LayerMode>();
}

SPGroup::~SPGroup() {
	//this->_display_modes.~map();
}

void SPGroup::build(SPDocument *document, Inkscape::XML::Node *repr) {
    this->readAttr( "inkscape:groupmode" );

    SPLPEItem::build(document, repr);
}

void SPGroup::release() {
    if (this->_layer_mode == SPGroup::LAYER) {
        this->document->removeResource("layer", this);
    }

    SPLPEItem::release();
}

void SPGroup::child_added(Inkscape::XML::Node* child, Inkscape::XML::Node* ref) {
    SPLPEItem::child_added(child, ref);

    SPObject *last_child = this->lastChild();

    if (last_child && last_child->getRepr() == child) {
        // optimization for the common special case where the child is being added at the end
        SPObject *ochild = last_child;
        if ( SP_IS_ITEM(ochild) ) {
            /* TODO: this should be moved into SPItem somehow */
            SPItemView *v;
            Inkscape::DrawingItem *ac;

            for (v = this->display; v != NULL; v = v->next) {
                ac = SP_ITEM (ochild)->invoke_show (v->arenaitem->drawing(), v->key, v->flags);

                if (ac) {
                    v->arenaitem->appendChild(ac);
                }
            }
        }
    } else {    // general case
        SPObject *ochild = this->get_child_by_repr(child);
        if ( ochild && SP_IS_ITEM(ochild) ) {
            /* TODO: this should be moved into SPItem somehow */
            SPItemView *v;
            Inkscape::DrawingItem *ac;

            unsigned position = SP_ITEM(ochild)->pos_in_parent();

            for (v = this->display; v != NULL; v = v->next) {
                ac = SP_ITEM (ochild)->invoke_show (v->arenaitem->drawing(), v->key, v->flags);

                if (ac) {
                    v->arenaitem->prependChild(ac);
                    ac->setZOrder(position);
                }
            }
        }
    }

    this->requestModified(SP_OBJECT_MODIFIED_FLAG);
}

/* fixme: hide (Lauris) */

void SPGroup::remove_child(Inkscape::XML::Node *child) {
    SPLPEItem::remove_child(child);

    this->requestModified(SP_OBJECT_MODIFIED_FLAG);
}

void SPGroup::order_changed (Inkscape::XML::Node *child, Inkscape::XML::Node *old_ref, Inkscape::XML::Node *new_ref)
{
	SPLPEItem::order_changed(child, old_ref, new_ref);

    SPObject *ochild = this->get_child_by_repr(child);
    if ( ochild && SP_IS_ITEM(ochild) ) {
        /* TODO: this should be moved into SPItem somehow */
        SPItemView *v;
        unsigned position = SP_ITEM(ochild)->pos_in_parent();
        for ( v = SP_ITEM (ochild)->display ; v != NULL ; v = v->next ) {
            v->arenaitem->setZOrder(position);
        }
    }

    this->requestModified(SP_OBJECT_MODIFIED_FLAG);
}

void SPGroup::update(SPCtx *ctx, unsigned int flags) {
    SPLPEItem::update(ctx, flags);

    SPItemCtx *ictx, cctx;

    ictx = (SPItemCtx *) ctx;
    cctx = *ictx;

    if (flags & SP_OBJECT_MODIFIED_FLAG) {
      flags |= SP_OBJECT_PARENT_MODIFIED_FLAG;
    }

    flags &= SP_OBJECT_MODIFIED_CASCADE;

    if (flags & SP_OBJECT_STYLE_MODIFIED_FLAG) {
        for (SPItemView *v = this->display; v != NULL; v = v->next) {
            Inkscape::DrawingGroup *group = dynamic_cast<Inkscape::DrawingGroup *>(v->arenaitem);
            group->setStyle(this->style);
        }
    }

    GSList *l = g_slist_reverse(this->childList(true, SPObject::ActionUpdate));
    while (l) {
        SPObject *child = SP_OBJECT (l->data);
        l = g_slist_remove (l, child);

        if (flags || (child->uflags & (SP_OBJECT_MODIFIED_FLAG | SP_OBJECT_CHILD_MODIFIED_FLAG))) {
            if (SP_IS_ITEM (child)) {
                SPItem const &chi = *SP_ITEM(child);
                cctx.i2doc = chi.transform * ictx->i2doc;
                cctx.i2vp = chi.transform * ictx->i2vp;
                child->updateDisplay((SPCtx *)&cctx, flags);
            } else {
                child->updateDisplay(ctx, flags);
            }
        }

        sp_object_unref(child);
    }
}

void SPGroup::modified(guint flags) {
    SPLPEItem::modified(flags);

    SPObject *child;

    if (flags & SP_OBJECT_MODIFIED_FLAG) {
    	flags |= SP_OBJECT_PARENT_MODIFIED_FLAG;
    }

    flags &= SP_OBJECT_MODIFIED_CASCADE;

    if (flags & SP_OBJECT_STYLE_MODIFIED_FLAG) {
        for (SPItemView *v = this->display; v != NULL; v = v->next) {
            Inkscape::DrawingGroup *group = dynamic_cast<Inkscape::DrawingGroup *>(v->arenaitem);
            group->setStyle(this->style);
        }
    }

    GSList *l = g_slist_reverse(this->childList(true));

    while (l) {
        child = SP_OBJECT (l->data);
        l = g_slist_remove (l, child);

        if (flags || (child->mflags & (SP_OBJECT_MODIFIED_FLAG | SP_OBJECT_CHILD_MODIFIED_FLAG))) {
            child->emitModified(flags);
        }

        sp_object_unref(child);
    }
}

Inkscape::XML::Node* SPGroup::write(Inkscape::XML::Document *xml_doc, Inkscape::XML::Node *repr, guint flags) {
	SPGroup* object = this;
    SPGroup *group = SP_GROUP(object);

    if (flags & SP_OBJECT_WRITE_BUILD) {
        GSList *l;

        if (!repr) {
            if (SP_IS_SWITCH(object)) {
                repr = xml_doc->createElement("svg:switch");
            } else {
                repr = xml_doc->createElement("svg:g");
            }
        }

        l = NULL;

        for (SPObject *child = object->firstChild(); child; child = child->getNext() ) {
            if ( !SP_IS_TITLE(child) && !SP_IS_DESC(child) ) {
                Inkscape::XML::Node *crepr = child->updateRepr(xml_doc, NULL, flags);

                if (crepr) {
                    l = g_slist_prepend (l, crepr);
                }
            }
        }

        while (l) {
            repr->addChild((Inkscape::XML::Node *) l->data, NULL);
            Inkscape::GC::release((Inkscape::XML::Node *) l->data);
            l = g_slist_remove (l, l->data);
        }
    } else {
        for (SPObject *child = object->firstChild() ; child ; child = child->getNext() ) {
            if ( !SP_IS_TITLE(child) && !SP_IS_DESC(child) ) {
                child->updateRepr(flags);
            }
        }
    }

    if ( flags & SP_OBJECT_WRITE_EXT ) {
        const char *value;
        if ( group->_layer_mode == SPGroup::LAYER ) {
            value = "layer";
        } else if ( group->_layer_mode == SPGroup::MASK_HELPER ) {
            value = "maskhelper";
        } else if ( flags & SP_OBJECT_WRITE_ALL ) {
            value = "group";
        } else {
            value = NULL;
        }

        repr->setAttribute("inkscape:groupmode", value);
    }

    SPLPEItem::write(xml_doc, repr, flags);

    return repr;
}

Geom::OptRect SPGroup::bbox(Geom::Affine const &transform, SPItem::BBoxType bboxtype)
{
    Geom::OptRect bbox;

    GSList *l = this->childList(false, SPObject::ActionBBox);

    while (l) {
        SPObject *o = SP_OBJECT (l->data);

        if (SP_IS_ITEM(o) && !SP_ITEM(o)->isHidden()) {
            SPItem *child = SP_ITEM(o);
            Geom::Affine const ct(child->transform * transform);
            bbox |= child->bounds(bboxtype, ct);
        }

        l = g_slist_remove (l, o);
    }

    return bbox;
}

void SPGroup::print(SPPrintContext *ctx) {
    GSList *l = g_slist_reverse(this->childList(false));

    while (l) {
        SPObject *o = SP_OBJECT (l->data);

        if (SP_IS_ITEM(o)) {
            SP_ITEM(o)->invoke_print (ctx);
        }

        l = g_slist_remove (l, o);
    }
}

const char *SPGroup::display_name() {
    return _("Group");
}

gchar *SPGroup::description() {
    gint len = this->getItemCount();
    return g_strdup_printf(
        ngettext(_("of <b>%d</b> object"), _("of <b>%d</b> objects"), len), len);
}

void SPGroup::set(unsigned int key, gchar const* value) {
    switch (key) {
        case SP_ATTR_INKSCAPE_GROUPMODE:
            if ( value && !strcmp(value, "layer") ) {
                this->setLayerMode(SPGroup::LAYER);
            } else if ( value && !strcmp(value, "maskhelper") ) {
                this->setLayerMode(SPGroup::MASK_HELPER);
            } else {
                this->setLayerMode(SPGroup::GROUP);
            }
            break;

        default:
            SPLPEItem::set(key, value);
            break;
    }
}

Inkscape::DrawingItem *SPGroup::show (Inkscape::Drawing &drawing, unsigned int key, unsigned int flags) {
    Inkscape::DrawingGroup *ai;

    ai = new Inkscape::DrawingGroup(drawing);
    ai->setPickChildren(this->effectiveLayerMode(key) == SPGroup::LAYER);
    ai->setStyle(this->style);

    this->_showChildren(drawing, ai, key, flags);
    return ai;
}

void SPGroup::hide (unsigned int key) {
    SPItem * child;

    GSList *l = g_slist_reverse(this->childList(false, SPObject::ActionShow));

    while (l) {
        SPObject *o = SP_OBJECT (l->data);

        if (SP_IS_ITEM (o)) {
            child = SP_ITEM (o);
            child->invoke_hide (key);
        }

        l = g_slist_remove (l, o);
    }

//    SPLPEItem::onHide(key);
}


void SPGroup::snappoints(std::vector<Inkscape::SnapCandidatePoint> &p, Inkscape::SnapPreferences const *snapprefs) {
    for ( SPObject const *o = this->firstChild(); o; o = o->getNext() )
    {
        if (SP_IS_ITEM(o)) {
            SP_ITEM(o)->getSnappoints(p, snapprefs);
        }
    }
}


void
sp_item_group_ungroup (SPGroup *group, GSList **children, bool do_done)
{
    g_return_if_fail (group != NULL);
    g_return_if_fail (SP_IS_GROUP (group));

    SPDocument *doc = group->document;
    SPRoot *root = doc->getRoot();
    SPObject *defs = root->defs;

    SPItem *gitem = group;
    Inkscape::XML::Node *grepr = gitem->getRepr();

    g_return_if_fail (!strcmp (grepr->name(), "svg:g")
                   || !strcmp (grepr->name(), "svg:a")
                   || !strcmp (grepr->name(), "svg:switch")
                   || !strcmp (grepr->name(), "svg:svg"));

    // this converts the gradient/pattern fill/stroke on the group, if any, to userSpaceOnUse
    gitem->adjust_paint_recursive (Geom::identity(), Geom::identity(), false);

    SPItem *pitem = SP_ITEM(gitem->parent);
    Inkscape::XML::Node *prepr = pitem->getRepr();

	if (SP_IS_BOX3D(gitem)) {
		group = box3d_convert_to_group(SP_BOX3D(gitem));
		gitem = group;
	}

	sp_lpe_item_remove_all_path_effects(SP_LPE_ITEM(group), false);

    /* Step 1 - generate lists of children objects */
    GSList *items = NULL;
    GSList *objects = NULL;
    for (SPObject *child = group->firstChild() ; child; child = child->getNext() ) {

        if (SP_IS_ITEM (child)) {

            SPItem *citem = SP_ITEM (child);

            /* Merging of style */
            // this converts the gradient/pattern fill/stroke, if any, to userSpaceOnUse; we need to do
            // it here _before_ the new transform is set, so as to use the pre-transform bbox
            citem->adjust_paint_recursive (Geom::identity(), Geom::identity(), false);

            sp_style_merge_from_dying_parent(child->style, gitem->style);
            /*
             * fixme: We currently make no allowance for the case where child is cloned
             * and the group has any style settings.
             *
             * (This should never occur with documents created solely with the current
             * version of inkscape without using the XML editor: we usually apply group
             * style changes to children rather than to the group itself.)
             *
             * If the group has no style settings, then
             * sp_style_merge_from_dying_parent should be a no-op.  Otherwise (i.e. if
             * we change the child's style to compensate for its parent going away)
             * then those changes will typically be reflected in any clones of child,
             * whereas we'd prefer for Ungroup not to affect the visual appearance.
             *
             * The only way of preserving styling appearance in general is for child to
             * be put into a new group -- a somewhat surprising response to an Ungroup
             * command.  We could add a new groupmode:transparent that would mostly
             * hide the existence of such groups from the user (i.e. editing behaves as
             * if the transparent group's children weren't in a group), though that's
             * extra complication & maintenance burden and this case is rare.
             */

            child->updateRepr();

            Inkscape::XML::Node *nrepr = child->getRepr()->duplicate(prepr->document());

            // Merging transform
            Geom::Affine ctrans;
            Geom::Affine const g(gitem->transform);
            if (SP_IS_USE(citem) && sp_use_get_original (SP_USE(citem)) &&
                sp_use_get_original( SP_USE(citem) )->parent == SP_OBJECT(group)) {
                // make sure a clone's effective transform is the same as was under group
                ctrans = g.inverse() * citem->transform * g;
            } else {
                // We should not apply the group's transformation to both a linked offset AND to its source
                if (SP_IS_OFFSET(citem)) { // Do we have an offset at hand (whether it's dynamic or linked)?
                    SPItem *source = sp_offset_get_source(SP_OFFSET(citem));
                    // When dealing with a chain of linked offsets, the transformation of an offset will be
                    // tied to the transformation of the top-most source, not to any of the intermediate
                    // offsets. So let's find the top-most source
                    while (source != NULL && SP_IS_OFFSET(source)) {
                        source = sp_offset_get_source(SP_OFFSET(source));
                    }
                    if (source != NULL && // If true then we must be dealing with a linked offset ...
                        group->isAncestorOf(source) == false) { // ... of which the source is not in the same group
                        ctrans = citem->transform * g; // then we should apply the transformation of the group to the offset
                    } else {
                        ctrans = citem->transform;
                    }
                } else {
                    ctrans = citem->transform * g;
                }
            }

            // FIXME: constructing a transform that would fully preserve the appearance of a
            // textpath if it is ungrouped with its path seems to be impossible in general
            // case. E.g. if the group was squeezed, to keep the ungrouped textpath squeezed
            // as well, we'll need to relink it to some "virtual" path which is inversely
            // stretched relative to the actual path, and then squeeze the textpath back so it
            // would both fit the actual path _and_ be squeezed as before. It's a bummer.

            // This is just a way to temporarily remember the transform in repr. When repr is
            // reattached outside of the group, the transform will be written more properly
            // (i.e. optimized into the object if the corresponding preference is set)
            gchar *affinestr=sp_svg_transform_write(ctrans);
            nrepr->setAttribute("transform", affinestr);
            g_free(affinestr);

            items = g_slist_prepend (items, nrepr);

        } else {
            Inkscape::XML::Node *nrepr = child->getRepr()->duplicate(prepr->document());
            objects = g_slist_prepend (objects, nrepr);
        }
    }

    /* Step 2 - clear group */
    // remember the position of the group
    gint pos = group->getRepr()->position();

    // the group is leaving forever, no heir, clones should take note; its children however are going to reemerge
    group->deleteObject(true, false);

    /* Step 3 - add nonitems */
    if (objects) {
        Inkscape::XML::Node *last_def = defs->getRepr()->lastChild();
        while (objects) {
            Inkscape::XML::Node *repr = (Inkscape::XML::Node *) objects->data;
            if (!sp_repr_is_meta_element(repr)) {
                defs->getRepr()->addChild(repr, last_def);
            }
            Inkscape::GC::release(repr);
            objects = g_slist_remove (objects, objects->data);
        }
    }

    /* Step 4 - add items */
    while (items) {
        Inkscape::XML::Node *repr = (Inkscape::XML::Node *) items->data;
        // add item
        prepr->appendChild(repr);
        // restore position; since the items list was prepended (i.e. reverse), we now add
        // all children at the same pos, which inverts the order once again
        repr->setPosition(pos > 0 ? pos : 0);

        // fill in the children list if non-null
        SPItem *item = static_cast<SPItem *>(doc->getObjectByRepr(repr));

        item->doWriteTransform(repr, item->transform, NULL, false);

        Inkscape::GC::release(repr);
        if (children && SP_IS_ITEM(item)) {
            *children = g_slist_prepend(*children, item);
        }

        items = g_slist_remove (items, items->data);
    }

    if (do_done) {
        DocumentUndo::done(doc, SP_VERB_NONE, _("Ungroup"));
    }
}

/*
 * some API for list aspect of SPGroup
 */

GSList *sp_item_group_item_list(SPGroup * group)
{
    g_return_val_if_fail(group != NULL, NULL);
    g_return_val_if_fail(SP_IS_GROUP(group), NULL);

    GSList *s = NULL;

    for (SPObject *o = group->firstChild() ; o ; o = o->getNext() ) {
        if ( SP_IS_ITEM(o) ) {
            s = g_slist_prepend(s, o);
        }
    }

    return g_slist_reverse (s);
}

SPObject *sp_item_group_get_child_by_name(SPGroup *group, SPObject *ref, const gchar *name)
{
    SPObject *child = (ref) ? ref->getNext() : group->firstChild();
    while ( child && strcmp(child->getRepr()->name(), name) ) {
        child = child->getNext();
    }
    return child;
}

void SPGroup::setLayerMode(LayerMode mode) {
    if ( _layer_mode != mode ) {
        if ( mode == LAYER ) {
            this->document->addResource("layer", this);
        } else if ( _layer_mode == LAYER ) {
            this->document->removeResource("layer", this);
        }
        _layer_mode = mode;
        _updateLayerMode();
    }
}

SPGroup::LayerMode SPGroup::layerDisplayMode(unsigned int dkey) const {
    std::map<unsigned int, LayerMode>::const_iterator iter;
    iter = _display_modes.find(dkey);
    if ( iter != _display_modes.end() ) {
        return (*iter).second;
    } else {
        return GROUP;
    }
}

void SPGroup::setLayerDisplayMode(unsigned int dkey, SPGroup::LayerMode mode) {
    if ( layerDisplayMode(dkey) != mode ) {
        _display_modes[dkey] = mode;
        _updateLayerMode(dkey);
    }
}

void SPGroup::_updateLayerMode(unsigned int display_key) {
    SPItemView *view;
    for ( view = this->display ; view ; view = view->next ) {
        if ( !display_key || view->key == display_key ) {
            Inkscape::DrawingGroup *g = dynamic_cast<Inkscape::DrawingGroup *>(view->arenaitem);
            if (g) {
                g->setPickChildren(effectiveLayerMode(view->key) == SPGroup::LAYER);
            }
        }
    }
}

void SPGroup::translateChildItems(Geom::Translate const &tr)
{
    if ( hasChildren() ) {
        for (SPObject *o = firstChild() ; o ; o = o->getNext() ) {
            if ( SP_IS_ITEM(o) ) {
                sp_item_move_rel(reinterpret_cast<SPItem *>(o), tr);
            }
        }
    }
}

<<<<<<< HEAD
// Recursively scale child items around a point
void SPGroup::scaleChildItemsRec(Geom::Scale const &sc, Geom::Point const &p)
{
    if ( hasChildren() ) {
        for (SPObject *o = firstChild() ; o ; o = o->getNext() ) {
            if ( SP_IS_ITEM(o) ) {
                if (SP_IS_GROUP(o) && !SP_IS_BOX3D(o)) {
                    SP_GROUP(o)->scaleChildItemsRec(sc, p);
                } else {
                    SPItem *item = SP_ITEM(o);
                    Geom::OptRect bbox = item->desktopVisualBounds();
                    if (bbox) {
                        // Scale item
                        Geom::Translate const s(p);
                        Geom::Affine final = s.inverse() * sc * s;
                        
                        Geom::Point old_center(0,0);
                        if (item->isCenterSet()) {
                            old_center = item->getCenter();
                        }
                        
                        gchar const *conn_type = NULL;
                        if (SP_IS_TEXT_TEXTPATH(item)) {
                            SP_TEXT(item)->optimizeTextpathText();
                        } else if (SP_IS_FLOWTEXT(item)) {
                            SP_FLOWTEXT(item)->optimizeScaledText();
                        } else if (SP_IS_BOX3D(item)) {
                            // Force recalculation from perspective
                            box3d_position_set(SP_BOX3D(item));
                        } else if (item->getAttribute("inkscape:connector-type") != NULL
                            && (item->getAttribute("inkscape:connection-start") == NULL
                                || item->getAttribute("inkscape:connection-end") == NULL)) {
                            // Remove and store connector type for transform if disconnected
                            conn_type = item->getAttribute("inkscape:connector-type");
                            item->removeAttribute("inkscape:connector-type");
                        }
                        
                        if (SP_IS_PERSP3D(item)) {
                            persp3d_apply_affine_transformation(SP_PERSP3D(item), final);
                        } else if ((SP_IS_TEXT_TEXTPATH(item) || SP_IS_FLOWTEXT(item)) && !item->transform.isIdentity()) {
                            // Save and reset current transform
                            Geom::Affine tmp(item->transform);
                            item->transform = Geom::Affine();
                            // Apply scale
                            item->set_i2d_affine(item->i2dt_affine() * sc);
                            item->doWriteTransform(item->getRepr(), item->transform, NULL, true);
                            // Scale translation and restore original transform
                            tmp[4] *= sc[0];
                            tmp[5] *= sc[1];
                            item->doWriteTransform(item->getRepr(), tmp, NULL, true);
                        } else if (SP_IS_USE(item)) {
                            // calculate the matrix we need to apply to the clone
                            // to cancel its induced transform from its original
                            Geom::Affine move = final.inverse() * item->transform * final;
                            item->doWriteTransform(item->getRepr(), move, &move, true);
                        } else {
                            item->set_i2d_affine(item->i2dt_affine() * final);
                            item->doWriteTransform(item->getRepr(), item->transform, NULL, true);
                        }
                        
                        if (conn_type != NULL) {
                            item->setAttribute("inkscape:connector-type", conn_type);
                        }
                        
                        if (item->isCenterSet() && !(final.isTranslation() || final.isIdentity())) {
                            item->setCenter(old_center * final);
                            item->updateRepr();
                        }
                    }
                }
            }
        }
    }
}

CGroup::CGroup(SPGroup *group) {
    _group = group;
}

CGroup::~CGroup() {
}

void CGroup::onChildAdded(Inkscape::XML::Node *child) {
    SPObject *last_child = _group->lastChild();
    if (last_child && last_child->getRepr() == child) {
        // optimization for the common special case where the child is being added at the end
        SPObject *ochild = last_child;
        if ( SP_IS_ITEM(ochild) ) {
            /* TODO: this should be moved into SPItem somehow */
            SPItemView *v;
            Inkscape::DrawingItem *ac;

            for (v = _group->display; v != NULL; v = v->next) {
                ac = SP_ITEM (ochild)->invoke_show (v->arenaitem->drawing(), v->key, v->flags);

                if (ac) {
                    v->arenaitem->appendChild(ac);
                }
            }
        }
    } else {    // general case
        SPObject *ochild = _group->get_child_by_repr(child);
        if ( ochild && SP_IS_ITEM(ochild) ) {
            /* TODO: this should be moved into SPItem somehow */
            SPItemView *v;
            Inkscape::DrawingItem *ac;

            unsigned position = SP_ITEM(ochild)->pos_in_parent();

            for (v = _group->display; v != NULL; v = v->next) {
                ac = SP_ITEM (ochild)->invoke_show (v->arenaitem->drawing(), v->key, v->flags);

                if (ac) {
                    v->arenaitem->prependChild(ac);
                    ac->setZOrder(position);
                }
            }
        }
    }

    _group->requestModified(SP_OBJECT_MODIFIED_FLAG);
}

void CGroup::onChildRemoved(Inkscape::XML::Node */*child*/) {
    _group->requestModified(SP_OBJECT_MODIFIED_FLAG);
}

void CGroup::onUpdate(SPCtx *ctx, unsigned int flags) {
    SPItemCtx *ictx, cctx;

    ictx = (SPItemCtx *) ctx;
    cctx = *ictx;

    if (flags & SP_OBJECT_MODIFIED_FLAG) {
      flags |= SP_OBJECT_PARENT_MODIFIED_FLAG;
    }

    flags &= SP_OBJECT_MODIFIED_CASCADE;

    if (flags & SP_OBJECT_STYLE_MODIFIED_FLAG) {
        SPObject *object = _group;
        for (SPItemView *v = _group->display; v != NULL; v = v->next) {
            Inkscape::DrawingGroup *group = dynamic_cast<Inkscape::DrawingGroup *>(v->arenaitem);
            group->setStyle(object->style);
        }
    }

    GSList *l = g_slist_reverse(_group->childList(true, SPObject::ActionUpdate));
    while (l) {
        SPObject *child = SP_OBJECT (l->data);
        l = g_slist_remove (l, child);
        if (flags || (child->uflags & (SP_OBJECT_MODIFIED_FLAG | SP_OBJECT_CHILD_MODIFIED_FLAG))) {
            if (SP_IS_ITEM (child)) {
                SPItem const &chi = *SP_ITEM(child);
                cctx.i2doc = chi.transform * ictx->i2doc;
                cctx.i2vp = chi.transform * ictx->i2vp;
                child->updateDisplay((SPCtx *)&cctx, flags);
            } else {
                child->updateDisplay(ctx, flags);
            }
        }
        g_object_unref (G_OBJECT (child));
    }
}

void CGroup::onModified(guint flags) {
    SPObject *child;

    if (flags & SP_OBJECT_MODIFIED_FLAG) flags |= SP_OBJECT_PARENT_MODIFIED_FLAG;
    flags &= SP_OBJECT_MODIFIED_CASCADE;

    if (flags & SP_OBJECT_STYLE_MODIFIED_FLAG) {
        SPObject *object = _group;
        for (SPItemView *v = _group->display; v != NULL; v = v->next) {
            Inkscape::DrawingGroup *group = dynamic_cast<Inkscape::DrawingGroup *>(v->arenaitem);
            group->setStyle(object->style);
        }
    }

    GSList *l = g_slist_reverse(_group->childList(true));
    while (l) {
        child = SP_OBJECT (l->data);
        l = g_slist_remove (l, child);
        if (flags || (child->mflags & (SP_OBJECT_MODIFIED_FLAG | SP_OBJECT_CHILD_MODIFIED_FLAG))) {
            child->emitModified(flags);
        }
        g_object_unref (G_OBJECT (child));
    }
}

Geom::OptRect CGroup::bounds(SPItem::BBoxType type, Geom::Affine const &transform)
{
    Geom::OptRect bbox;

    GSList *l = _group->childList(false, SPObject::ActionBBox);
    while (l) {
        SPObject *o = SP_OBJECT (l->data);
        if (SP_IS_ITEM(o) && !SP_ITEM(o)->isHidden()) {
            SPItem *child = SP_ITEM(o);
            Geom::Affine const ct(child->transform * transform);
            bbox |= child->bounds(type, ct);
        }
        l = g_slist_remove (l, o);
    }
    return bbox;
}

void CGroup::onPrint(SPPrintContext *ctx) {
    GSList *l = g_slist_reverse(_group->childList(false));
    while (l) {
        SPObject *o = SP_OBJECT (l->data);
        if (SP_IS_ITEM(o)) {
            SP_ITEM(o)->invoke_print (ctx);
        }
        l = g_slist_remove (l, o);
    }
}

gint CGroup::getItemCount() {
=======
gint SPGroup::getItemCount() {
>>>>>>> 28669551
    gint len = 0;
    for (SPObject *o = this->firstChild() ; o ; o = o->getNext() ) {
        if (SP_IS_ITEM(o)) {
            len++;
        }
    }

    return len;
}

void SPGroup::_showChildren (Inkscape::Drawing &drawing, Inkscape::DrawingItem *ai, unsigned int key, unsigned int flags) {
    Inkscape::DrawingItem *ac = NULL;
    SPItem * child = NULL;
    GSList *l = g_slist_reverse(this->childList(false, SPObject::ActionShow));
    while (l) {
        SPObject *o = SP_OBJECT (l->data);
        if (SP_IS_ITEM (o)) {
            child = SP_ITEM (o);
            ac = child->invoke_show (drawing, key, flags);
            if (ac) {
                ai->appendChild(ac);
            }
        }
        l = g_slist_remove (l, o);
    }
}

void SPGroup::update_patheffect(bool write) {
#ifdef GROUP_VERBOSE
    g_message("sp_group_update_patheffect: %p\n", lpeitem);
#endif

    GSList const *item_list = sp_item_group_item_list(this);

    for ( GSList const *iter = item_list; iter; iter = iter->next ) {
        SPObject *subitem = static_cast<SPObject *>(iter->data);

        if (SP_IS_LPE_ITEM(subitem)) {
        	((SPLPEItem*)subitem)->update_patheffect(write);
        }
    }

    if (sp_lpe_item_has_path_effect(this) && sp_lpe_item_path_effects_enabled(this)) {
        for (PathEffectList::iterator it = this->path_effect_list->begin(); it != this->path_effect_list->end(); it++)
        {
            LivePathEffectObject *lpeobj = (*it)->lpeobject;

            if (lpeobj && lpeobj->get_lpe()) {
                lpeobj->get_lpe()->doBeforeEffect(this);
            }
        }

        sp_group_perform_patheffect(this, this, write);
    }
}

static void
sp_group_perform_patheffect(SPGroup *group, SPGroup *topgroup, bool write)
{
    GSList const *item_list = sp_item_group_item_list(SP_GROUP(group));

    for ( GSList const *iter = item_list; iter; iter = iter->next ) {
        SPObject *subitem = static_cast<SPObject *>(iter->data);

        if (SP_IS_GROUP(subitem)) {
            sp_group_perform_patheffect(SP_GROUP(subitem), topgroup, write);
        } else if (SP_IS_SHAPE(subitem)) {
            SPCurve * c = NULL;

            if (SP_IS_PATH(subitem)) {
                c = SP_PATH(subitem)->get_original_curve();
            } else {
                c = SP_SHAPE(subitem)->getCurve();
            }

            // only run LPEs when the shape has a curve defined
            if (c) {
                c->transform(i2anc_affine(subitem, topgroup));
                sp_lpe_item_perform_path_effect(SP_LPE_ITEM(topgroup), c);
                c->transform(i2anc_affine(subitem, topgroup).inverse());
                SP_SHAPE(subitem)->setCurve(c, TRUE);

                if (write) {
                    Inkscape::XML::Node *repr = subitem->getRepr();
                    gchar *str = sp_svg_write_path(c->get_pathvector());
                    repr->setAttribute("d", str);
#ifdef GROUP_VERBOSE
g_message("sp_group_perform_patheffect writes 'd' attribute");
#endif
                    g_free(str);
                }

                c->unref();
            }
        }
    }
}

/*
  Local Variables:
  mode:c++
  c-file-style:"stroustrup"
  c-file-offsets:((innamespace . 0)(inline-open . 0)(case-label . +))
  indent-tabs-mode:nil
  fill-column:99
  End:
*/
// vim: filetype=cpp:expandtab:shiftwidth=4:tabstop=8:softtabstop=4 :<|MERGE_RESOLUTION|>--- conflicted
+++ resolved
@@ -647,7 +647,6 @@
     }
 }
 
-<<<<<<< HEAD
 // Recursively scale child items around a point
 void SPGroup::scaleChildItemsRec(Geom::Scale const &sc, Geom::Point const &p)
 {
@@ -723,153 +722,7 @@
     }
 }
 
-CGroup::CGroup(SPGroup *group) {
-    _group = group;
-}
-
-CGroup::~CGroup() {
-}
-
-void CGroup::onChildAdded(Inkscape::XML::Node *child) {
-    SPObject *last_child = _group->lastChild();
-    if (last_child && last_child->getRepr() == child) {
-        // optimization for the common special case where the child is being added at the end
-        SPObject *ochild = last_child;
-        if ( SP_IS_ITEM(ochild) ) {
-            /* TODO: this should be moved into SPItem somehow */
-            SPItemView *v;
-            Inkscape::DrawingItem *ac;
-
-            for (v = _group->display; v != NULL; v = v->next) {
-                ac = SP_ITEM (ochild)->invoke_show (v->arenaitem->drawing(), v->key, v->flags);
-
-                if (ac) {
-                    v->arenaitem->appendChild(ac);
-                }
-            }
-        }
-    } else {    // general case
-        SPObject *ochild = _group->get_child_by_repr(child);
-        if ( ochild && SP_IS_ITEM(ochild) ) {
-            /* TODO: this should be moved into SPItem somehow */
-            SPItemView *v;
-            Inkscape::DrawingItem *ac;
-
-            unsigned position = SP_ITEM(ochild)->pos_in_parent();
-
-            for (v = _group->display; v != NULL; v = v->next) {
-                ac = SP_ITEM (ochild)->invoke_show (v->arenaitem->drawing(), v->key, v->flags);
-
-                if (ac) {
-                    v->arenaitem->prependChild(ac);
-                    ac->setZOrder(position);
-                }
-            }
-        }
-    }
-
-    _group->requestModified(SP_OBJECT_MODIFIED_FLAG);
-}
-
-void CGroup::onChildRemoved(Inkscape::XML::Node */*child*/) {
-    _group->requestModified(SP_OBJECT_MODIFIED_FLAG);
-}
-
-void CGroup::onUpdate(SPCtx *ctx, unsigned int flags) {
-    SPItemCtx *ictx, cctx;
-
-    ictx = (SPItemCtx *) ctx;
-    cctx = *ictx;
-
-    if (flags & SP_OBJECT_MODIFIED_FLAG) {
-      flags |= SP_OBJECT_PARENT_MODIFIED_FLAG;
-    }
-
-    flags &= SP_OBJECT_MODIFIED_CASCADE;
-
-    if (flags & SP_OBJECT_STYLE_MODIFIED_FLAG) {
-        SPObject *object = _group;
-        for (SPItemView *v = _group->display; v != NULL; v = v->next) {
-            Inkscape::DrawingGroup *group = dynamic_cast<Inkscape::DrawingGroup *>(v->arenaitem);
-            group->setStyle(object->style);
-        }
-    }
-
-    GSList *l = g_slist_reverse(_group->childList(true, SPObject::ActionUpdate));
-    while (l) {
-        SPObject *child = SP_OBJECT (l->data);
-        l = g_slist_remove (l, child);
-        if (flags || (child->uflags & (SP_OBJECT_MODIFIED_FLAG | SP_OBJECT_CHILD_MODIFIED_FLAG))) {
-            if (SP_IS_ITEM (child)) {
-                SPItem const &chi = *SP_ITEM(child);
-                cctx.i2doc = chi.transform * ictx->i2doc;
-                cctx.i2vp = chi.transform * ictx->i2vp;
-                child->updateDisplay((SPCtx *)&cctx, flags);
-            } else {
-                child->updateDisplay(ctx, flags);
-            }
-        }
-        g_object_unref (G_OBJECT (child));
-    }
-}
-
-void CGroup::onModified(guint flags) {
-    SPObject *child;
-
-    if (flags & SP_OBJECT_MODIFIED_FLAG) flags |= SP_OBJECT_PARENT_MODIFIED_FLAG;
-    flags &= SP_OBJECT_MODIFIED_CASCADE;
-
-    if (flags & SP_OBJECT_STYLE_MODIFIED_FLAG) {
-        SPObject *object = _group;
-        for (SPItemView *v = _group->display; v != NULL; v = v->next) {
-            Inkscape::DrawingGroup *group = dynamic_cast<Inkscape::DrawingGroup *>(v->arenaitem);
-            group->setStyle(object->style);
-        }
-    }
-
-    GSList *l = g_slist_reverse(_group->childList(true));
-    while (l) {
-        child = SP_OBJECT (l->data);
-        l = g_slist_remove (l, child);
-        if (flags || (child->mflags & (SP_OBJECT_MODIFIED_FLAG | SP_OBJECT_CHILD_MODIFIED_FLAG))) {
-            child->emitModified(flags);
-        }
-        g_object_unref (G_OBJECT (child));
-    }
-}
-
-Geom::OptRect CGroup::bounds(SPItem::BBoxType type, Geom::Affine const &transform)
-{
-    Geom::OptRect bbox;
-
-    GSList *l = _group->childList(false, SPObject::ActionBBox);
-    while (l) {
-        SPObject *o = SP_OBJECT (l->data);
-        if (SP_IS_ITEM(o) && !SP_ITEM(o)->isHidden()) {
-            SPItem *child = SP_ITEM(o);
-            Geom::Affine const ct(child->transform * transform);
-            bbox |= child->bounds(type, ct);
-        }
-        l = g_slist_remove (l, o);
-    }
-    return bbox;
-}
-
-void CGroup::onPrint(SPPrintContext *ctx) {
-    GSList *l = g_slist_reverse(_group->childList(false));
-    while (l) {
-        SPObject *o = SP_OBJECT (l->data);
-        if (SP_IS_ITEM(o)) {
-            SP_ITEM(o)->invoke_print (ctx);
-        }
-        l = g_slist_remove (l, o);
-    }
-}
-
-gint CGroup::getItemCount() {
-=======
 gint SPGroup::getItemCount() {
->>>>>>> 28669551
     gint len = 0;
     for (SPObject *o = this->firstChild() ; o ; o = o->getNext() ) {
         if (SP_IS_ITEM(o)) {
