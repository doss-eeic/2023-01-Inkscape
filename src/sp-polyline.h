--- conflicted
+++ resolved
@@ -15,17 +15,12 @@
 class SPPolyLineClass;
 class CPolyLine;
 
-<<<<<<< HEAD
+GType sp_polyline_get_type (void) G_GNUC_CONST;
+
 class SPPolyLine : public SPShape {
 public:
 	CPolyLine* cpolyline;
 
-    static GType sp_polyline_get_type (void);
-=======
-GType sp_polyline_get_type (void) G_GNUC_CONST;
->>>>>>> 50ee0508
-
-class SPPolyLine : public SPShape {
 private:
     friend class SPPolyLineClass;
 };
