--- conflicted
+++ resolved
@@ -751,8 +751,9 @@
     gapp->add_main_option_entry(T::OPTION_TYPE_STRING,   "export-page",           '\0', N_("Page number to export"), N_("all|n[,a-b]"));
     gapp->add_main_option_entry(T::OPTION_TYPE_STRING,   "export-id",              'i', N_("ID(s) of object(s) to export"),                   N_("OBJECT-ID[;OBJECT-ID]*")); // BSP
     gapp->add_main_option_entry(T::OPTION_TYPE_BOOL,     "export-id-only",         'j', N_("Hide all objects except object with ID selected by export-id"),             ""); // BSx
-
+#if 1
     gapp->add_main_option_entry(T::OPTION_TYPE_STRING,   "export-layer",          '\0', N_("Layer(s) of object(s) to export"),              N_("LAYER-NAME[;LAYER-NAME]*")); /*変更点*/
+#endif
 
     gapp->add_main_option_entry(T::OPTION_TYPE_BOOL,     "export-plain-svg",       'l', N_("Remove Inkscape-specific SVG attributes/properties"),                       ""); // xSx
     gapp->add_main_option_entry(T::OPTION_TYPE_INT,      "export-ps-level",       '\0', N_("Postscript level (2 or 3); default is 3"),                         N_("LEVEL")); // xxP
@@ -1019,27 +1020,20 @@
         document_fix(_active_window);
     }
 
-<<<<<<< HEAD
 #if 1
-    _export_by_layer_label = true;
-
-    // NOTE: export_layer_names is a member of InkfileExportCmd class.
+    // _export_by_layer_label = true;
+
+    // NOTE: export_layer is a member of InkfileExportCmd class.
 // TODO: RENAME THIS IF IT ONLY ALLOWS ONE LAYER NAME.
-    _file_export.export_layer_names="Layer 2";
+    // _file_export.export_layer="Layer 2";
 
 /*
 複数のファイルネームのときはexportのファイルへのアウトプットがいまいちうまくいかない。
-    // Separates export_layer_names by ";" so that multiple layers can be exported.
-    std::vector<Glib::ustring> export_layer_name_lists = Glib::Regex::split_simple("\\s*;\\s*", _file_export.export_layer_names);
+    // Separates export_layer by ";" so that multiple layers can be exported.
+    std::vector<Glib::ustring> export_layer_name_lists = Glib::Regex::split_simple("\\s*;\\s*", _file_export.export_layer);
 */
 
     if (_export_by_layer_label) {
-=======
-// #if EXPORTBYLAYERNAME
-    //bool _export_by_layer_name = true;
-    //char * _export_layer_name = "Layer 2";
-    if (_export_by_layer_name) {
->>>>>>> edd3524a
         auto layers = document->getResourceList("layer");
 
         std::map<std::string, std::string> label_id_map;
@@ -1051,7 +1045,7 @@
             std::cout << "label: " << label << "\nid: " << id << std::endl;
 
         }
-        _file_export.export_id = label_id_map.at(_file_export.export_layer_names);
+        _file_export.export_id = label_id_map.at(_file_export.export_layer);
 /*
 複数のファイルネームのときはexportのファイルへのアウトプットがいまいちうまくいかない。
         // Concatinates layer-ids with ";" as a separator so that multiple layers can be exported.
@@ -1595,7 +1589,9 @@
         options->contains("export-id")             ||
         options->contains("export-id-only")        ||
 
+#if 1
         options->contains("export-layer")          || /*変更点*/
+#endif
 
         options->contains("export-plain-svg")      ||
         options->contains("export-ps-level")       ||
@@ -1629,8 +1625,9 @@
         _with_gui = false;
     }
 
-    //追加
-    if (options->contains("export-layer")) _export_by_layer_name = true;
+# if 1    //追加
+    if (options->contains("export-layer")) _export_by_layer_label = true;
+# endif
 
     if (options->contains("with-gui")        ||
         options->contains("batch-process")
@@ -1817,9 +1814,11 @@
 
     if (options->contains("export-id-only"))      _file_export.export_id_only     = true;
 
+#if 1
     if (options->contains("export-layer")) {
         options->lookup_value("export-layer",        _file_export.export_layer);
     } /*変更点*/
+#endif
 
     if (options->contains("export-plain-svg"))    _file_export.export_plain_svg      = true;
 
