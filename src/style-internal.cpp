/**
 * @file
 * SVG stylesheets implementation - Classes used by SPStyle class.
 */

/* Authors:
 * C++ conversion:
 *   Tavmjong Bah <tavmjong@free.fr>
 * Legacy C implementation:
 *   Lauris Kaplinski <lauris@kaplinski.com>
 *   Peter Moulder <pmoulder@mail.csse.monash.edu.au>
 *   bulia byak <buliabyak@users.sf.net>
 *   Abhishek Sharma
 *   Kris De Gussem <Kris.DeGussem@gmail.com>
 *
 * Copyright (C) 2001-2002 Lauris Kaplinski
 * Copyright (C) 2001 Ximian, Inc.
 * Copyright (C) 2005 Monash University
 * Copyright (C) 2012 Kris De Gussem
 * Copyright (C) 2014, 2018 Tavmjong Bah
 *
 * Released under GNU GPL, read the file 'COPYING' for more information
 */

#ifdef HAVE_CONFIG_H
#include <config.h>
#endif

#include <glibmm/regex.h>

#include "style-internal.h"
#include "style.h"

#include "bad-uri-exception.h"
#include "extract-uri.h"
#include "inkscape.h"
#include "preferences.h"
#include "streq.h"
#include "strneq.h"

#include "svg/svg.h"
#include "svg/svg-color.h"
#include "svg/css-ostringstream.h"

#include "util/units.h"

// TODO REMOVE OR MAKE MEMBER FUNCTIONS
void sp_style_fill_paint_server_ref_changed(  SPObject *old_ref, SPObject *ref, SPStyle *style);
void sp_style_stroke_paint_server_ref_changed(SPObject *old_ref, SPObject *ref, SPStyle *style);
void sp_style_filter_ref_changed(             SPObject *old_ref, SPObject *ref, SPStyle *style);
void sp_style_set_ipaint_to_uri(SPStyle *style, SPIPaint *paint, const Inkscape::URI *uri, SPDocument *document);
void sp_style_set_ipaint_to_uri_string (SPStyle *style, SPIPaint *paint, const gchar *uri);

using Inkscape::CSSOStringStream;

// SPIBase --------------------------------------------------------------

// Standard criteria for writing a property
// dfp == different from parent
inline bool should_write( guint const flags, bool set, bool dfp, bool src) {

    bool should_write = false;
    if ( ((flags & SP_STYLE_FLAG_ALWAYS)        && src)    ||
         ((flags & SP_STYLE_FLAG_IFSET)  && set && src)    ||
         ((flags & SP_STYLE_FLAG_IFDIFF) && set && src && dfp)) {
        should_write = true;
    }
    return should_write;
}

const Glib::ustring SPIBase::write(guint const flags, SPStyleSrc const &style_src_req, SPIBase const *const base) const
{
    bool src = (style_src_req == style_src || !(flags & SP_STYLE_FLAG_IFSRC));
    if (should_write(flags, set, !inherits, src)) {
        auto value = this->get_value();
        if ( !value.empty() ) {
            return (name + ":" + value + important_str() + ";");
        }
    }
    return Glib::ustring("");
}


// SPIFloat -------------------------------------------------------------

void
SPIFloat::read( gchar const *str ) {

    if( !str ) return;

    if ( !strcmp(str, "inherit") ) {
        set = true;
        inherit = true;
    } else {
        gfloat value_tmp;
        if (sp_svg_number_read_f(str, &value_tmp)) {
            set = true;
            inherit = false;
            value = value_tmp;
        }
    }
}

const Glib::ustring SPIFloat::get_value() const
{
    if(this->inherit) return Glib::ustring("inherit");
    return Glib::ustring::format(this->value);
}

void
SPIFloat::cascade( const SPIBase* const parent ) {
    if( const SPIFloat* p = dynamic_cast<const SPIFloat*>(parent) ) {
        if( (inherits && !set) || inherit ) value = p->value;
    } else {
        std::cerr << "SPIFloat::cascade(): Incorrect parent type" << std::endl;
    }
}

void
SPIFloat::merge( const SPIBase* const parent ) {
    if( const SPIFloat* p = dynamic_cast<const SPIFloat*>(parent) ) {
        if( inherits ) {
            if( (!set || inherit) && p->set && !(p->inherit) ) {
                set     = p->set;
                inherit = p->inherit;
                value   = p->value;
            }
        }
    } else {
        std::cerr << "SPIFloat::merge(): Incorrect parent type" << std::endl;
    }
}

bool
SPIFloat::operator==(const SPIBase& rhs) {
    if( const SPIFloat* r = dynamic_cast<const SPIFloat*>(&rhs) ) {
        return (value == r->value && SPIBase::operator==(rhs));
    } else {
        return false;
    }
}



// SPIScale24 -----------------------------------------------------------

void 
SPIScale24::read( gchar const *str ) {

    if( !str ) return;

    if ( !strcmp(str, "inherit") ) {
        set = true;
        inherit = true;
    } else {
        gfloat value_in;
        if (sp_svg_number_read_f(str, &value_in)) {
            set = true;
            inherit = false;
            value_in = CLAMP(value_in, 0.0, 1.0);
            value = SP_SCALE24_FROM_FLOAT( value_in );
        }
    }
}

const Glib::ustring SPIScale24::get_value() const
{
    if(this->inherit) return Glib::ustring("inherit");
    return Glib::ustring::format(SP_SCALE24_TO_FLOAT(this->value));
}

void
SPIScale24::cascade( const SPIBase* const parent ) {
    if( const SPIScale24* p = dynamic_cast<const SPIScale24*>(parent) ) {
        if( (inherits && !set) || inherit ) value = p->value;
    } else {
        std::cerr << "SPIScale24::cascade(): Incorrect parent type" << std::endl;
    }
}

void
SPIScale24::merge( const SPIBase* const parent ) {
    if( const SPIScale24* p = dynamic_cast<const SPIScale24*>(parent) ) {
        if( inherits ) {
            if( (!set || inherit) && p->set && !(p->inherit) ) {
                set     = p->set;
                inherit = p->inherit;
                value   = p->value;
            }
        } else {
            // Needed only for 'opacity' which does not inherit. See comment at bottom of file.
            if( name.compare( "opacity" ) != 0 )
                std::cerr << "SPIScale24::merge: unhandled property: " << name << std::endl;
            if( !set || (!inherit && value == SP_SCALE24_MAX) ) {
                value = p->value;
                set = (value != 1.0);
            } else {
                if( inherit ) value = p->value; // Insures child is up-to-date
                value = SP_SCALE24_MUL( value, p->value );
                inherit = (inherit && p->inherit && (p->value == 0 || p->value == SP_SCALE24_MAX) );
                set = (inherit || value < SP_SCALE24_MAX);
            }
        }
    } else {
        std::cerr << "SPIScale24::merge(): Incorrect parent type" << std::endl;
    }
}

bool
SPIScale24::operator==(const SPIBase& rhs) {
    if( const SPIScale24* r = dynamic_cast<const SPIScale24*>(&rhs) ) {
        return (value == r->value && SPIBase::operator==(rhs));
    } else {
        return false;
    }
}



// SPILength ------------------------------------------------------------

void
SPILength::read( gchar const *str ) {

    if( !str ) return;

    if (!strcmp(str, "inherit")) {
        set = true;
        inherit = true;
        unit = SP_CSS_UNIT_NONE;
        value = computed = 0.0;
    } else {
        gdouble value_tmp;
        gchar *e;
        /** \todo fixme: Move this to standard place (Lauris) */
        value_tmp = g_ascii_strtod(str, &e);
        if ( !IS_FINITE(value_tmp) ) { // fix for bug lp:935157
            return;
        }
        if ((gchar const *) e != str) {

            value = value_tmp;
            if (!*e) {
                /* Userspace */
                unit = SP_CSS_UNIT_NONE;
                computed = value;
            } else if (!strcmp(e, "px")) {
                /* Userspace */
                unit = SP_CSS_UNIT_PX;
                computed = value;
            } else if (!strcmp(e, "pt")) {
                /* Userspace / DEVICESCALE */
                unit = SP_CSS_UNIT_PT;
                computed = Inkscape::Util::Quantity::convert(value, "pt", "px");
            } else if (!strcmp(e, "pc")) {
                unit = SP_CSS_UNIT_PC;
                computed = Inkscape::Util::Quantity::convert(value, "pc", "px");
            } else if (!strcmp(e, "mm")) {
                unit = SP_CSS_UNIT_MM;
                computed = Inkscape::Util::Quantity::convert(value, "mm", "px");
            } else if (!strcmp(e, "cm")) {
                unit = SP_CSS_UNIT_CM;
                computed = Inkscape::Util::Quantity::convert(value, "cm", "px");
            } else if (!strcmp(e, "in")) {
                unit = SP_CSS_UNIT_IN;
                computed = Inkscape::Util::Quantity::convert(value, "in", "px");
            } else if (!strcmp(e, "em")) {
                /* EM square */
                unit = SP_CSS_UNIT_EM;
                if( style ) {
                    computed = value * style->font_size.computed;
                } else {
                    computed = value * SPIFontSize::font_size_default;
                }
            } else if (!strcmp(e, "ex")) {
                /* ex square */
                unit = SP_CSS_UNIT_EX;
                if( style ) {
                    computed = value * style->font_size.computed * 0.5; // FIXME
                } else {
                    computed = value * SPIFontSize::font_size_default * 0.5;
                }
            } else if (!strcmp(e, "%")) {
                /* Percentage */
                unit = SP_CSS_UNIT_PERCENT;
                value = value * 0.01;
                if (name.compare( "line-height" ) == 0) {
                    // See: http://www.w3.org/TR/CSS2/visudet.html#propdef-line-height
                    if( style ) {
                        computed = value * style->font_size.computed;
                    } else {
                        computed = value * SPIFontSize::font_size_default;
                    }
                }
            } else {
                /* Invalid */
                return;
            }
            set = true;
            inherit = false;
        }
    }
}

const Glib::ustring SPILength::get_value() const
{
    if(this->inherit) return Glib::ustring("inherit");
    auto value = this->computed;
<<<<<<< HEAD
    auto unit_out = Glib::ustring("");
=======
    auto unit = Glib::ustring("");
>>>>>>> a38c8532
    switch (this->unit) {
        case SP_CSS_UNIT_NONE:
            break;
        case SP_CSS_UNIT_PX:
            unit = "px";
            break;
        case SP_CSS_UNIT_PT:
        case SP_CSS_UNIT_PC:
        case SP_CSS_UNIT_MM:
        case SP_CSS_UNIT_CM:
        case SP_CSS_UNIT_IN:
<<<<<<< HEAD
            unit_out = sp_style_get_css_unit_string(this->unit);
            value = Inkscape::Util::Quantity::convert(this->computed, "px", unit_out);
            break;
        case SP_CSS_UNIT_EM:
        case SP_CSS_UNIT_EX:
            unit_out = sp_style_get_css_unit_string(this->unit);
            value = this->value;
            break;
        case SP_CSS_UNIT_PERCENT:
            unit_out = "%";
=======
            unit = sp_style_get_css_unit_string(this->unit);
            value = Inkscape::Util::Quantity::convert(this->computed, "px", unit);
            break;
        case SP_CSS_UNIT_EM:
        case SP_CSS_UNIT_EX:
            unit = sp_style_get_css_unit_string(this->unit);
            value = this->value;
            break;
        case SP_CSS_UNIT_PERCENT:
            unit = "%";
>>>>>>> a38c8532
            value = this->value * 100.0;
            break;
        default:
            /* Invalid */
            break;
    }
<<<<<<< HEAD
    return Glib::ustring::format(value) + unit_out;
=======
    return Glib::ustring::format(value) + unit;
>>>>>>> a38c8532
}

void
SPILength::cascade( const SPIBase* const parent ) {
    if( const SPILength* p = dynamic_cast<const SPILength*>(parent) ) {
        if( (inherits && !set) || inherit ) {
            unit     = p->unit;
            value    = p->value;
            computed = p->computed;
        } else {
            // Recalculate based on new font-size, font-family inherited from parent
            double const em = style->font_size.computed;
            if (unit == SP_CSS_UNIT_EM) {
                computed = value * em;
            } else if (unit == SP_CSS_UNIT_EX) {
                // FIXME: Get x height from libnrtype or pango.
                computed = value * em * 0.5;
            } else if (unit == SP_CSS_UNIT_PERCENT && name.compare( "line-height" ) == 0 ) {
                // Special case
                computed = value * em;
            }
        }
    } else {
        std::cerr << "SPILength::cascade(): Incorrect parent type" << std::endl;
    }
}

void
SPILength::merge( const SPIBase* const parent ) {
    if( const SPILength* p = dynamic_cast<const SPILength*>(parent) ) {
        if( inherits ) {
            if( (!set || inherit) && p->set && !(p->inherit) ) {
                set      = p->set;
                inherit  = p->inherit;
                unit     = p->unit;
                value    = p->value;
                computed = p->computed;

                // Fix up so values are correct
                switch (p->unit) {
                    case SP_CSS_UNIT_EM:
                    case SP_CSS_UNIT_EX:
                        g_assert( &style->font_size != nullptr && &p->style->font_size != nullptr );
                        value *= p->style->font_size.computed / style->font_size.computed;
                        /** \todo
                         * FIXME: Have separate ex ratio parameter.
                         * Get x height from libnrtype or pango.
                         */
                        if (!IS_FINITE(value)) {
                          value = computed;
                          unit = SP_CSS_UNIT_NONE;
                        }
                        break;

                    default:
                        break;
                }
            }
        }
    } else {
        std::cerr << "SPIFloat::merge(): Incorrect parent type" << std::endl;
    }
}

void SPILength::setDouble(double v)
{
    unit = SP_CSS_UNIT_NONE;
    value = v;
    computed = v;
    value_default = v;
}

// Generate a string and allow emove name for parsing dasharray, etc.
const Glib::ustring SPILength::toString(bool wname) const
{
Inkscape:
    CSSOStringStream os;
    if (wname) {
        os << name << ":";
    }
    os << this->get_value();
    if (wname) {
        os << important_str();
        os << ";";
    }
    return os.str();
}

bool
SPILength::operator==(const SPIBase& rhs) {
    if( const SPILength* r = dynamic_cast<const SPILength*>(&rhs) ) {

        if( unit != r->unit ) return false;

        // If length depends on external parameter, lengths cannot be equal.
        if (unit    == SP_CSS_UNIT_EM)      return false;
        if (unit    == SP_CSS_UNIT_EX)      return false;
        if (unit    == SP_CSS_UNIT_PERCENT) return false;
        if (r->unit == SP_CSS_UNIT_EM)      return false;
        if (r->unit == SP_CSS_UNIT_EX)      return false;
        if (r->unit == SP_CSS_UNIT_PERCENT) return false;

        return (computed == r->computed );
    } else {
        return false;
    }
}

// SPILengthOrNormal ----------------------------------------------------

void
SPILengthOrNormal::read( gchar const *str ) {

    if( !str ) return;

    if ( !strcmp(str, "normal") ) {
        set = true;
        inherit = false;
        unit = SP_CSS_UNIT_NONE;
        value = computed = 0.0;
        normal = true;
    } else {
        SPILength::read( str );
        normal = false;
    }
};

const Glib::ustring SPILengthOrNormal::get_value() const
{
    if(this->normal) return Glib::ustring("normal");
    return SPILength::get_value();
}

void
SPILengthOrNormal::cascade( const SPIBase* const parent ) {
    if( const SPILengthOrNormal* p = dynamic_cast<const SPILengthOrNormal*>(parent) ) {
        if( (inherits && !set) || inherit ) {
            normal   = p->normal;
        }
        SPILength::cascade( parent );
    } else {
        std::cerr << "SPILengthOrNormal::cascade(): Incorrect parent type" << std::endl;
    }
}

void
SPILengthOrNormal::merge( const SPIBase* const parent ) {
    if( const SPILengthOrNormal* p = dynamic_cast<const SPILengthOrNormal*>(parent) ) {
        if( inherits ) {
            if( (!set || inherit) && p->set && !(p->inherit) ) {
                normal = p->normal;
                SPILength::merge( parent );
            }
        }
    }
}

bool
SPILengthOrNormal::operator==(const SPIBase& rhs) {
    if( const SPILengthOrNormal* r = dynamic_cast<const SPILengthOrNormal*>(&rhs) ) {
        if( normal && r->normal ) { return true; }
        if( normal != r->normal ) { return false; }
        return SPILength::operator==(rhs);
    } else {
        return false;
    }
}


// SPIFontVariationSettings ----------------------------------------------------

void
SPIFontVariationSettings::read( gchar const *str ) {

    if( !str ) return;

    if ( !strcmp(str, "normal") ) {
        set = true;
        inherit = false;
        normal = true;
        axes.clear();
        return;
    }


    std::vector<Glib::ustring> tokens = Glib::Regex::split_simple(",", str);

    // Match a pattern of a CSS <string> of length 4, whitespace, CSS <number>.
    // (CSS string is quoted with double quotes).

    // Matching must use a Glib::ustring or matching may produce
    // subtle errors which may be shown by an "Invalid byte sequence
    // in conversion input" error.
    Glib::RefPtr<Glib::Regex> regex = Glib::Regex::create("\"(\\w{4})\"\\s+([-+]?\\d*\\.?\\d+([eE][-+]?\\d+)?)");
    Glib::MatchInfo matchInfo;

    for (auto token: tokens) {
        regex->match(token, matchInfo);
        if (matchInfo.matches()) {
            float value = std::stod(matchInfo.fetch(2));
            axes.insert(std::pair<Glib::ustring,float>(matchInfo.fetch(1), value));
        }
    }

    if (!axes.empty()) {
        set = true;
        inherit = false;
        normal = false;
    }
};

const Glib::ustring SPIFontVariationSettings::get_value() const
{
    if(this->normal) return Glib::ustring("normal");
    auto ret = Glib::ustring("");
    for(auto it: axes) {
        ret += "'" + it.first + "' " + Glib::ustring::format(it.second) + ", ";
    }
    if(!ret.empty()) ret.erase(ret.size() - 2);
    return ret;
}

void
SPIFontVariationSettings::cascade( const SPIBase* const parent ) {
    if( const SPIFontVariationSettings* p = dynamic_cast<const SPIFontVariationSettings*>(parent) ) {
        if( !set || inherit ) {  // Always inherits
            normal   = p->normal;
            axes.clear();
            axes     = p->axes;
        }
    } else {
        std::cerr << "SPIFontVariationSettings::cascade(): Incorrect parent type" << std::endl;
    }
}

void
SPIFontVariationSettings::merge( const SPIBase* const parent ) {
    if( const SPIFontVariationSettings* p = dynamic_cast<const SPIFontVariationSettings*>(parent) ) {
        // if( inherits ) {  'font-variation-settings' always inherits.
        if( (!set || inherit) && p->set && !(p->inherit) ) {
            set     = p->set;
            inherit = p->inherit;
            normal  = p->normal;
            axes    = p->axes;
        }
    }
}

bool
SPIFontVariationSettings::operator==(const SPIBase& rhs) {
    if( const SPIFontVariationSettings* r = dynamic_cast<const SPIFontVariationSettings*>(&rhs) ) {
        if( normal && r->normal ) { return true; }
        if( normal != r->normal ) { return false; }
        return axes == r->axes;
    } else {
        return false;
    }
}

// Generate a string useful for passing to Pango, etc.
const Glib::ustring
SPIFontVariationSettings::toString() const {

    Inkscape::CSSOStringStream os;
    for (auto it=axes.begin(); it!=axes.end(); ++it){
        os << it->first << "=" << it->second << ",";
    }

    std::string string = os.str(); // Glib::ustring doesn't have pop_back()
    if (!string.empty()) {
        string.pop_back(); // Delete extra comma at end
    }

    return string;
}

// SPIEnum --------------------------------------------------------------

void
SPIEnum::read( gchar const *str ) {

    if( !str ) return;

    if( !strcmp(str, "inherit") ) {
        set = true;
        inherit = true;
    } else {
        for (unsigned i = 0; enums[i].key; i++) {
            if (!strcmp(str, enums[i].key)) {
                set = true;
                inherit = false;
                value = enums[i].value;
                /* Save copying for values not needing it */
                computed = value;
                break;
            }
        }
        // The following is defined in CSS 2.1
        if( name.compare("font-weight" ) == 0 ) {
            if( value == SP_CSS_FONT_WEIGHT_NORMAL ) {
                computed = SP_CSS_FONT_WEIGHT_400;
            } else if (value == SP_CSS_FONT_WEIGHT_BOLD ) {
                computed = SP_CSS_FONT_WEIGHT_700;
            }
        }
    }
}

const Glib::ustring SPIEnum::get_value() const
{
    if(this->inherit) return Glib::ustring("inherit");
    for (unsigned i = 0; enums[i].key; ++i) {
        if (enums[i].value == static_cast< gint > (this->value) ) {
            return Glib::ustring(enums[i].key);
        }
    }
    return Glib::ustring("");
}

void
SPIEnum::cascade( const SPIBase* const parent ) {
    if( const SPIEnum* p = dynamic_cast<const SPIEnum*>(parent) ) {
        if( inherits && (!set || inherit) ) {
            computed = p->computed;
        } else {
            if( name.compare("font-stretch" ) == 0 ) {
                unsigned const parent_val = p->computed;
                if( value == SP_CSS_FONT_STRETCH_NARROWER ) {
                    computed = (parent_val == SP_CSS_FONT_STRETCH_ULTRA_CONDENSED ?
                                parent_val : parent_val - 1);
                } else if (value == SP_CSS_FONT_STRETCH_WIDER ) {
                    computed = (parent_val == SP_CSS_FONT_STRETCH_ULTRA_EXPANDED ?
                                parent_val : parent_val + 1);
                }
            }
            // strictly, 'bolder' and 'lighter' should go to the next weight
            // expressible in the current font family, but that's difficult to
            // find out, so jumping by 3 seems an appropriate approximation
            if( name.compare("font-weight" ) == 0 ) {
                unsigned const parent_val = p->computed;
                if( value == SP_CSS_FONT_WEIGHT_LIGHTER ) {
                    computed = (parent_val <= SP_CSS_FONT_WEIGHT_100 + 3 ?
                                (unsigned)SP_CSS_FONT_WEIGHT_100 : parent_val - 3);
                } else if (value == SP_CSS_FONT_WEIGHT_BOLDER ) {
                    computed = (parent_val >= SP_CSS_FONT_WEIGHT_900 - 3 ?
                                (unsigned)SP_CSS_FONT_WEIGHT_900 : parent_val + 3);
                }
            }
        }
    } else {
        std::cerr << "SPIEnum::cascade(): Incorrect parent type" << std::endl;
    }
}

// FIXME Handle font_stretch and font_weight (relative values) New derived class?
void
SPIEnum::merge( const SPIBase* const parent ) {
    if( const SPIEnum* p = dynamic_cast<const SPIEnum*>(parent) ) {
        if( inherits ) {
            if( p->set && !p->inherit ) {
                if( !set || inherit ) {
                    set      = p->set;
                    inherit  = p->inherit;
                    value    = p->value;
                    computed = p->computed; // Different from value for font-weight and font-stretch
                } else {
                    // The following is to special case 'font-stretch' and 'font-weight'
                    unsigned max_computed_val = 100;
                    unsigned smaller_val      = 100;
                    if( name.compare("font-stretch" ) == 0 ) {
                        max_computed_val = SP_CSS_FONT_STRETCH_ULTRA_EXPANDED;
                        smaller_val      = SP_CSS_FONT_STRETCH_NARROWER;
                    } else if( name.compare("font-weight"  ) == 0 ) {
                        max_computed_val = SP_CSS_FONT_WEIGHT_900;
                        smaller_val      = SP_CSS_FONT_WEIGHT_LIGHTER;
                    }
                    unsigned const min_computed_val = 0;
                    unsigned const larger_val = smaller_val + 1;
                    if( value < smaller_val ) {
                        // Child has absolute value, leave as is.
                        // Works for all enum properties
                    } else if( (value == smaller_val && p->value == larger_val ) ||
                               (value == larger_val  && p->value == smaller_val) ) {
                        // Values cancel, unset
                        set = false;
                    } else if( value == p->value ) {
                        // Leave as is, what does applying "wider" twice do?
                    } else {
                        // Child is smaller or larger, adjust parent value accordingly
                        unsigned const parent_val = p->computed;
                        value = (value == smaller_val ?
                                 ( parent_val == min_computed_val ? parent_val : parent_val - 1 ) :
                                 ( parent_val == max_computed_val ? parent_val : parent_val + 1 ) );
                        g_assert(value <= max_computed_val);
                        inherit = false;
                        g_assert(set);
                    }
                }
            }
        }
    }
}

bool
SPIEnum::operator==(const SPIBase& rhs) {
    if( const SPIEnum* r = dynamic_cast<const SPIEnum*>(&rhs) ) {
        return (computed == r->computed && SPIBase::operator==(rhs));
    } else {
        return false;
    }
}


// SPIEnumBits ----------------------------------------------------------
// Used for 'font-variant-xxx'
void
SPIEnumBits::read( gchar const *str ) {

    if( !str ) return;
    if( !strcmp(str, "inherit") ) {
        set = true;
        inherit = true;
    } else {
        for (unsigned i = 0; enums[i].key; i++) {
            if (!strcmp(str, enums[i].key)) {
                set = true;
                inherit = false;
                value += enums[i].value;
                /* Save copying for values not needing it */
                computed = value;
            }
        }
    }
}

const Glib::ustring SPIEnumBits::get_value() const
{
    if(this->inherit) return Glib::ustring("inherit");
    if(this->value == 0) return Glib::ustring("normal");
    auto ret = Glib::ustring("");
    for (unsigned i = 0; enums[i].key; ++i) {
        if (this->value & (1 << i)) {
            if(!ret.empty()) ret += " ";
            ret += enums[i].key;
        }
    }
    return ret;
}

// SPILigatures -----------------------------------------------------
// Used for 'font-variant-ligatures'
void
SPILigatures::read( gchar const *str ) {

    if( !str ) return;

    value = SP_CSS_FONT_VARIANT_LIGATURES_NORMAL;
    if( !strcmp(str, "inherit") ) {
        set = true;
        inherit = true;
    } else if (!strcmp(str, "normal" )) {
        // Defaults for TrueType
        inherit = false;
        set = true;
    } else if (!strcmp(str, "none" )) {
        value = SP_CSS_FONT_VARIANT_LIGATURES_NONE;
        inherit = false;
        set = true;
    } else {
        // We need to parse in order
        std::vector<Glib::ustring> tokens = Glib::Regex::split_simple("\\s+", str );
        for( unsigned i = 0; i < tokens.size(); ++i ) {
            for (unsigned j = 0; enums[j].key; ++j ) {
                if (tokens[i].compare( enums[j].key ) == 0 ) {
                    set = true;
                    inherit = false;
                    if( enums[j].value < SP_CSS_FONT_VARIANT_LIGATURES_NOCOMMON ) {
                        // Turn on
                        value |= enums[j].value;
                    } else {
                        // Turn off
                        value &= ~(enums[j].value >> 4);
                    }
                }
            }
        }
    }
    computed = value;
}

/* FIXME:: This whole class is bogus and should be an SPIBitEnum TODO */

const Glib::ustring SPILigatures::get_value() const
{
    if(this->inherit) return Glib::ustring("inherit");
    if(this->value == SP_CSS_FONT_VARIANT_LIGATURES_NONE) return Glib::ustring("none");
    if(this->value == SP_CSS_FONT_VARIANT_LIGATURES_NORMAL) return Glib::ustring("normal");
    auto ret = Glib::ustring("");
    if (!(value & SP_CSS_FONT_VARIANT_LIGATURES_COMMON))
        ret += "no-common-ligatures ";
    if (value & SP_CSS_FONT_VARIANT_LIGATURES_DISCRETIONARY)
        ret += "discretionary-ligatures ";
    if (value & SP_CSS_FONT_VARIANT_LIGATURES_HISTORICAL )
        ret += "historical-ligatures ";
    if ( !(value & SP_CSS_FONT_VARIANT_LIGATURES_CONTEXTUAL) )
        ret += "no-contextual ";
    ret.erase(ret.size() - 1);
    return ret;
}

// SPINumeric -----------------------------------------------------
// Used for 'font-variant-numeric'
void
SPINumeric::read( gchar const *str ) {

    if( !str ) return;

    value = SP_CSS_FONT_VARIANT_NUMERIC_NORMAL;
    if( !strcmp(str, "inherit") ) {
        set = true;
        inherit = true;
    } else if (!strcmp(str, "normal" )) {
        // Defaults for TrueType
        inherit = false;
        set = true;
    } else {
        // We need to parse in order
        std::vector<Glib::ustring> tokens = Glib::Regex::split_simple("\\s+", str );
        for( unsigned i = 0; i < tokens.size(); ++i ) {
            for (unsigned j = 0; enums[j].key; ++j ) {
                if (tokens[i].compare( enums[j].key ) == 0 ) {
                    set = true;
                    inherit = false;
                    value |=  enums[j].value;

                    // Must switch off incompatible value
                    switch (enums[j].value ) {
                        case SP_CSS_FONT_VARIANT_NUMERIC_LINING_NUMS:
                            value &= ~SP_CSS_FONT_VARIANT_NUMERIC_OLDSTYLE_NUMS;
                            break;
                        case SP_CSS_FONT_VARIANT_NUMERIC_OLDSTYLE_NUMS:
                            value &= ~SP_CSS_FONT_VARIANT_NUMERIC_LINING_NUMS;
                            break;

                        case SP_CSS_FONT_VARIANT_NUMERIC_PROPORTIONAL_NUMS:
                            value &= ~SP_CSS_FONT_VARIANT_NUMERIC_TABULAR_NUMS;
                            break;
                        case SP_CSS_FONT_VARIANT_NUMERIC_TABULAR_NUMS:
                            value &= ~SP_CSS_FONT_VARIANT_NUMERIC_PROPORTIONAL_NUMS;
                            break;

                        case SP_CSS_FONT_VARIANT_NUMERIC_DIAGONAL_FRACTIONS:
                            value &= ~SP_CSS_FONT_VARIANT_NUMERIC_STACKED_FRACTIONS;
                            break;
                        case SP_CSS_FONT_VARIANT_NUMERIC_STACKED_FRACTIONS:
                            value &= ~SP_CSS_FONT_VARIANT_NUMERIC_DIAGONAL_FRACTIONS;
                            break;

                        case SP_CSS_FONT_VARIANT_NUMERIC_NORMAL:
                        case SP_CSS_FONT_VARIANT_NUMERIC_ORDINAL:
                        case SP_CSS_FONT_VARIANT_NUMERIC_SLASHED_ZERO:
                            // Do nothing
                            break;

                        default:
                            std::cerr << "SPINumeric::read(): Invalid value." << std::endl;
                            break;
                    }
                }
            }
        }
    }
    computed = value;
}

/* FIXME:: This whole class is bogus and should be an SPIBitEnum TODO */
const Glib::ustring SPINumeric::get_value() const
{
    if(this->inherit) return Glib::ustring("inherit");
    if(this->value == 0) return Glib::ustring("normal");
    auto ret = Glib::ustring("");
    auto enums = enum_font_variant_numeric;
    for (unsigned i = 1; enums[i].key; ++i) {
        // Bitmap is shifted by 1 because normal is zero
        if (this->value & (1 << (i - 1))) {
            if(!ret.empty()) ret += " ";
            ret += enums[i].key;
        }
    }
    return ret;
}

// SPIEastAsian ---------------------------------------------------
// Used for 'font-variant-east-asian'
void
SPIEastAsian::read( gchar const *str ) {

    if( !str ) return;

    value = SP_CSS_FONT_VARIANT_EAST_ASIAN_NORMAL;
    if( !strcmp(str, "inherit") ) {
        set = true;
        inherit = true;
    } else if (!strcmp(str, "normal" )) {
        // Defaults for TrueType
        inherit = false;
        set = true;
    } else {
        // We need to parse in order
        std::vector<Glib::ustring> tokens = Glib::Regex::split_simple("\\s+", str );
        for( unsigned i = 0; i < tokens.size(); ++i ) {
            for (unsigned j = 0; enums[j].key; ++j ) {
                if (tokens[i].compare( enums[j].key ) == 0 ) {
                    set = true;
                    inherit = false;

                    // Must switch off incompatible value (turn on correct one below)
                    switch (enums[j].value ) {
                        case SP_CSS_FONT_VARIANT_EAST_ASIAN_JIS78:
                        case SP_CSS_FONT_VARIANT_EAST_ASIAN_JIS83:
                        case SP_CSS_FONT_VARIANT_EAST_ASIAN_JIS90:
                        case SP_CSS_FONT_VARIANT_EAST_ASIAN_JIS04:
                        case SP_CSS_FONT_VARIANT_EAST_ASIAN_SIMPLIFIED:
                        case SP_CSS_FONT_VARIANT_EAST_ASIAN_TRADITIONAL:
                            value &= ~SP_CSS_FONT_VARIANT_EAST_ASIAN_JIS78;
                            value &= ~SP_CSS_FONT_VARIANT_EAST_ASIAN_JIS83;
                            value &= ~SP_CSS_FONT_VARIANT_EAST_ASIAN_JIS90;
                            value &= ~SP_CSS_FONT_VARIANT_EAST_ASIAN_JIS04;
                            value &= ~SP_CSS_FONT_VARIANT_EAST_ASIAN_SIMPLIFIED;
                            value &= ~SP_CSS_FONT_VARIANT_EAST_ASIAN_TRADITIONAL;
                            break;

                        case SP_CSS_FONT_VARIANT_EAST_ASIAN_FULL_WIDTH:
                            value &= ~SP_CSS_FONT_VARIANT_EAST_ASIAN_PROPORTIONAL_WIDTH;
                            break;
                        case SP_CSS_FONT_VARIANT_EAST_ASIAN_PROPORTIONAL_WIDTH:
                            value &= ~SP_CSS_FONT_VARIANT_EAST_ASIAN_FULL_WIDTH;
                            break;

                        case SP_CSS_FONT_VARIANT_EAST_ASIAN_NORMAL:
                        case SP_CSS_FONT_VARIANT_EAST_ASIAN_RUBY:
                            // Do nothing
                            break;

                        default:
                            std::cerr << "SPIEastasian::read(): Invalid value." << std::endl;
                            break;
                    }

                    value |=  enums[j].value;
                }
            }
        }
    }
    computed = value;
}

const Glib::ustring SPIEastAsian::get_value() const
{
    if(this->inherit) return Glib::ustring("inherit");
    if(this->value == 0) return Glib::ustring("normal");
    auto ret = Glib::ustring("");
    unsigned j = 1;
    auto enums = enum_font_variant_east_asian;
    for (unsigned i = 0; enums[i].key; ++i) {
        if (this->value & (1 << i)) {
            if(!ret.empty()) ret += " ";
            ret += enums[i].key;
        }
    }
    return ret;
}

// SPIString ------------------------------------------------------------

void
SPIString::read( gchar const *str ) {
    if( !str ) return;

    if (!strcmp(str, "inherit")) {
        set = true;
        inherit = true;
        value = nullptr;
    } else {
        set = true;
        inherit = false;

        Glib::ustring str_temp(str);
        if( name.compare( "d" ) == 0 && style_src == SP_STYLE_SRC_ATTRIBUTE) {
            set = false;
        }
        if( name.compare( "font-family" ) == 0 ) {
            // Family names may be quoted in CSS, internally we use unquoted names.
            css_font_family_unquote( str_temp );
        } else if( name.compare( "-inkscape-font-specification" ) == 0 ) {
            css_unquote( str_temp );
        }

        value = g_strdup(str_temp.c_str());
    }
}


const Glib::ustring SPIString::get_value() const
{
    if(this->inherit) return Glib::ustring("inherit");
    if( name.compare( "font-family" ) == 0 ) {
        Glib::ustring font_family( this->value );
        css_font_family_quote( font_family );
        return font_family;
    } else if( name.compare( "-inkscape-font-specification" ) == 0 ) {
        Glib::ustring font_spec( this->value );
        css_quote( font_spec );
        return font_spec;
    }
    return Glib::ustring(this->value);
}

void
SPIString::clear() {
    SPIBase::clear();
    g_free( value );
    value = nullptr;
    if( value_default ) value = strdup( value_default );
}

void
SPIString::cascade( const SPIBase* const parent ) {
    if( const SPIString* p = dynamic_cast<const SPIString*>(parent) ) {
        if( inherits && (!set || inherit) ) {
            g_free(value);
            value = g_strdup(p->value);
        }
    } else {
        std::cerr << "SPIString::cascade(): Incorrect parent type" << std::endl;
    }
}

void
SPIString::merge( const SPIBase* const parent ) {
    if( const SPIString* p = dynamic_cast<const SPIString*>(parent) ) {
        if( inherits ) {
            if( (!set || inherit) && p->set && !(p->inherit) ) {
                set     = p->set;
                inherit = p->inherit;
                g_free(value);
                value = g_strdup(p->value);
            }
        }
    }
}

bool
SPIString::operator==(const SPIBase& rhs) {
    if( const SPIString* r = dynamic_cast<const SPIString*>(&rhs) ) {
        if( value == nullptr && r->value == nullptr ) return (SPIBase::operator==(rhs));
        if( value == nullptr || r->value == nullptr ) return false;

        return (strcmp(value, r->value) == 0 && SPIBase::operator==(rhs));
    } else {
        return false;
    }
}



// SPIColor -------------------------------------------------------------

// Used for 'color', 'text-decoration-color', 'flood-color', 'lighting-color', and 'stop-color'.
// (The last three have yet to be implemented.)
// CSS3: 'currentcolor' is allowed value and is equal to inherit for the 'color' property. 
// FIXME: We should preserve named colors, hsl colors, etc.
void SPIColor::read( gchar const *str ) {

    if( !str ) return;

    set = false;
    inherit = false;
    currentcolor = false;
    if ( !strcmp(str, "inherit") ) {
        set = true;
        inherit = true;
    } else if ( !strcmp(str, "currentColor") ) {
        set = true;
        currentcolor = true;
        if( name.compare( "color") == 0 ) {
            inherit = true;  // CSS3
        } else {
            setColor( style->color.value.color );
        }
    } else {
        guint32 const rgb0 = sp_svg_read_color(str, 0xff);
        if (rgb0 != 0xff) {
            setColor(rgb0);
            set = true;
        }
    }
}

const Glib::ustring SPIColor::get_value() const
{
    // currentcolor goes first to handle special case for 'color' property
    if(this->currentcolor) return Glib::ustring("currentColor");
    if(this->inherit) return Glib::ustring("inherit");
    char color_buf[8];
    sp_svg_write_color(color_buf, sizeof(color_buf), this->value.color.toRGBA32( 0 ));

    auto ret = Glib::ustring(color_buf);
    if (this->value.color.icc) {
        if ( !ret.empty() ) {
            ret += " ";
        }
        ret += "icc-color(" + this->value.color.icc->colorProfile;
        for(auto i: this->value.color.icc->colors) {
            ret += ", " + Glib::ustring::format(i);
        }
        ret += ')';
    }
    return ret;
}

void
SPIColor::cascade( const SPIBase* const parent ) {
    if( const SPIColor* p = dynamic_cast<const SPIColor*>(parent) ) {
        if( (inherits && !set) || inherit) { // FIXME verify for 'color'
            if( !(inherit && currentcolor) ) currentcolor = p->currentcolor;
            setColor( p->value.color );
        } else {
            // Add CSS4 Color: Lighter, Darker
        }
    } else {
        std::cerr << "SPIColor::cascade(): Incorrect parent type" << std::endl;
    }

}

void
SPIColor::merge( const SPIBase* const parent ) {
    if( const SPIColor* p = dynamic_cast<const SPIColor*>(parent) ) {
        if( inherits ) {
            if( (!set || inherit) && p->set && !(p->inherit) ) {
                set           = p->set;
                inherit       = p->inherit;
                currentcolor  = p->currentcolor;
                value.color   = p->value.color;
            }
        }
    }
}

bool
SPIColor::operator==(const SPIBase& rhs) {
    if( const SPIColor* r = dynamic_cast<const SPIColor*>(&rhs) ) {

        if ( (this->currentcolor    != r->currentcolor    ) ||
             (this->value.color     != r->value.color     ) ||
             (this->value.color.icc != r->value.color.icc ) ||
             (this->value.color.icc && r->value.color.icc &&
              this->value.color.icc->colorProfile != r->value.color.icc->colorProfile &&
              this->value.color.icc->colors       != r->value.color.icc->colors ) ) {
            return false;
        }

        return SPIBase::operator==(rhs);

    } else {
        return false;
    }
}



// SPIPaint -------------------------------------------------------------

// Paint is used for 'fill' and 'stroke'. SPIPaint perhaps should be derived from SPIColor.
// 'style' is set in SPStyle::SPStyle or in the legacy SPIPaint::read( gchar, style, document )
// It is needed for computed value when value is 'currentColor'. It is also needed to
// find the object for creating an href (this is done through document but should be done
// directly so document not needed.. FIXME).

SPIPaint::~SPIPaint() {
    if( value.href ) {
        clear();
        delete value.href;
        value.href = nullptr;
    }
}

/**
 * Set SPIPaint object from string.
 *
 * \pre paint == \&style.fill || paint == \&style.stroke.
 */
void
SPIPaint::read( gchar const *str ) {

    // std::cout << "SPIPaint::read: Entrance: " <<  "  |" << (str?str:"null") << "|" << std::endl;
    // if( style ) {
    //     std::cout << "   document: " << (void*)style->document << std::endl;
    //     std::cout << "     object: " << (style->object?"present":"null") << std::endl;
    //     if( style->object )
    //         std::cout << "       : " << (style->object->getId()?style->object->getId():"no ID")
    //                   << " document: " << (style->object->document?"yes":"no") << std::endl;
    // }

    if(!str ) return;

    reset( false ); // Do not init

    // Is this necessary?
    while (g_ascii_isspace(*str)) {
        ++str;
    }

    if (streq(str, "inherit")) {
        set = true;
        inherit = true;
    } else {
        // Read any URL first. The other values can be stand-alone or backup to the URL.

        if ( strneq(str, "url", 3) ) {

            // FIXME: THE FOLLOWING CODE SHOULD BE PUT IN A PRIVATE FUNCTION FOR REUSE
            gchar *uri = extract_uri( str, &str );
            if(uri == nullptr || uri[0] == '\0') {
                std::cerr << "SPIPaint::read: url is empty or invalid" << std::endl;
            } else if (!style ) {
                std::cerr << "SPIPaint::read: url with empty SPStyle pointer" << std::endl;
            } else {
                set = true;
                SPDocument *document = (style->object) ? style->object->document : nullptr;

                // Create href if not done already
                if (!value.href && document) {
                    // std::cout << "  Creating value.href" << std::endl;
                    value.href = new SPPaintServerReference(document);
                    if (this == &style->fill) {
                        style->fill_ps_changed_connection = value.href->changedSignal().connect(sigc::bind(sigc::ptr_fun(sp_style_fill_paint_server_ref_changed), style));
                    } else {
                        style->stroke_ps_changed_connection = value.href->changedSignal().connect(sigc::bind(sigc::ptr_fun(sp_style_stroke_paint_server_ref_changed), style));
                    }
                }

                // std::cout << "uri: " << (uri?uri:"null") << std::endl;
                // TODO check what this does in light of move away from union
                sp_style_set_ipaint_to_uri_string ( style, this, uri);
            }
            g_free( uri );
        }

        while ( g_ascii_isspace(*str) ) {
            ++str;
        }

        if (streq(str, "currentColor")) {
            set = true;
            paintOrigin = SP_CSS_PAINT_ORIGIN_CURRENT_COLOR;
            if (style) {
                setColor( style->color.value.color );
            } else {
                // Normally an SPIPaint is part of an SPStyle and the value of 'color' is
                // available.  SPIPaint can be used 'stand-alone' (e.g. to parse color values) in
                // which case a value of 'currentColor' is meaningless, thus we shouldn't reach
                // here.
                std::cerr << "SPIPaint::read(): value is 'currentColor' but 'color' not available." << std::endl;
                setColor( 0 );
            }
        } else if (streq(str, "context-fill")) {
            set = true;
            paintOrigin = SP_CSS_PAINT_ORIGIN_CONTEXT_FILL;
        } else if (streq(str, "context-stroke")) {
            set = true;
            paintOrigin = SP_CSS_PAINT_ORIGIN_CONTEXT_STROKE;
        } else if (streq(str, "none")) {
            set = true;
            noneSet = true;
        } else {
            guint32 const rgb0 = sp_svg_read_color(str, &str, 0xff);
            if (rgb0 != 0xff) {
                setColor( rgb0 );
                set = true;

                while (g_ascii_isspace(*str)) {
                    ++str;
                }
                if (strneq(str, "icc-color(", 10)) {
                    SVGICCColor* tmp = new SVGICCColor();
                    if ( ! sp_svg_read_icc_color( str, &str, tmp ) ) {
                        delete tmp;
                        tmp = nullptr;
                    }
                    value.color.icc = tmp;
                }
            }
        }
    }
}

// Stand-alone read (Legacy read()), used multiple places, e.g. sp-stop.cpp
// This function should not be necessary. FIXME
void
SPIPaint::read( gchar const *str, SPStyle &style_in, SPDocument *document_in ) {
    style = &style_in;
    style->document = document_in;
    read( str );
}

const Glib::ustring SPIPaint::get_value() const
{
    if(this->inherit) return Glib::ustring("inherit");
    if(this->noneSet) return Glib::ustring("none");
    // url must go first as other values can serve as fallbacks
    auto ret = Glib::ustring("");
    if (this->value.href && this->value.href->getURI()) {
        ret += this->value.href->getURI()->toStdString(true);
    }
    switch(this->paintOrigin) {
        case SP_CSS_PAINT_ORIGIN_CURRENT_COLOR:
            if(!ret.empty()) ret += " ";
            ret += "currentColor";
            break;
        case SP_CSS_PAINT_ORIGIN_CONTEXT_FILL:
            if(!ret.empty()) ret += " ";
            ret += "context-fill";
            break;
        case SP_CSS_PAINT_ORIGIN_CONTEXT_STROKE:
            if(!ret.empty()) ret += " ";
            ret += "context-stroke";
            break;
        case SP_CSS_PAINT_ORIGIN_NORMAL:
            if(this->colorSet) {
                char color_buf[8];
                sp_svg_write_color(color_buf, sizeof(color_buf), this->value.color.toRGBA32(0));
                if(!ret.empty()) ret += " ";
                ret += color_buf;
            }
            if(this->value.color.icc) {
                ret += "icc-color(";
                ret += this->value.color.icc->colorProfile;
                for(auto i: this->value.color.icc->colors) {
                    ret += ", " + Glib::ustring::format(i);
                }
                ret += ")";
            }
            break;
    }
    return ret;
}

void
SPIPaint::clear() {
    // std::cout << "SPIPaint::clear(): " << name << std::endl;
    reset( true ); // Reset and Init
}

void
SPIPaint::reset( bool init ) {

    // std::cout << "SPIPaint::reset(): " << name << " " << init << std::endl;
    SPIBase::clear();
    paintOrigin = SP_CSS_PAINT_ORIGIN_NORMAL;
    colorSet = false;
    noneSet = false;
    value.color.set( false );
    if (value.href){
        if (value.href->getObject()) {
            value.href->detach();
        }
    }
    if( init ) {
        if( name.compare( "fill" ) == 0 ) {
            // 'black' is default for 'fill'
            setColor(0.0, 0.0, 0.0);
        }
        if( name.compare( "text-decoration-color" ) == 0 ) {
            // currentcolor = true;
        }
    }
}

void
SPIPaint::cascade( const SPIBase* const parent ) {

    // std::cout << "SPIPaint::cascade" << std::endl;
    if( const SPIPaint* p = dynamic_cast<const SPIPaint*>(parent) ) {
        if(!set || inherit) {  // Always inherits

            reset( false ); // Do not init

            if( p->isPaintserver() ) {
                if( p->value.href) {
                    // Why can we use p->document ?
                    sp_style_set_ipaint_to_uri( style, this, p->value.href->getURI(), p->value.href->getOwnerDocument());
                } else {
                    std::cerr << "SPIPaint::cascade: Expected paint server not found." << std::endl;
                }
            } else if( p->isColor() ) {
                setColor( p->value.color );
            } else if( p->isNoneSet() ) {
                noneSet = true;
            } else if( p->paintOrigin == SP_CSS_PAINT_ORIGIN_CURRENT_COLOR ) {
                paintOrigin = SP_CSS_PAINT_ORIGIN_CURRENT_COLOR;
                setColor( style->color.value.color );
            } else if( isNone() ) {
                //
            } else {
                g_assert_not_reached();
            }
        } else {
            if( paintOrigin == SP_CSS_PAINT_ORIGIN_CURRENT_COLOR ) {
                // Update in case color value changed.
                setColor( style->color.value.color );
            }
        }

    } else {
        std::cerr << "SPIPaint::cascade(): Incorrect parent type" << std::endl;
    }

}

void
SPIPaint::merge( const SPIBase* const parent ) {
    if( const SPIPaint* p = dynamic_cast<const SPIPaint*>(parent) ) {
        //    if( inherits ) {  Paint always inherits
        if( (!set || inherit) && p->set && !(p->inherit) ) {
            this->cascade( parent );  // Must call before setting 'set'
            set     = p->set;
            inherit = p->inherit;
        }
    }
}

bool
SPIPaint::operator==(const SPIBase& rhs) {

    if( const SPIPaint* r = dynamic_cast<const SPIPaint*>(&rhs) ) {

        if ( (this->isColor()       != r->isColor()       )  ||
             (this->isPaintserver() != r->isPaintserver() )  ||
             (this->paintOrigin     != r->paintOrigin     ) ) {
            return false;
        }

        if ( this->isPaintserver() ) {
            if( this->value.href == nullptr || r->value.href == nullptr ||
                this->value.href->getObject() != r->value.href->getObject() ) {
                return false;
            }
        }

        if ( this->isColor() ) {
            if ( (this->value.color     != r->value.color     ) ||
                 (this->value.color.icc != r->value.color.icc ) ||
                 (this->value.color.icc && r->value.color.icc &&
                  this->value.color.icc->colorProfile != r->value.color.icc->colorProfile &&
                  this->value.color.icc->colors       != r->value.color.icc->colors ) ) {
                return false;
            }
        }

        return SPIBase::operator==(rhs);

    } else {
        return false;
    }
}



// SPIPaintOrder --------------------------------------------------------

void
SPIPaintOrder::read( gchar const *str ) {

    if( !str ) return;

    g_free(value);
    set = false;
    inherit = false;

    if (!strcmp(str, "inherit")) {
        set = true;
        inherit = true;
    } else {
        set = true;
        value = g_strdup(str);

        if (!strcmp(value, "normal")) {
            layer[0] = SP_CSS_PAINT_ORDER_NORMAL;
            layer_set[0] = true;
        } else {
            // This certainly can be done more efficiently
            gchar** c = g_strsplit(value, " ", PAINT_ORDER_LAYERS + 1);
            bool used[3] = {false, false, false};
            unsigned int i = 0;
            for( ; i < PAINT_ORDER_LAYERS; ++i ) {
                if( c[i] ) {
                    layer_set[i] = false;
                    if( !strcmp( c[i], "fill")) {
                        layer[i] = SP_CSS_PAINT_ORDER_FILL;
                        layer_set[i] = true;
                        used[0] = true;
                    } else if( !strcmp( c[i], "stroke")) {
                        layer[i] = SP_CSS_PAINT_ORDER_STROKE;
                        layer_set[i] = true;
                        used[1] = true;
                    } else if( !strcmp( c[i], "markers")) {
                        layer[i] = SP_CSS_PAINT_ORDER_MARKER;
                        layer_set[i] = true;
                        used[2] = true;
                    } else {
                        std::cerr << "sp_style_read_ipaintorder: illegal value: " << c[i] << std::endl;
                        break;
                    }
                } else {
                    break;
                }
            }
            g_strfreev(c);

            // Fill out rest of the layers using the default order
            if( !used[0] && i < PAINT_ORDER_LAYERS ) {
                layer[i] = SP_CSS_PAINT_ORDER_FILL;
                layer_set[i] = false;
                ++i;
            }
            if( !used[1] && i < PAINT_ORDER_LAYERS ) {
                layer[i] = SP_CSS_PAINT_ORDER_STROKE;
                layer_set[i] = false;
                ++i;
            }
            if( !used[2] && i < PAINT_ORDER_LAYERS ) {
                layer[i] = SP_CSS_PAINT_ORDER_MARKER;
                layer_set[i] = false;
            }
        }
    }
}

const Glib::ustring SPIPaintOrder::get_value() const
{
    if(this->inherit) return Glib::ustring("inherit");
    auto ret = Glib::ustring("");
    for( unsigned i = 0; i < PAINT_ORDER_LAYERS; ++i ) {
        if(layer_set[i]) {
            if(!ret.empty()) ret += " ";
            switch (this->layer[i]) {
                case SP_CSS_PAINT_ORDER_NORMAL:
                    ret += "normal";
                    assert( i == 0 );
                    break;
                case SP_CSS_PAINT_ORDER_FILL:
                    ret += "fill";
                    break;
                case SP_CSS_PAINT_ORDER_STROKE:
                    ret += "stroke";
                    break;
                case SP_CSS_PAINT_ORDER_MARKER:
                    ret += "markers";
                    break;
            }
        } else {
            break;
        }
    }
    return ret;
}

void
SPIPaintOrder::cascade( const SPIBase* const parent ) {
    if( const SPIPaintOrder* p = dynamic_cast<const SPIPaintOrder*>(parent) ) {
        if(!set || inherit) {  // Always inherits
            for( unsigned i = 0; i < PAINT_ORDER_LAYERS; ++i ) {
                layer[i]     = p->layer[i];
                layer_set[i] = p->layer_set[i];
            }
            g_free( value );
            value = g_strdup(p->value);
        }
    } else {
        std::cerr << "SPIPaintOrder::cascade(): Incorrect parent type" << std::endl;
    }
}

void
SPIPaintOrder::merge( const SPIBase* const parent ) {
    if( const SPIPaintOrder* p = dynamic_cast<const SPIPaintOrder*>(parent) ) {
        //    if( inherits ) {  PaintOrder always inherits
        if( (!set || inherit) && p->set && !(p->inherit) ) {
            this->cascade( parent );  // Must call be setting 'set'
            set     = p->set;
            inherit = p->inherit;
        }
    }
}

bool
SPIPaintOrder::operator==(const SPIBase& rhs) {
    if( const SPIPaintOrder* r = dynamic_cast<const SPIPaintOrder*>(&rhs) ) {
        if( layer[0] == SP_CSS_PAINT_ORDER_NORMAL &&
            r->layer[0] == SP_CSS_PAINT_ORDER_NORMAL ) return SPIBase::operator==(rhs);
        for (unsigned i = 0; i < PAINT_ORDER_LAYERS; ++i ) {
            if( layer[i] != r->layer[i] ) return false;
        }
        return SPIBase::operator==(rhs);
    } else {
        return false;
    }
}



// SPIFilter ------------------------------------------------------------

SPIFilter::~SPIFilter() {
    if( href ) {
        clear();
        delete href;
        href = nullptr;
    }
}

void
SPIFilter::read( gchar const *str ) {

    if( !str ) return;

    clear();

    if ( streq(str, "inherit") ) {
        set = true;
        inherit = true;
    } else if(streq(str, "none")) {
        set = true;
    } else if (strneq(str, "url", 3)) {
        gchar *uri = extract_uri(str);
        if(uri == nullptr || uri[0] == '\0') {
            std::cerr << "SPIFilter::read: url is empty or invalid" << std::endl;
            return;
        } else if (!style) {
            std::cerr << "SPIFilter::read: url with empty SPStyle pointer" << std::endl;
            return;
        }
        set = true;

        // Create href if not already done.
        if (!href) {
            if (style->object) {
                href = new SPFilterReference(style->object);
            }
            // Do we have href now?
            if ( href ) {
                href->changedSignal().connect(sigc::bind(sigc::ptr_fun(sp_style_filter_ref_changed), style));
            } else {
                std::cerr << "SPIFilter::read(): Could not allocate 'href'" << std::endl;
                return;
            }
        }

        // We have href
        try {
            href->attach(Inkscape::URI(uri));
        } catch (Inkscape::BadURIException &e) {
            std::cerr << "SPIFilter::read() " << e.what() << std::endl;
            href->detach();
        }
        g_free (uri);

    } else {
        std::cerr << "SPIFilter::read(): malformed value: " << str << std::endl;
    }
}

const Glib::ustring SPIFilter::get_value() const
{
    if(this->inherit) return Glib::ustring("inherit");
    return this->href->getURI()->toStdString(true);
}

void
SPIFilter::clear() {

    SPIBase::clear();
    if( href ) {
        if( href->getObject() ) {
            href->detach();
        }
    }
}

void
SPIFilter::cascade( const SPIBase* const parent ) {
    if( const SPIFilter* p = dynamic_cast<const SPIFilter*>(parent) ) {
        if( inherit ) {  // Only inherits if 'inherit' true/
            // FIXME: This is rather unlikely so ignore for now. 
            (void)p;
            std::cerr << "SPIFilter::cascade: value 'inherit' not supported." << std::endl;
        } else {
            // Do nothing
        }
    } else {
        std::cerr << "SPIFilter::cascade(): Incorrect parent type" << std::endl;
    }
}

void
SPIFilter::merge( const SPIBase* const parent ) {
    if( const SPIFilter* p = dynamic_cast<const SPIFilter*>(parent) ) {
        // The "correct" thing to do is to combine the filter primitives.
        // The next best thing is to keep any filter on this object. If there
        // is no filter on this object, then use any filter on the parent.
        if( (!set || inherit) && p->href && p->href->getObject() ) { // is the getObject()  needed?
            set     = p->set;
            inherit = p->inherit;
            if( href ) {
                // If we already have an href, use it (unlikely but heck...)
                if( href->getObject() ) {
                    href->detach();
                }
            } else {
                // If we don't have an href, create it
                if( style->document ) { // FIXME
                    href = new SPFilterReference(style->document);
                    //href->changedSignal().connect(sigc::bind(sigc::ptr_fun(sp_style_filter_ref_changed), style));
                } else if (style->object) {
                    href = new SPFilterReference(style->object);
                }
            }
            if( href ) {
                // If we now have an href, try to attach parent filter
                try {
                    href->attach(*p->href->getURI());
                } catch (Inkscape::BadURIException &e) {
                    std::cerr << "SPIFilter::merge: " << e.what() << std::endl;
                    href->detach();
                }
            }
        }
    }
}

// FIXME
bool
SPIFilter::operator==(const SPIBase& rhs) {
    if( const SPIFilter* r = dynamic_cast<const SPIFilter*>(&rhs) ) {
        (void)r;
        return true;
    } else {
        return false;
    }
}



// SPIDashArray ---------------------------------------------------------

void
SPIDashArray::read( gchar const *str ) {

    if( !str ) return;

    set = true;

    if( strcmp( str, "inherit") == 0 ) {
        inherit = true;
        return;
    }

    values.clear();

    if( strcmp(str, "none") == 0) {
        return;
    }

    std::vector<Glib::ustring> tokens = Glib::Regex::split_simple("[(,\\s|\\s)]+", str);

    bool LineSolid = true;

    for (auto token : tokens) {
        SPILength spilength("temp");
        spilength.read(token.c_str());
        if (spilength.value > 0.00000001)
            LineSolid = false;
        values.push_back(spilength);
    }

    if (LineSolid) {
        values.clear();
    }
    return;
}

const Glib::ustring SPIDashArray::get_value() const
{
    if(this->inherit) return Glib::ustring("inherit");
    if(this->values.empty()) return Glib::ustring("none");
    auto ret = Glib::ustring("");
    for(auto value: this->values) {
        if(!ret.empty()) ret += ", ";
        ret += value.toString();
    }
    return ret;
}

void
SPIDashArray::cascade( const SPIBase* const parent ) {
    if( const SPIDashArray* p = dynamic_cast<const SPIDashArray*>(parent) ) {
        if( !set || inherit ) values = p->values;  // Always inherits
    } else {
        std::cerr << "SPIDashArray::cascade(): Incorrect parent type" << std::endl;
    }
}

void
SPIDashArray::merge( const SPIBase* const parent ) {
    if( const SPIDashArray* p = dynamic_cast<const SPIDashArray*>(parent) ) {
        if( inherits ) {
            if( (!set || inherit) && p->set && !(p->inherit) ) {
                set     = p->set;
                inherit = p->inherit;
                values  = p->values;
            }
        }
    } else {
        std::cerr << "SPIDashArray::merge(): Incorrect parent type" << std::endl;
    }
}

bool
SPIDashArray::operator==(const SPIBase& rhs) {
    if (const SPIDashArray *r = dynamic_cast<const SPIDashArray *>(&rhs)) {
        for (int i = 0; i < values.size(); i++) {
            if (values[i] != r->values[i]) {
                return false;
            }
        }
    }
    return SPIBase::operator==(rhs);
}


// SPIFontSize ----------------------------------------------------------

/** Indexed by SP_CSS_FONT_SIZE_blah.   These seem a bit small */
float const SPIFontSize::font_size_table[] = {6.0, 8.0, 10.0, 12.0, 14.0, 18.0, 24.0};
float const SPIFontSize::font_size_default = 12.0;

void
SPIFontSize::read( gchar const *str ) {

    if( !str ) return;

    if (!strcmp(str, "inherit")) {
        set = true;
        inherit = true;
    } else if ((*str == 'x') || (*str == 's') || (*str == 'm') || (*str == 'l')) {
        // xx-small, x-small, etc.
        for (unsigned i = 0; enum_font_size[i].key; i++) {
            if (!strcmp(str, enum_font_size[i].key)) {
                set = true;
                inherit = false;
                type = SP_FONT_SIZE_LITERAL;
                literal = enum_font_size[i].value;
                return;
            }
        }
        /* Invalid */
        return;
    } else {
        SPILength length("temp");
        length.set = false;
        length.read( str );
        if( length.set ) {
            set      = true;
            inherit  = length.inherit;
            unit     = length.unit;
            value    = length.value;
            computed = length.computed;
            /*  Set a minimum font size to something much smaller than should ever (ever!) be encountered in a real file.
                If a bad SVG file is encountered and this is zero odd things
                might happen because the inverse is used in some scaling actions.
            */
            if ( computed <= 1.0e-32 ) { computed = 1.0e-32; }
            if( unit == SP_CSS_UNIT_PERCENT ) {
                type = SP_FONT_SIZE_PERCENTAGE;
            } else {
                type = SP_FONT_SIZE_LENGTH;
            }
        }
        return; 
    }
}

const Glib::ustring SPIFontSize::get_value() const
{
    if(this->inherit) return Glib::ustring("inherit");
    Inkscape::Preferences *prefs = Inkscape::Preferences::get();
    int unit = prefs->getInt("/options/font/unitType", SP_CSS_UNIT_PT);
    auto ret = Glib::ustring("");
    switch (this->type) {
        case SP_FONT_SIZE_LITERAL:
            for (unsigned i = 0; enum_font_size[i].key; i++) {
                if (enum_font_size[i].value == static_cast< gint > (this->literal) ) {
                    if(!ret.empty()) ret += " ";
                    ret += enum_font_size[i].key;
                }
            }
            break;
        case SP_FONT_SIZE_LENGTH:
            if (prefs->getBool("/options/font/textOutputPx", true)) {
                unit = SP_CSS_UNIT_PX;
            }
            ret += Glib::ustring::format(sp_style_css_size_px_to_units(this->computed, unit));
            ret += sp_style_get_css_unit_string(unit);
            break;
        case SP_FONT_SIZE_PERCENTAGE:
            return Glib::ustring::format(this->value * 100.0) + "%";
        default:
            g_error("Invalid FontSize value, not writing it.");
    }
    return ret;
}

void
SPIFontSize::cascade( const SPIBase* const parent ) {
    if( const SPIFontSize* p = dynamic_cast<const SPIFontSize*>(parent) ) {
        if( !set || inherit ) { // Always inherits
            computed = p->computed;value = p->value;


        // Calculate computed based on parent as needed
        } else if( type == SP_FONT_SIZE_LITERAL ) {
            if( literal < SP_CSS_FONT_SIZE_SMALLER ) {
                computed = font_size_table[ literal ];
            } else if( literal == SP_CSS_FONT_SIZE_SMALLER ) {
                computed = p->computed / 1.2;
            } else if( literal == SP_CSS_FONT_SIZE_LARGER ) {
                computed = p->computed * 1.2;
            } else {
                std::cerr << "SPIFontSize::cascade: Illegal literal value" << std::endl;
            }
        } else if( type == SP_FONT_SIZE_PERCENTAGE ) {
            // Percentage for font size is relative to parent computed (rather than viewport)
            computed = p->computed * value;
        } else if( type == SP_FONT_SIZE_LENGTH ) {
            switch ( unit ) {
                case SP_CSS_UNIT_EM:
                    /* Relative to parent font size */
                    computed = p->computed * value;
                    break;
                case SP_CSS_UNIT_EX:
                    /* Relative to parent font size */
                    computed = p->computed * value * 0.5; /* Hack FIXME */
                    break;
                default:
                    /* No change */
                    break;
            }
        }
        /*  Set a minimum font size to something much smaller than should ever (ever!) be encountered in a real file.
            If a bad SVG file is encountered and this is zero odd things
            might happen because the inverse is used in some scaling actions.
        */
        if ( computed <= 1.0e-32 ) { computed = 1.0e-32; }
    } else {
        std::cerr << "SPIFontSize::cascade(): Incorrect parent type" << std::endl;
    }
}

double
SPIFontSize::relative_fraction() const {

    switch (type) {
        case SP_FONT_SIZE_LITERAL: {
            switch (literal) {
                case SP_CSS_FONT_SIZE_SMALLER:
                    return 5.0 / 6.0;

                case SP_CSS_FONT_SIZE_LARGER:
                    return 6.0 / 5.0;

                default:
                    g_assert_not_reached();
            }
        }

        case SP_FONT_SIZE_PERCENTAGE:
            return value;

        case SP_FONT_SIZE_LENGTH: {
            switch (unit ) {
                case SP_CSS_UNIT_EM:
                    return value;

                case SP_CSS_UNIT_EX:
                    return value * 0.5;

                default:
                    g_assert_not_reached();
            }
        }
    }
    g_assert_not_reached();
}

void
SPIFontSize::merge( const SPIBase* const parent ) {
    if( const SPIFontSize* p = dynamic_cast<const SPIFontSize*>(parent) ) {
        if( p->set && !(p->inherit) ) {
            // Parent has definined font-size
            if( (!set || inherit) ) {
                // Computed value same as parent
                set      = p->set;
                inherit  = p->inherit;
                type     = p->type;
                unit     = p->unit;
                literal  = p->literal;
                value    = p->value;
                computed = p->computed; // Just to be sure
            } else if ( type == SP_FONT_SIZE_LENGTH  && 
                        unit != SP_CSS_UNIT_EM &&
                        unit != SP_CSS_UNIT_EX ) {
                // Absolute size, computed value already set
            } else if ( type == SP_FONT_SIZE_LITERAL &&
                        literal < SP_CSS_FONT_SIZE_SMALLER ) {
                // Absolute size, computed value already set
                //g_assert( literal < G_N_ELEMENTS(font_size_table) );
                g_assert( computed == font_size_table[literal] );
            } else {
                // Relative size
                double const child_frac( relative_fraction() );
                set = true;
                inherit = false;
                computed = p->computed * child_frac;

                if ( ( p->type == SP_FONT_SIZE_LITERAL &&
                       p->literal < SP_CSS_FONT_SIZE_SMALLER ) ||
                     ( p->type == SP_FONT_SIZE_LENGTH &&
                       p->unit != SP_CSS_UNIT_EM &&
                       p->unit != SP_CSS_UNIT_EX ) ) {
                    // Parent absolute size
                    type = SP_FONT_SIZE_LENGTH;

                } else {
                    // Parent relative size
                    double const parent_frac( p->relative_fraction() );
                    if( type == SP_FONT_SIZE_LENGTH ) {
                        // ex/em
                        value *= parent_frac;
                    } else {
                        value = parent_frac * child_frac;
                        type = SP_FONT_SIZE_PERCENTAGE;
                    }
                }
            } // Relative size
            /*  Set a minimum font size to something much smaller than should ever (ever!) be encountered in a real file.
                If a bad SVG file is encountered and this is zero odd things
                might happen because the inverse is used in some scaling actions.
            */
            if ( computed <= 1.0e-32 ) { computed = 1.0e-32; }
        } // Parent set and not inherit
    } else {
        std::cerr << "SPIFontSize::merge(): Incorrect parent type" << std::endl;
    }
}

// What about different SVG units?
bool
SPIFontSize::operator==(const SPIBase& rhs) {
    if( const SPIFontSize* r = dynamic_cast<const SPIFontSize*>(&rhs) ) {
        if( type != r->type ) { return false;}
        if( type == SP_FONT_SIZE_LENGTH ) {
            if( computed != r->computed ) { return false;}
        } else if (type == SP_FONT_SIZE_LITERAL ) {
            if( literal != r->literal ) { return false;}
        } else {
            if( value != r->value ) { return false;}
        }
        return SPIBase::operator==(rhs);
    } else {
        return false;
    }
}



// SPIFont ----------------------------------------------------------

void
SPIFont::read( gchar const *str ) {

    if( !str ) return;

    if( !style ) {
        std::cerr << "SPIFont::read(): style is void" << std::endl;
        return;
    }

    if ( !strcmp(str, "inherit") ) {
        set = true;
        inherit = true;
    } else {

        // Break string into white space separated tokens
        std::stringstream os( str );
        Glib::ustring param;

        while (os >> param) {

            // CSS is case insensitive but we're comparing against lowercase strings
            Glib::ustring lparam = param.lowercase();

            if (lparam == "/" ) {
                // line_height follows... note: font-size already read

                os >> param;
                lparam = param.lowercase();
                style->line_height.readIfUnset( lparam.c_str() );

            } else {
                // Try to parse each property in turn

                SPIEnum test_style("font-style", enum_font_style);
                test_style.read( lparam.c_str() );
                if( test_style.set ) {
                    style->font_style = test_style;
                    continue;
                }

                // font-variant (Note: only CSS2.1 value small-caps is valid in shortcut.)
                SPIEnum test_variant("font-variant", enum_font_variant);
                test_variant.read( lparam.c_str() );
                if( test_variant.set ) {
                    style->font_variant = test_variant;
                    continue;
                }

                // font-weight
                SPIEnum test_weight("font-weight", enum_font_weight);
                test_weight.read( lparam.c_str() );
                if( test_weight.set ) {
                    style->font_weight = test_weight;
                    continue;
                }

                // font-stretch (added in CSS 3 Fonts)
                SPIEnum test_stretch("font-stretch", enum_font_stretch);
                test_stretch.read( lparam.c_str() );
                if( test_stretch.set ) {
                    style->font_stretch = test_stretch;
                    continue;
                }

                // font-size
                SPIFontSize test_size;
                test_size.read( lparam.c_str() );
                if( test_size.set ) {
                    style->font_size = test_size;
                    continue;
                }

                // No valid property value found.
                break;
            }
        } // params

        // The rest must be font-family...
        std::string str_s = str; // Why this extra step?
        std::string family = str_s.substr( str_s.find( param ) );

        style->font_family.readIfUnset( family.c_str() );

        // Everything in shorthand is set per CSS rules, this works since
        // properties are read backwards from end to start.
        style->font_style.set = true;
        style->font_variant.set = true;
        style->font_weight.set = true;
        style->font_stretch.set = true;
        style->font_size.set = true;
        style->line_height.set = true;
        style->font_family.set = true;
        // style->font_size_adjust.set = true;
        // style->font_kerning.set = true;
        // style->font_language_override.set = true;;
    }
}

const Glib::ustring SPIFont::get_value() const
{
    if(this->inherit) return Glib::ustring("inherit");
    // At the moment, do nothing. We could add a preference to write out
    // 'font' shorthand rather than longhand properties.
    /* SPIFontSize const *const my_base = dynamic_cast<const SPIFontSize*>(base);
    if ( (flags & SP_STYLE_FLAG_ALWAYS) ||
          ((flags & SP_STYLE_FLAG_IFSET) && this->set) ||
          ((flags & SP_STYLE_FLAG_IFDIFF) && this->set
          && (!my_base->set || this != my_base )))
    {
    }*/

    return Glib::ustring("");
}

// void
// SPIFont::cascade( const SPIBase* const parent ) {
// }

// void
// SPIFont::merge( const SPIBase* const parent ) {
// }

// Does nothing...
bool
SPIFont::operator==(const SPIBase& rhs) {
    if( /* const SPIFont* r = */ dynamic_cast<const SPIFont*>(&rhs) ) {
        return SPIBase::operator==(rhs);
    } else {
        return false;
    }
}



// SPIBaselineShift -----------------------------------------------------

void
SPIBaselineShift::read( gchar const *str ) {

    if( !str ) return;

    if (!strcmp(str, "inherit")) {
        set = true;
        inherit = true;
    } else if ((*str == 'b') || (*str == 's')) {
        // baseline or sub or super
        for (unsigned i = 0; enum_baseline_shift[i].key; i++) {
            if (!strcmp(str, enum_baseline_shift[i].key)) {
                set = true;
                inherit = false;
                type = SP_BASELINE_SHIFT_LITERAL;
                literal = enum_baseline_shift[i].value;
                return;
            }
        }
        /* Invalid */
        return;
    } else {
        SPILength length( "temp" );
        length.read( str );
        set      = length.set;
        inherit  = length.inherit;
        unit     = length.unit;
        value    = length.value;
        computed = length.computed;
        if( unit == SP_CSS_UNIT_PERCENT ) {
            type = SP_BASELINE_SHIFT_PERCENTAGE;
        } else {
            type = SP_BASELINE_SHIFT_LENGTH;
        }
        return;
    }
}

const Glib::ustring SPIBaselineShift::get_value() const
{
    if(this->inherit) return Glib::ustring("inherit");
    auto ret = Glib::ustring("");
    switch (this->type) {
        case SP_BASELINE_SHIFT_LITERAL:
            for (unsigned i = 0; enum_baseline_shift[i].key; i++) {
                if (enum_baseline_shift[i].value == static_cast< gint > (this->literal) ) {
                    if(!ret.empty()) ret += " ";
                    ret += enum_baseline_shift[i].key;
                }
            }
            break;
        case SP_BASELINE_SHIFT_LENGTH:
            if( this->unit == SP_CSS_UNIT_EM || this->unit == SP_CSS_UNIT_EX ) {
                ret += Glib::ustring::format(this->value);
                ret += (this->unit == SP_CSS_UNIT_EM ? "em" : "ex");
            } else {
                // must specify px, see inkscape bug 1221626, mozilla bug 234789
                ret += Glib::ustring::format(this->computed) + "px";
            }
            break;
        case SP_BASELINE_SHIFT_PERCENTAGE:
            return Glib::ustring::format(this->value * 100.0) + "%";
    }
    return ret;
}

void
SPIBaselineShift::cascade( const SPIBase* const parent ) {
    if( const SPIBaselineShift* p = dynamic_cast<const SPIBaselineShift*>(parent) ) {
        SPIFontSize *pfont_size = &(p->style->font_size);
        g_assert( pfont_size != nullptr );

        if( !set || inherit ) {
            computed = p->computed;  // Shift relative to parent shift, corrected below
        } else if (type == SP_BASELINE_SHIFT_LITERAL) {
            if( literal == SP_CSS_BASELINE_SHIFT_BASELINE ) {
                computed = 0; // No change
            } else if (literal == SP_CSS_BASELINE_SHIFT_SUB ) {
                // Should use subscript position from font relative to alphabetic baseline
                // OpenOffice, Adobe: -0.33, Word -0.14, LaTex about -0.2.
                computed = -0.2 * pfont_size->computed; 
            } else if (literal == SP_CSS_BASELINE_SHIFT_SUPER ) {
                // Should use superscript position from font relative to alphabetic baseline
                // OpenOffice, Adobe: 0.33, Word 0.35, LaTex about 0.45.
                computed =  0.4 * pfont_size->computed; 
            } else {
                /* Illegal value */
            }
        } else if (type == SP_BASELINE_SHIFT_PERCENTAGE) {
            // Percentage for baseline shift is relative to computed "line-height"
            // which is just font-size (see SVG1.1 'font').
            computed = pfont_size->computed * value;
        } else if (type == SP_BASELINE_SHIFT_LENGTH) {
            switch (unit) {
                case SP_CSS_UNIT_EM:
                    computed = value * pfont_size->computed; 
                    break;
                case SP_CSS_UNIT_EX:
                    computed = value * 0.5 * pfont_size->computed; 
                    break;
                default:
                    /* No change */
                    break;
            }
        }
        // baseline-shifts are relative to parent baseline
        computed += p->computed;

    } else {
        std::cerr << "SPIBaselineShift::cascade(): Incorrect parent type" << std::endl;
    }
}

// This was not defined in the legacy C code, it needs some serious thinking (but is low priority).
// FIX ME
void
SPIBaselineShift::merge( const SPIBase* const parent ) {
    if( const SPIBaselineShift* p = dynamic_cast<const SPIBaselineShift*>(parent) ) {
        if( (!set || inherit) && p->set && !(p->inherit) ) {
            set     = p->set;
            inherit = p->inherit;
            value   = p->value;
        }
    } else {
        std::cerr << "SPIBaselineShift::merge(): Incorrect parent type" << std::endl;
    }
}

// This is not used but we have it for completeness, it has not been tested.
bool
SPIBaselineShift::operator==(const SPIBase& rhs) {
    if( const SPIBaselineShift* r = dynamic_cast<const SPIBaselineShift*>(&rhs) ) {
        if( type != r->type ) return false;
        if( type == SP_BASELINE_SHIFT_LENGTH ) {
            if( computed != r->computed ) return false;
        } else if ( type == SP_BASELINE_SHIFT_LITERAL ) {
            if( literal != r->literal ) return false;
        } else {
            if( value != r->value ) return false;
        }
        return SPIBase::operator==(rhs);
    } else {
        return false;
    }
}

bool
SPIBaselineShift::isZero() const {
    if( type == SP_BASELINE_SHIFT_LITERAL ) {
        if( literal == SP_CSS_BASELINE_SHIFT_BASELINE ) return true;
    } else {
        if( value == 0.0 ) return true;
    }
    return false;
}



// SPITextDecorationLine ------------------------------------------------

void
SPITextDecorationLine::read( gchar const *str ) {

    if( !str ) return;

    if (!strcmp(str, "inherit")) {
        set          = true;
        inherit      = true;
    } else if (!strcmp(str, "none")) {
        set          = true;
        inherit      = false;
        underline    = false;
        overline     = false;
        line_through = false;
        blink        = false;
    } else {
        bool found_one          = false;
        bool hit_one            = false;

        // CSS 2 keywords
        bool found_underline    = false;
        bool found_overline     = false;
        bool found_line_through = false;
        bool found_blink        = false;

        // This method ignores inlineid keys and extra delimiters, so " ,,, blink hello" will set
        // blink and ignore hello
        const gchar *hstr = str;
        while (true) {
            if (*str == ' ' || *str == ',' || *str == '\0'){
                int slen = str - hstr;
                // CSS 2 keywords
                while(true){ // not really a loop, used to avoid a goto
                    hit_one = true; // most likely we will
                    if ((slen ==  9) && strneq(hstr, "underline",    slen)){  found_underline    = true; break; }
                    if ((slen ==  8) && strneq(hstr, "overline",     slen)){  found_overline     = true; break; }
                    if ((slen == 12) && strneq(hstr, "line-through", slen)){  found_line_through = true; break; }
                    if ((slen ==  5) && strneq(hstr, "blink",        slen)){  found_blink        = true; break; }
                    if ((slen ==  4) && strneq(hstr, "none",         slen)){                             break; }
                    
                    hit_one = false; // whatever this thing is, we do not recognize it
                    break;
                }
                found_one |= hit_one;
                if(*str == '\0')break;
                hstr = str + 1;
            }
            str++;
        }
        if (found_one) {
            set          = true;
            inherit      = false;
            underline    = found_underline;
            overline     = found_overline;
            line_through = found_line_through;
            blink        = found_blink;
        }
        else {
            set          = false;
            inherit      = false;
        }
    }
}

const Glib::ustring SPITextDecorationLine::get_value() const
{
    if(this->inherit) return Glib::ustring("inherit");
    auto ret = Glib::ustring("");
    if (this->underline) ret += " underline";
    if (this->overline) ret += " overline";
    if (this->line_through) ret += " line-through";
    if (this->blink) ret += " blink"; // Deprecated
    if (ret.empty()) ret += "none";
    return ret;
}

void
SPITextDecorationLine::cascade( const SPIBase* const parent ) {
    if( const SPITextDecorationLine* p = dynamic_cast<const SPITextDecorationLine*>(parent) ) {
        if( inherits && (!set || inherit) ) {
            underline    = p->underline;
            overline     = p->overline;
            line_through = p->line_through;
            blink        = p->blink;
        }
    } else {
        std::cerr << "SPITextDecorationLine::cascade(): Incorrect parent type" << std::endl;
    }
}

void
SPITextDecorationLine::merge( const SPIBase* const parent ) {
    if( const SPITextDecorationLine* p = dynamic_cast<const SPITextDecorationLine*>(parent) ) {
        if( inherits ) { // Always inherits... but special rules?
            if( (!set || inherit) && p->set && !(p->inherit) ) {
                set      = p->set;
                inherit  = p->inherit;
                underline    = p->underline;
                overline     = p->overline;
                line_through = p->line_through;
                blink        = p->blink;
            }
        }
    }
}

bool
SPITextDecorationLine::operator==(const SPIBase& rhs) {
    if( const SPITextDecorationLine* r = dynamic_cast<const SPITextDecorationLine*>(&rhs) ) {
        return
            (underline    == r->underline    ) &&
            (overline     == r->overline     ) &&
            (line_through == r->line_through ) &&
            (blink        == r->blink        ) &&
            SPIBase::operator==(rhs);
    } else {
        return false;
    }
}



// SPITextDecorationStyle -----------------------------------------------

void
SPITextDecorationStyle::read( gchar const *str ) {

    if( !str ) return;

    set         = false;
    inherit     = false;

    solid       = true; // Default
    isdouble    = false;
    dotted      = false;
    dashed      = false;
    wavy        = false;

    if (!strcmp(str, "inherit")) {
        set         = true;
        inherit     = true;
        solid       = false;
    } else {
        // note, these are CSS 3 keywords
        bool found_solid        = false;
        bool found_double       = false;
        bool found_dotted       = false;
        bool found_dashed       = false;
        bool found_wavy         = false;
        bool found_one          = false;
        
        // this method ignores inlineid keys and extra delimiters, so " ,,, style hello" will set style and ignore hello
        // if more than one style is present, the first is used
        const gchar *hstr = str;
        while (true) {
            if (*str == ' ' || *str == ',' || *str == '\0'){
                int slen = str - hstr;
                if (     (slen ==  5) && strneq(hstr, "solid",        slen)){  found_solid  = true; found_one = true; break; }
                else if ((slen ==  6) && strneq(hstr, "double",       slen)){  found_double = true; found_one = true; break; }
                else if ((slen ==  6) && strneq(hstr, "dotted",       slen)){  found_dotted = true; found_one = true; break; }
                else if ((slen ==  6) && strneq(hstr, "dashed",       slen)){  found_dashed = true; found_one = true; break; }
                else if ((slen ==  4) && strneq(hstr, "wavy",         slen)){  found_wavy   = true; found_one = true; break; }
                if(*str == '\0')break; // nothing more to test
                hstr = str + 1;
            }
            str++;
        }
        if(found_one){
            set         = true;
            solid       = found_solid;
            isdouble    = found_double;
            dotted      = found_dotted;
            dashed      = found_dashed;
            wavy        = found_wavy;
        }
        else {
            set         = false;
            inherit     = false;
        }
    }
}

const Glib::ustring SPITextDecorationStyle::get_value() const
{
    if(this->inherit) return Glib::ustring("inherit");
    if(this->solid) return Glib::ustring("solid");
    if(this->isdouble) return Glib::ustring("double");
    if(this->dotted) return Glib::ustring("dotted");
    if(this->dashed) return Glib::ustring("dashed");
    if(this->wavy) return Glib::ustring("wavy");
    g_error("SPITextDecorationStyle::write(): No valid value for property");
    return Glib::ustring("");
}

void
SPITextDecorationStyle::cascade( const SPIBase* const parent ) {
    if( const SPITextDecorationStyle* p = dynamic_cast<const SPITextDecorationStyle*>(parent) ) {
        if( inherits && (!set || inherit) ) {
            solid     = p->solid;
            isdouble  = p->isdouble;
            dotted    = p->dotted;
            dashed    = p->dashed;
            wavy      = p->wavy;
        }
    } else {
        std::cerr << "SPITextDecorationStyle::cascade(): Incorrect parent type" << std::endl;
    }
}

void
SPITextDecorationStyle::merge( const SPIBase* const parent ) {
    if( const SPITextDecorationStyle* p = dynamic_cast<const SPITextDecorationStyle*>(parent) ) {
        if( inherits ) { // Always inherits... but special rules?
            if( (!set || inherit) && p->set && !(p->inherit) ) {
                set      = p->set;
                inherit  = p->inherit;
                solid     = p->solid;
                isdouble  = p->isdouble;
                dotted    = p->dotted;
                dashed    = p->dashed;
                wavy      = p->wavy;
            }
        }
    }
}

bool
SPITextDecorationStyle::operator==(const SPIBase& rhs) {
    if( const SPITextDecorationStyle* r = dynamic_cast<const SPITextDecorationStyle*>(&rhs) ) {
        return
            (solid    == r->solid    ) &&
            (isdouble == r->isdouble ) &&
            (dotted   == r->dotted   ) &&
            (dashed   == r->dashed   ) &&
            (wavy     == r->wavy     ) &&
            SPIBase::operator==(rhs);
    } else {
        return false;
    }
}



// TextDecorationColor is handled by SPIPaint (should be SPIColor), default value is "currentColor"
// FIXME



// SPITextDecoration ----------------------------------------------------

void
SPITextDecoration::read( gchar const *str ) {

    if( !str ) return;

    bool is_css3 = false;

    SPITextDecorationLine test_line;
    test_line.read( str );
    if( test_line.set ) {
        style->text_decoration_line = test_line;
    }

    SPITextDecorationStyle test_style;
    test_style.read( str );
    if( test_style.set ) {
        style->text_decoration_style = test_style;
        is_css3 = true;
    }

    // the color routine must be fed one token at a time - if multiple colors are found the LAST
    // one is used  ???? then why break on set?

    // This could certainly be designed better
    SPIColor test_color("text-decoration-color");
    test_color.setStylePointer( style );
    test_color.read( "currentColor" );  // Default value
    test_color.set = false;
    const gchar *hstr = str;
    while (true) {
        if (*str == ' ' || *str == ',' || *str == '\0'){
            int slen = str - hstr;
            gchar *frag = g_strndup(hstr,slen+1); // only send one piece at a time, since keywords may be intermixed

            if( strcmp( frag, "none" ) != 0 ) { // 'none' not allowed
                test_color.read( frag );
            }

            free(frag);
            if( test_color.set ) {
                style->text_decoration_color = test_color;
                is_css3 = true;
                break;
            }
            test_color.read( "currentColor" );  // Default value
            test_color.set = false;
            if( *str == '\0' )break;
            hstr = str + 1;
        }
        str++;
    }

    // If we read a style or color then we have CSS3 which require any non-set values to be
    // set to their default values.
    if( is_css3 ) {
        style->text_decoration_line.set = true;
        style->text_decoration_style.set = true;
        style->text_decoration_color.set = true;
    }

    // If we set text_decoration_line, then update style_td (for CSS2 text-decoration)
    if( style->text_decoration_line.set ) {
        style_td = style;
    }
}

// Returns CSS2 'text-decoration' (using settings in SPTextDecorationLine)
// This is required until all SVG renderers support CSS3 'text-decoration'
const Glib::ustring SPITextDecoration::get_value() const
{
    if(this->inherit) return Glib::ustring("inherit");
    return style->text_decoration_line.get_value();
}
const Glib::ustring
SPITextDecoration::write( guint const flags, SPStyleSrc const &style_src_req, SPIBase const *const base) const {
    SPITextDecoration const *const my_base = dynamic_cast<const SPITextDecoration*>(base);
    if ( (flags & SP_STYLE_FLAG_ALWAYS) ||
         ((flags & SP_STYLE_FLAG_IFSET) && style->text_decoration_line.set) ||
         ((flags & SP_STYLE_FLAG_IFDIFF) && style->text_decoration_line.set
          && (!my_base->style->text_decoration_line.set ||
              style->text_decoration_line != my_base->style->text_decoration_line )))
    {
        return (name + ":" + this->get_value() + important_str() + ";");
    }
    return Glib::ustring("");
}

void
SPITextDecoration::cascade( const SPIBase* const parent ) {
    if( const SPITextDecoration* p = dynamic_cast<const SPITextDecoration*>(parent) ) {
        if( style_td == nullptr ) {
            style_td = p->style_td;
        }
    } else {
        std::cerr << "SPITextDecoration::cascade(): Incorrect parent type" << std::endl;
    }

}

void
SPITextDecoration::merge( const SPIBase* const parent ) {
    if( const SPITextDecoration* p = dynamic_cast<const SPITextDecoration*>(parent) ) {
        if( style_td == nullptr ) {
            style_td = p->style_td;
        }
    } else {
        std::cerr << "SPITextDecoration::merge(): Incorrect parent type" << std::endl;
    }

}

// Use CSS2 value
bool
SPITextDecoration::operator==(const SPIBase& rhs) {
    if( const SPITextDecoration* r = dynamic_cast<const SPITextDecoration*>(&rhs) ) {
        return (style->text_decoration_line == r->style->text_decoration_line && 
                SPIBase::operator==(rhs));
    } else {
        return false;
    }
}



/* ----------------------------  NOTES  ----------------------------- */                        

/*
 * opacity's effect is cumulative; we set the new value to the combined effect.  The
 * default value for opacity is 1.0, not inherit.  (Note that stroke-opacity and
 * fill-opacity are quite different from opacity, and don't need any special handling.)
 *
 * Cases:
 * - parent & child were each previously unset, in which case the effective
 *   opacity value is 1.0, and style should remain unset.
 * - parent was previously unset (so computed opacity value of 1.0)
 *   and child was set to inherit.  The merged child should
 *   get a value of 1.0, and shouldn't inherit (lest the new parent
 *   has a different opacity value).  Given that opacity's default
 *   value is 1.0 (rather than inherit), we might as well have the
 *   merged child's opacity be unset.
 * - parent was previously unset (so opacity 1.0), and child was set to a number.
 *   The merged child should retain its existing settings (though it doesn't matter
 *   if we make it unset if that number was 1.0).
 * - parent was inherit and child was unset.  Merged child should be set to inherit.
 * - parent was inherit and child was inherit.  (We can't in general reproduce this
 *   effect (short of introducing a new group), but setting opacity to inherit is rare.)
 *   If the inherited value was strictly between 0.0 and 1.0 (exclusive) then the merged
 *   child's value should be set to the product of the two, i.e. the square of the
 *   inherited value, and should not be marked as inherit.  (This decision assumes that it
 *   is more important to retain the effective opacity than to retain the inheriting
 *   effect, and assumes that the inheriting effect either isn't important enough to create
 *   a group or isn't common enough to bother maintaining the code to create a group.)  If
 *   the inherited value was 0.0 or 1.0, then marking the merged child as inherit comes
 *   closer to maintaining the effect.
 * - parent was inherit and child was set to a numerical value.  If the child's value
 *   was 1.0, then the merged child should have the same settings as the parent.
 *   If the child's value was 0, then the merged child should also be set to 0.
 *   If the child's value was anything else, then we do the same as for the inherit/inherit
 *   case above: have the merged child set to the product of the two opacities and not
 *   marked as inherit, for the same reasons as for that case.
 * - parent was set to a value, and child was unset.  The merged child should have
 *   parent's settings.
 * - parent was set to a value, and child was inherit.  The merged child should
 *   be set to the product, i.e. the square of the parent's value.
 * - parent & child are each set to a value.  The merged child should be set to the
 *   product.
 */


/*
  Local Variables:
  mode:c++
  c-file-style:"stroustrup"
  c-file-offsets:((innamespace . 0)(inline-open . 0)(case-label . +))
  indent-tabs-mode:nil
  fill-column:99
  End:
*/
// vim: filetype=cpp:expandtab:shiftwidth=4:tabstop=8:softtabstop=4:fileencoding=utf-8:textwidth=99 :<|MERGE_RESOLUTION|>--- conflicted
+++ resolved
@@ -306,23 +306,18 @@
 {
     if(this->inherit) return Glib::ustring("inherit");
     auto value = this->computed;
-<<<<<<< HEAD
     auto unit_out = Glib::ustring("");
-=======
-    auto unit = Glib::ustring("");
->>>>>>> a38c8532
     switch (this->unit) {
         case SP_CSS_UNIT_NONE:
             break;
         case SP_CSS_UNIT_PX:
-            unit = "px";
+            unit_out = "px";
             break;
         case SP_CSS_UNIT_PT:
         case SP_CSS_UNIT_PC:
         case SP_CSS_UNIT_MM:
         case SP_CSS_UNIT_CM:
         case SP_CSS_UNIT_IN:
-<<<<<<< HEAD
             unit_out = sp_style_get_css_unit_string(this->unit);
             value = Inkscape::Util::Quantity::convert(this->computed, "px", unit_out);
             break;
@@ -333,29 +328,13 @@
             break;
         case SP_CSS_UNIT_PERCENT:
             unit_out = "%";
-=======
-            unit = sp_style_get_css_unit_string(this->unit);
-            value = Inkscape::Util::Quantity::convert(this->computed, "px", unit);
-            break;
-        case SP_CSS_UNIT_EM:
-        case SP_CSS_UNIT_EX:
-            unit = sp_style_get_css_unit_string(this->unit);
-            value = this->value;
-            break;
-        case SP_CSS_UNIT_PERCENT:
-            unit = "%";
->>>>>>> a38c8532
             value = this->value * 100.0;
             break;
         default:
             /* Invalid */
             break;
     }
-<<<<<<< HEAD
     return Glib::ustring::format(value) + unit_out;
-=======
-    return Glib::ustring::format(value) + unit;
->>>>>>> a38c8532
 }
 
 void
