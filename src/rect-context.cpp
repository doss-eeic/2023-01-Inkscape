--- conflicted
+++ resolved
@@ -478,13 +478,9 @@
         }
 
         this->rect->updateRepr();
-
-<<<<<<< HEAD
-        SP_OBJECT(rc->item)->updateRepr();
-        rc->item->doWriteTransform(rc->item->getRepr(), rc->item->transform, NULL, true);
-=======
+        this->rect->doWriteTransform(this->rect->getRepr(), this->rect->transform, NULL, true);
+
         this->desktop->canvas->endForcedFullRedraws();
->>>>>>> 28669551
 
         sp_desktop_selection(this->desktop)->set(this->rect);
 
