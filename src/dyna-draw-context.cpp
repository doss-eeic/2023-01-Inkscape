/*
 * Handwriting-like drawing mode
 *
 * Authors:
 *   Mitsuru Oka <oka326@parkcity.ne.jp>
 *   Lauris Kaplinski <lauris@kaplinski.com>
 *   bulia byak <buliabyak@users.sf.net>
 *   MenTaLguY <mental@rydia.net>
 *   Abhishek Sharma
 *   Jon A. Cruz <jon@joncruz.org>
 *
 * The original dynadraw code:
 *   Paul Haeberli <paul@sgi.com>
 *
 * Copyright (C) 1998 The Free Software Foundation
 * Copyright (C) 1999-2005 authors
 * Copyright (C) 2001-2002 Ximian, Inc.
 * Copyright (C) 2005-2007 bulia byak
 * Copyright (C) 2006 MenTaLguY
 *
 * Released under GNU GPL, read the file 'COPYING' for more information
 */

#define noDYNA_DRAW_VERBOSE

#include "config.h"

#include <gtk/gtk.h>
#include <gdk/gdkkeysyms.h>
#include <glibmm/i18n.h>
#include <string>
#include <cstring>
#include <numeric>

#include "svg/svg.h"
#include "display/canvas-bpath.h"
#include "display/cairo-utils.h"
#include <2geom/math-utils.h>
#include <2geom/pathvector.h>
#include <2geom/bezier-utils.h>
#include "display/curve.h"
#include <glib.h>
#include "macros.h"
#include "document.h"
#include "document-undo.h"
#include "selection.h"
#include "desktop.h"
#include "desktop-events.h"
#include "desktop-handles.h"
#include "desktop-style.h"
#include "message-context.h"
#include "preferences.h"
#include "pixmaps/cursor-calligraphy.xpm"
#include "xml/repr.h"
#include "context-fns.h"
#include "sp-item.h"
#include "inkscape.h"
#include "color.h"
#include "splivarot.h"
#include "sp-item-group.h"
#include "sp-shape.h"
#include "sp-path.h"
#include "sp-text.h"
#include "display/sp-canvas.h"
#include "display/canvas-bpath.h"
#include "display/canvas-arena.h"
#include "livarot/Shape.h"
#include "verbs.h"

#include "dyna-draw-context.h"

using Inkscape::DocumentUndo;

#define DDC_RED_RGBA 0xff0000ff

#define TOLERANCE_CALLIGRAPHIC 0.1

#define DYNA_EPSILON 0.5e-6
#define DYNA_EPSILON_START 0.5e-2
#define DYNA_VEL_START 1e-5

#define DYNA_MIN_WIDTH 1.0e-6

static void add_cap(SPCurve *curve, Geom::Point const &from, Geom::Point const &to, double rounding);


#include "tool-factory.h"

namespace {
	SPEventContext* createCalligraphicContext() {
		return new SPDynaDrawContext();
	}

	bool calligraphicContextRegistered = ToolFactory::instance().registerObject("/tools/calligraphic", createCalligraphicContext);
}

const std::string& SPDynaDrawContext::getPrefsPath() {
	return SPDynaDrawContext::prefsPath;
}


const std::string SPDynaDrawContext::prefsPath = "/tools/calligraphic";

SPDynaDrawContext::SPDynaDrawContext() : SPCommonContext() {
    this->cursor_shape = cursor_calligraphy_xpm;
    this->hot_x = 4;
    this->hot_y = 4;

    this->vel_thin = 0.1;
    this->flatness = 0.9;
    this->cap_rounding = 0.0;

    this->abs_width = false;
    this->keep_selected = true;

    this->hatch_spacing = 0;
    this->hatch_spacing_step = 0;

    this->hatch_last_nearest = Geom::Point(0,0);
    this->hatch_last_pointer = Geom::Point(0,0);
    this->hatch_escaped = false;
    this->hatch_area = NULL;
    this->hatch_item = NULL;
    this->hatch_livarot_path = NULL;

    this->trace_bg = false;
    this->just_started_drawing = false;
}

SPDynaDrawContext::~SPDynaDrawContext() {
    if (this->hatch_area) {
        sp_canvas_item_destroy(this->hatch_area);
        this->hatch_area = NULL;
    }
}

void SPDynaDrawContext::setup() {
    SPCommonContext::setup();

    this->accumulated = new SPCurve();
    this->currentcurve = new SPCurve();

    this->cal1 = new SPCurve();
    this->cal2 = new SPCurve();

    this->currentshape = sp_canvas_item_new(sp_desktop_sketch(this->desktop), SP_TYPE_CANVAS_BPATH, NULL);
    sp_canvas_bpath_set_fill(SP_CANVAS_BPATH(this->currentshape), DDC_RED_RGBA, SP_WIND_RULE_EVENODD);
    sp_canvas_bpath_set_stroke(SP_CANVAS_BPATH(this->currentshape), 0x00000000, 1.0, SP_STROKE_LINEJOIN_MITER, SP_STROKE_LINECAP_BUTT);

    /* fixme: Cannot we cascade it to root more clearly? */
    g_signal_connect(G_OBJECT(this->currentshape), "event", G_CALLBACK(sp_desktop_root_handler), this->desktop);

    {
        /* TODO: this can be done either with an arcto, and should maybe also be put in a general file (other tools use this as well) */
        SPCurve *c = new SPCurve();

        const double C1 = 0.552;

        c->moveto(-1,0);
        c->curveto(-1, C1, -C1, 1, 0, 1 );
        c->curveto(C1, 1, 1, C1, 1, 0 );
        c->curveto(1, -C1, C1, -1, 0, -1 );
        c->curveto(-C1, -1, -1, -C1, -1, 0 );
        c->closepath();

        this->hatch_area = sp_canvas_bpath_new(sp_desktop_controls(this->desktop), c);

        c->unref();

        sp_canvas_bpath_set_fill(SP_CANVAS_BPATH(this->hatch_area), 0x00000000,(SPWindRule)0);
        sp_canvas_bpath_set_stroke(SP_CANVAS_BPATH(this->hatch_area), 0x0000007f, 1.0, SP_STROKE_LINEJOIN_MITER, SP_STROKE_LINECAP_BUTT);
        sp_canvas_item_hide(this->hatch_area);
    }

    sp_event_context_read(this, "mass");
    sp_event_context_read(this, "wiggle");
    sp_event_context_read(this, "angle");
    sp_event_context_read(this, "width");
    sp_event_context_read(this, "thinning");
    sp_event_context_read(this, "tremor");
    sp_event_context_read(this, "flatness");
    sp_event_context_read(this, "tracebackground");
    sp_event_context_read(this, "usepressure");
    sp_event_context_read(this, "usetilt");
    sp_event_context_read(this, "abs_width");
    sp_event_context_read(this, "keep_selected");
    sp_event_context_read(this, "cap_rounding");

    this->is_drawing = false;

    Inkscape::Preferences *prefs = Inkscape::Preferences::get();
    if (prefs->getBool("/tools/calligraphic/selcue")) {
        this->enableSelectionCue();
    }
}

void SPDynaDrawContext::set(const Inkscape::Preferences::Entry& val) {
    Glib::ustring path = val.getEntryName();

    if (path == "tracebackground") {
        this->trace_bg = val.getBool();
    } else if (path == "keep_selected") {
        this->keep_selected = val.getBool();
    } else {
        //pass on up to parent class to handle common attributes.
    	SPCommonContext::set(val);
    }

    //g_print("DDC: %g %g %g %g\n", ddc->mass, ddc->drag, ddc->angle, ddc->width);
}

static double
flerp(double f0, double f1, double p)
{
    return f0 + ( f1 - f0 ) * p;
}

///* Get normalized point */
//Geom::Point SPDynaDrawContext::getNormalizedPoint(Geom::Point v) const {
//    Geom::Rect drect = desktop->get_display_area();
//
//    double const max = MAX ( drect.dimensions()[Geom::X], drect.dimensions()[Geom::Y] );
//
//    return Geom::Point(( v[Geom::X] - drect.min()[Geom::X] ) / max,  ( v[Geom::Y] - drect.min()[Geom::Y] ) / max);
//}
//
///* Get view point */
//Geom::Point SPDynaDrawContext::getViewPoint(Geom::Point n) const {
//    Geom::Rect drect = desktop->get_display_area();
//
//    double const max = MAX ( drect.dimensions()[Geom::X], drect.dimensions()[Geom::Y] );
//
//    return Geom::Point(n[Geom::X] * max + drect.min()[Geom::X], n[Geom::Y] * max + drect.min()[Geom::Y]);
//}

void SPDynaDrawContext::reset(Geom::Point p) {
    this->last = this->cur = this->getNormalizedPoint(p);

    this->vel = Geom::Point(0,0);
    this->vel_max = 0;
    this->acc = Geom::Point(0,0);
    this->ang = Geom::Point(0,0);
    this->del = Geom::Point(0,0);
}

void SPDynaDrawContext::extinput(GdkEvent *event) {
    if (gdk_event_get_axis (event, GDK_AXIS_PRESSURE, &this->pressure)) {
        this->pressure = CLAMP (this->pressure, DDC_MIN_PRESSURE, DDC_MAX_PRESSURE);
    } else {
        this->pressure = DDC_DEFAULT_PRESSURE;
    }

    if (gdk_event_get_axis (event, GDK_AXIS_XTILT, &this->xtilt)) {
        this->xtilt = CLAMP (this->xtilt, DDC_MIN_TILT, DDC_MAX_TILT);
    } else {
        this->xtilt = DDC_DEFAULT_TILT;
    }

    if (gdk_event_get_axis (event, GDK_AXIS_YTILT, &this->ytilt)) {
        this->ytilt = CLAMP (this->ytilt, DDC_MIN_TILT, DDC_MAX_TILT);
    } else {
        this->ytilt = DDC_DEFAULT_TILT;
    }
}


bool SPDynaDrawContext::apply(Geom::Point p) {
    Geom::Point n = this->getNormalizedPoint(p);

    /* Calculate mass and drag */
    double const mass = flerp(1.0, 160.0, this->mass);
    double const drag = flerp(0.0, 0.5, this->drag * this->drag);

    /* Calculate force and acceleration */
    Geom::Point force = n - this->cur;

    // If force is below the absolute threshold DYNA_EPSILON,
    // or we haven't yet reached DYNA_VEL_START (i.e. at the beginning of stroke)
    // _and_ the force is below the (higher) DYNA_EPSILON_START threshold,
    // discard this move.
    // This prevents flips, blobs, and jerks caused by microscopic tremor of the tablet pen,
    // especially bothersome at the start of the stroke where we don't yet have the inertia to
    // smooth them out.
    if ( Geom::L2(force) < DYNA_EPSILON || (this->vel_max < DYNA_VEL_START && Geom::L2(force) < DYNA_EPSILON_START)) {
        return FALSE;
    }

    this->acc = force / mass;

    /* Calculate new velocity */
    this->vel += this->acc;

    if (Geom::L2(this->vel) > this->vel_max)
        this->vel_max = Geom::L2(this->vel);

    /* Calculate angle of drawing tool */

    double a1;
    if (this->usetilt) {
        // 1a. calculate nib angle from input device tilt:
        gdouble length = std::sqrt(this->xtilt*this->xtilt + this->ytilt*this->ytilt);;

        if (length > 0) {
            Geom::Point ang1 = Geom::Point(this->ytilt/length, this->xtilt/length);
            a1 = atan2(ang1);
        }
        else
            a1 = 0.0;
    }
    else {
        // 1b. fixed dc->angle (absolutely flat nib):
        double const radians = ( (this->angle - 90) / 180.0 ) * M_PI;
        Geom::Point ang1 = Geom::Point(-sin(radians),  cos(radians));
        a1 = atan2(ang1);
    }

    // 2. perpendicular to dc->vel (absolutely non-flat nib):
    gdouble const mag_vel = Geom::L2(this->vel);
    if ( mag_vel < DYNA_EPSILON ) {
        return FALSE;
    }
    Geom::Point ang2 = Geom::rot90(this->vel) / mag_vel;

    // 3. Average them using flatness parameter:
    // calculate angles
    double a2 = atan2(ang2);
    // flip a2 to force it to be in the same half-circle as a1
    bool flipped = false;
    if (fabs (a2-a1) > 0.5*M_PI) {
        a2 += M_PI;
        flipped = true;
    }
    // normalize a2
    if (a2 > M_PI)
        a2 -= 2*M_PI;
    if (a2 < -M_PI)
        a2 += 2*M_PI;
    // find the flatness-weighted bisector angle, unflip if a2 was flipped
    // FIXME: when dc->vel is oscillating around the fixed angle, the new_ang flips back and forth. How to avoid this?
    double new_ang = a1 + (1 - this->flatness) * (a2 - a1) - (flipped? M_PI : 0);

    // Try to detect a sudden flip when the new angle differs too much from the previous for the
    // current velocity; in that case discard this move
    double angle_delta = Geom::L2(Geom::Point (cos (new_ang), sin (new_ang)) - this->ang);
    if ( angle_delta / Geom::L2(this->vel) > 4000 ) {
        return FALSE;
    }

    // convert to point
    this->ang = Geom::Point (cos (new_ang), sin (new_ang));

//    g_print ("force %g  acc %g  vel_max %g  vel %g  a1 %g  a2 %g  new_ang %g\n", Geom::L2(force), Geom::L2(dc->acc), dc->vel_max, Geom::L2(dc->vel), a1, a2, new_ang);

    /* Apply drag */
    this->vel *= 1.0 - drag;

    /* Update position */
    this->last = this->cur;
    this->cur += this->vel;

    return TRUE;
}

void SPDynaDrawContext::brush() {
    g_assert( this->npoints >= 0 && this->npoints < SAMPLING_SIZE );

    // How much velocity thins strokestyle
    double vel_thin = flerp (0, 160, this->vel_thin);

    // Influence of pressure on thickness
    double pressure_thick = (this->usepressure ? this->pressure : 1.0);

    // get the real brush point, not the same as pointer (affected by hatch tracking and/or mass
    // drag)
    Geom::Point brush = this->getViewPoint(this->cur);
    Geom::Point brush_w = SP_EVENT_CONTEXT(this)->desktop->d2w(brush);

    double trace_thick = 1;
    if (this->trace_bg) {
        // pick single pixel
        double R, G, B, A;
        Geom::IntRect area = Geom::IntRect::from_xywh(brush_w.floor(), Geom::IntPoint(1, 1));
        cairo_surface_t *s = cairo_image_surface_create(CAIRO_FORMAT_ARGB32, 1, 1);
        sp_canvas_arena_render_surface(SP_CANVAS_ARENA(sp_desktop_drawing(SP_EVENT_CONTEXT(this)->desktop)), s, area);
        ink_cairo_surface_average_color_premul(s, R, G, B, A);
        cairo_surface_destroy(s);
        double max = MAX (MAX (R, G), B);
        double min = MIN (MIN (R, G), B);
        double L = A * (max + min)/2 + (1 - A); // blend with white bg
        trace_thick = 1 - L;
        //g_print ("L %g thick %g\n", L, trace_thick);
    }

    double width = (pressure_thick * trace_thick - vel_thin * Geom::L2(this->vel)) * this->width;

    double tremble_left = 0, tremble_right = 0;
    if (this->tremor > 0) {
        // obtain two normally distributed random variables, using polar Box-Muller transform
        double x1, x2, w, y1, y2;
        do {
            x1 = 2.0 * g_random_double_range(0,1) - 1.0;
            x2 = 2.0 * g_random_double_range(0,1) - 1.0;
            w = x1 * x1 + x2 * x2;
        } while ( w >= 1.0 );
        w = sqrt( (-2.0 * log( w ) ) / w );
        y1 = x1 * w;
        y2 = x2 * w;

        // deflect both left and right edges randomly and independently, so that:
        // (1) dc->tremor=1 corresponds to sigma=1, decreasing dc->tremor narrows the bell curve;
        // (2) deflection depends on width, but is upped for small widths for better visual uniformity across widths;
        // (3) deflection somewhat depends on speed, to prevent fast strokes looking
        // comparatively smooth and slow ones excessively jittery
        tremble_left  = (y1)*this->tremor * (0.15 + 0.8*width) * (0.35 + 14*Geom::L2(this->vel));
        tremble_right = (y2)*this->tremor * (0.15 + 0.8*width) * (0.35 + 14*Geom::L2(this->vel));
    }

    if ( width < 0.02 * this->width ) {
        width = 0.02 * this->width;
    }

    double dezoomify_factor = 0.05 * 1000;
    if (!this->abs_width) {
        dezoomify_factor /= SP_EVENT_CONTEXT(this)->desktop->current_zoom();
    }

    Geom::Point del_left = dezoomify_factor * (width + tremble_left) * this->ang;
    Geom::Point del_right = dezoomify_factor * (width + tremble_right) * this->ang;

    this->point1[this->npoints] = brush + del_left;
    this->point2[this->npoints] = brush - del_right;

    this->del = 0.5*(del_left + del_right);

    this->npoints++;
}

static void
sp_ddc_update_toolbox (SPDesktop *desktop, const gchar *id, double value)
{
    desktop->setToolboxAdjustmentValue (id, value);
}

void SPDynaDrawContext::cancel() {
    this->dragging = false;
    this->is_drawing = false;

    sp_canvas_item_ungrab(SP_CANVAS_ITEM(desktop->acetate), 0);

	/* Remove all temporary line segments */
	while (this->segments) {
		sp_canvas_item_destroy(SP_CANVAS_ITEM(this->segments->data));
		this->segments = g_slist_remove(this->segments, this->segments->data);
	}

	/* reset accumulated curve */
	this->accumulated->reset();
	this->clear_current();

	if (this->repr) {
		this->repr = NULL;
	}
}

bool SPDynaDrawContext::root_handler(GdkEvent* event) {
    gint ret = FALSE;

    switch (event->type) {
        case GDK_BUTTON_PRESS:
            if (event->button.button == 1 && !this->space_panning) {
                if (Inkscape::have_viable_layer(desktop, this->message_context) == false) {
                    return TRUE;
                }

                this->accumulated->reset();

                if (this->repr) {
                    this->repr = NULL;
                }

                /* initialize first point */
                this->npoints = 0;

                sp_canvas_item_grab(SP_CANVAS_ITEM(desktop->acetate),
                                    ( GDK_KEY_PRESS_MASK |
                                      GDK_BUTTON_RELEASE_MASK |
                                      GDK_POINTER_MOTION_MASK |
                                      GDK_BUTTON_PRESS_MASK ),
                                    NULL,
                                    event->button.time);

                ret = TRUE;

                desktop->canvas->forceFullRedrawAfterInterruptions(3);
                this->is_drawing = true;
                this->just_started_drawing = true;
            }
            break;
        case GDK_MOTION_NOTIFY:
        {
            Geom::Point const motion_w(event->motion.x,
                                     event->motion.y);
            Geom::Point motion_dt(desktop->w2d(motion_w));
            this->extinput(event);

            this->message_context->clear();

            // for hatching:
            double hatch_dist = 0;
            Geom::Point hatch_unit_vector(0,0);
            Geom::Point nearest(0,0);
            Geom::Point pointer(0,0);
            Geom::Affine motion_to_curve(Geom::identity());

            if (event->motion.state & GDK_CONTROL_MASK) { // hatching - sense the item

                SPItem *selected = sp_desktop_selection(desktop)->singleItem();
                if (selected && (SP_IS_SHAPE(selected) || SP_IS_TEXT(selected))) {
                    // One item selected, and it's a path;
                    // let's try to track it as a guide

                    if (selected != this->hatch_item) {
                        this->hatch_item = selected;
                        if (this->hatch_livarot_path)
                            delete this->hatch_livarot_path;
                        this->hatch_livarot_path = Path_for_item (this->hatch_item, true, true);
                        this->hatch_livarot_path->ConvertWithBackData(0.01);
                    }

                    // calculate pointer point in the guide item's coords
                    motion_to_curve = selected->dt2i_affine() * selected->i2doc_affine();
                    pointer = motion_dt * motion_to_curve;

                    // calculate the nearest point on the guide path
                    boost::optional<Path::cut_position> position = get_nearest_position_on_Path(this->hatch_livarot_path, pointer);
                    nearest = get_point_on_Path(this->hatch_livarot_path, position->piece, position->t);


                    // distance from pointer to nearest
                    hatch_dist = Geom::L2(pointer - nearest);
                    // unit-length vector
                    hatch_unit_vector = (pointer - nearest)/hatch_dist;

                    this->message_context->set(Inkscape::NORMAL_MESSAGE, _("<b>Guide path selected</b>; start drawing along the guide with <b>Ctrl</b>"));
                } else {
                    this->message_context->set(Inkscape::NORMAL_MESSAGE, _("<b>Select a guide path</b> to track with <b>Ctrl</b>"));
                }
            }

            if ( this->is_drawing && (event->motion.state & GDK_BUTTON1_MASK) && !this->space_panning) {
                this->dragging = TRUE;

                if (event->motion.state & GDK_CONTROL_MASK && this->hatch_item) { // hatching

#define HATCH_VECTOR_ELEMENTS 12
#define INERTIA_ELEMENTS 24
#define SPEED_ELEMENTS 12
#define SPEED_MIN 0.3
#define SPEED_NORMAL 0.35
#define INERTIA_FORCE 0.5

                    // speed is the movement of the nearest point along the guide path, divided by
                    // the movement of the pointer at the same period; it is averaged for the last
                    // SPEED_ELEMENTS motion events.  Normally, as you track the guide path, speed
                    // is about 1, i.e. the nearest point on the path is moved by about the same
                    // distance as the pointer. If the speed starts to decrease, we are losing
                    // contact with the guide; if it drops below SPEED_MIN, we are on our own and
                    // not attracted to guide anymore. Most often this happens when you have
                    // tracked to the end of a guide calligraphic stroke and keep moving
                    // further. We try to handle this situation gracefully: not stick with the
                    // guide forever but let go of it smoothly and without sharp jerks (non-zero
                    // mass recommended; with zero mass, jerks are still quite noticeable).

                    double speed = 1;
                    if (Geom::L2(this->hatch_last_nearest) != 0) {
                        // the distance nearest moved since the last motion event
                        double nearest_moved = Geom::L2(nearest - this->hatch_last_nearest);
                        // the distance pointer moved since the last motion event
                        double pointer_moved = Geom::L2(pointer - this->hatch_last_pointer);
                        // store them in stacks limited to SPEED_ELEMENTS
                        this->hatch_nearest_past.push_front(nearest_moved);
                        if (this->hatch_nearest_past.size() > SPEED_ELEMENTS)
                            this->hatch_nearest_past.pop_back();
                        this->hatch_pointer_past.push_front(pointer_moved);
                        if (this->hatch_pointer_past.size() > SPEED_ELEMENTS)
                            this->hatch_pointer_past.pop_back();

                        // If the stacks are full,
                        if (this->hatch_nearest_past.size() == SPEED_ELEMENTS) {
                            // calculate the sums of all stored movements
                            double nearest_sum = std::accumulate (this->hatch_nearest_past.begin(), this->hatch_nearest_past.end(), 0.0);
                            double pointer_sum = std::accumulate (this->hatch_pointer_past.begin(), this->hatch_pointer_past.end(), 0.0);
                            // and divide to get the speed
                            speed = nearest_sum/pointer_sum;
                            //g_print ("nearest sum %g  pointer_sum %g  speed %g\n", nearest_sum, pointer_sum, speed);
                        }
                    }

                    if (   this->hatch_escaped  // already escaped, do not reattach
                        || (speed < SPEED_MIN) // stuck; most likely reached end of traced stroke
                        || (this->hatch_spacing > 0 && hatch_dist > 50 * this->hatch_spacing) // went too far from the guide
                        ) {
                        // We are NOT attracted to the guide!

                        //g_print ("\nlast_nearest %g %g   nearest %g %g  pointer %g %g  pos %d %g\n", dc->last_nearest[Geom::X], dc->last_nearest[Geom::Y], nearest[Geom::X], nearest[Geom::Y], pointer[Geom::X], pointer[Geom::Y], position->piece, position->t);

                        // Remember hatch_escaped so we don't get
                        // attracted again until the end of this stroke
                        this->hatch_escaped = true;

                        if (this->inertia_vectors.size() >= INERTIA_ELEMENTS/2) { // move by inertia
                            Geom::Point moved_past_escape = motion_dt - this->inertia_vectors.front();
                            Geom::Point inertia = 
                                this->inertia_vectors.front() - this->inertia_vectors.back();

                            double dot = Geom::dot (moved_past_escape, inertia);
                            dot /= Geom::L2(moved_past_escape) * Geom::L2(inertia);

                            if (dot > 0) { // mouse is still moving in approx the same direction
                                Geom::Point should_have_moved = 
                                    (inertia) * (1/Geom::L2(inertia)) * Geom::L2(moved_past_escape);
                                motion_dt = this->inertia_vectors.front() + 
                                    (INERTIA_FORCE * should_have_moved + (1 - INERTIA_FORCE) * moved_past_escape);
                            }
                        }

                    } else {

                        // Calculate angle cosine of this vector-to-guide and all past vectors
                        // summed, to detect if we accidentally flipped to the other side of the
                        // guide
                        Geom::Point hatch_vector_accumulated = std::accumulate 
                            (this->hatch_vectors.begin(), this->hatch_vectors.end(), Geom::Point(0,0));
                        double dot = Geom::dot (pointer - nearest, hatch_vector_accumulated);
                        dot /= Geom::L2(pointer - nearest) * Geom::L2(hatch_vector_accumulated);

                        if (this->hatch_spacing != 0) { // spacing was already set
                            double target;
                            if (speed > SPEED_NORMAL) {
                                // all ok, strictly obey the spacing
                                target = this->hatch_spacing;
                            } else {
                                // looks like we're starting to lose speed,
                                // so _gradually_ let go attraction to prevent jerks
                                target = (this->hatch_spacing * speed + hatch_dist * (SPEED_NORMAL - speed))/SPEED_NORMAL;
                            }
                            if (!IS_NAN(dot) && dot < -0.5) {// flip
                                target = -target;
                            }

                            // This is the track pointer that we will use instead of the real one
                            Geom::Point new_pointer = nearest + target * hatch_unit_vector;

                            // some limited feedback: allow persistent pulling to slightly change
                            // the spacing
                            this->hatch_spacing += (hatch_dist - this->hatch_spacing)/3500;

                            // return it to the desktop coords
                            motion_dt = new_pointer * motion_to_curve.inverse();

                            if (speed >= SPEED_NORMAL) {
                                this->inertia_vectors.push_front(motion_dt);
                                if (this->inertia_vectors.size() > INERTIA_ELEMENTS)
                                    this->inertia_vectors.pop_back();
                            }

                        } else {
                            // this is the first motion event, set the dist
                            this->hatch_spacing = hatch_dist;
                        }

                        // remember last points
                        this->hatch_last_pointer = pointer;
                        this->hatch_last_nearest = nearest;

                        this->hatch_vectors.push_front(pointer - nearest);
                        if (this->hatch_vectors.size() > HATCH_VECTOR_ELEMENTS)
                            this->hatch_vectors.pop_back();
                    }

                    this->message_context->set(Inkscape::NORMAL_MESSAGE, this->hatch_escaped? _("Tracking: <b>connection to guide path lost!</b>") : _("<b>Tracking</b> a guide path"));

                } else {
                    this->message_context->set(Inkscape::NORMAL_MESSAGE, _("<b>Drawing</b> a calligraphic stroke"));
                }

                if (this->just_started_drawing) {
                    this->just_started_drawing = false;
                    this->reset(motion_dt);
                }

                if (!this->apply(motion_dt)) {
                    ret = TRUE;
                    break;
                }

                if ( this->cur != this->last ) {
                    this->brush();
                    g_assert( this->npoints > 0 );
                    this->fit_and_split(false);
                }
                ret = TRUE;
            }

            // Draw the hatching circle if necessary
            if (event->motion.state & GDK_CONTROL_MASK) {
                if (this->hatch_spacing == 0 && hatch_dist != 0) {
                    // Haven't set spacing yet: gray, center free, update radius live
                    Geom::Point c = desktop->w2d(motion_w);
                    Geom::Affine const sm (Geom::Scale(hatch_dist, hatch_dist) * Geom::Translate(c));
                    sp_canvas_item_affine_absolute(this->hatch_area, sm);
                    sp_canvas_bpath_set_stroke(SP_CANVAS_BPATH(this->hatch_area), 0x7f7f7fff, 1.0, SP_STROKE_LINEJOIN_MITER, SP_STROKE_LINECAP_BUTT);
                    sp_canvas_item_show(this->hatch_area);
                } else if (this->dragging && !this->hatch_escaped) {
                    // Tracking: green, center snapped, fixed radius
                    Geom::Point c = motion_dt;
                    Geom::Affine const sm (Geom::Scale(this->hatch_spacing, this->hatch_spacing) * Geom::Translate(c));
                    sp_canvas_item_affine_absolute(this->hatch_area, sm);
                    sp_canvas_bpath_set_stroke(SP_CANVAS_BPATH(this->hatch_area), 0x00FF00ff, 1.0, SP_STROKE_LINEJOIN_MITER, SP_STROKE_LINECAP_BUTT);
                    sp_canvas_item_show(this->hatch_area);
                } else if (this->dragging && this->hatch_escaped) {
                    // Tracking escaped: red, center free, fixed radius
                    Geom::Point c = motion_dt;
                    Geom::Affine const sm (Geom::Scale(this->hatch_spacing, this->hatch_spacing) * Geom::Translate(c));

                    sp_canvas_item_affine_absolute(this->hatch_area, sm);
                    sp_canvas_bpath_set_stroke(SP_CANVAS_BPATH(this->hatch_area), 0xFF0000ff, 1.0, SP_STROKE_LINEJOIN_MITER, SP_STROKE_LINECAP_BUTT);
                    sp_canvas_item_show(this->hatch_area);
                } else {
                    // Not drawing but spacing set: gray, center snapped, fixed radius
                    Geom::Point c = (nearest + this->hatch_spacing * hatch_unit_vector) * motion_to_curve.inverse();
                    if (!IS_NAN(c[Geom::X]) && !IS_NAN(c[Geom::Y])) {
                        Geom::Affine const sm (Geom::Scale(this->hatch_spacing, this->hatch_spacing) * Geom::Translate(c));
                        sp_canvas_item_affine_absolute(this->hatch_area, sm);
                        sp_canvas_bpath_set_stroke(SP_CANVAS_BPATH(this->hatch_area), 0x7f7f7fff, 1.0, SP_STROKE_LINEJOIN_MITER, SP_STROKE_LINECAP_BUTT);
                        sp_canvas_item_show(this->hatch_area);
                    }
                }
            } else {
                sp_canvas_item_hide(this->hatch_area);
            }
        }
        break;


    case GDK_BUTTON_RELEASE:
    {
        Geom::Point const motion_w(event->button.x, event->button.y);
        Geom::Point const motion_dt(desktop->w2d(motion_w));

        sp_canvas_item_ungrab(SP_CANVAS_ITEM(desktop->acetate), event->button.time);
        desktop->canvas->endForcedFullRedraws();
        this->is_drawing = false;

        if (this->dragging && event->button.button == 1 && !this->space_panning) {
            this->dragging = FALSE;

            this->apply(motion_dt);

            /* Remove all temporary line segments */
            while (this->segments) {
                sp_canvas_item_destroy(SP_CANVAS_ITEM(this->segments->data));
                this->segments = g_slist_remove(this->segments, this->segments->data);
            }

            /* Create object */
            this->fit_and_split(true);
            if (this->accumulate())
                this->set_to_accumulated(event->button.state & GDK_SHIFT_MASK, event->button.state & GDK_MOD1_MASK); // performs document_done
            else
                g_warning ("Failed to create path: invalid data in dc->cal1 or dc->cal2");

            /* reset accumulated curve */
            this->accumulated->reset();

            this->clear_current();
            if (this->repr) {
                this->repr = NULL;
            }

            if (!this->hatch_pointer_past.empty()) this->hatch_pointer_past.clear();
            if (!this->hatch_nearest_past.empty()) this->hatch_nearest_past.clear();
            if (!this->inertia_vectors.empty()) this->inertia_vectors.clear();
            if (!this->hatch_vectors.empty()) this->hatch_vectors.clear();
            this->hatch_last_nearest = Geom::Point(0,0);
            this->hatch_last_pointer = Geom::Point(0,0);
            this->hatch_escaped = false;
            this->hatch_item = NULL;
            this->hatch_livarot_path = NULL;
            this->just_started_drawing = false;

            if (this->hatch_spacing != 0 && !this->keep_selected) {
                // we do not select the newly drawn path, so increase spacing by step
                if (this->hatch_spacing_step == 0) {
                    this->hatch_spacing_step = this->hatch_spacing;
                }
                this->hatch_spacing += this->hatch_spacing_step;
            }

            this->message_context->clear();
            ret = TRUE;
        }
        break;
    }

    case GDK_KEY_PRESS:
        switch (get_group0_keyval (&event->key)) {
        case GDK_KEY_Up:
        case GDK_KEY_KP_Up:
            if (!MOD__CTRL_ONLY(event)) {
                this->angle += 5.0;
                if (this->angle > 90.0)
                    this->angle = 90.0;
                sp_ddc_update_toolbox (desktop, "calligraphy-angle", this->angle);
                ret = TRUE;
            }
            break;
        case GDK_KEY_Down:
        case GDK_KEY_KP_Down:
            if (!MOD__CTRL_ONLY(event)) {
                this->angle -= 5.0;
                if (this->angle < -90.0)
                    this->angle = -90.0;
                sp_ddc_update_toolbox (desktop, "calligraphy-angle", this->angle);
                ret = TRUE;
            }
            break;
        case GDK_KEY_Right:
        case GDK_KEY_KP_Right:
            if (!MOD__CTRL_ONLY(event)) {
                this->width += 0.01;
                if (this->width > 1.0)
                    this->width = 1.0;
                sp_ddc_update_toolbox (desktop, "altx-calligraphy", this->width * 100); // the same spinbutton is for alt+x
                ret = TRUE;
            }
            break;
        case GDK_KEY_Left:
        case GDK_KEY_KP_Left:
            if (!MOD__CTRL_ONLY(event)) {
                this->width -= 0.01;
                if (this->width < 0.01)
                    this->width = 0.01;
                sp_ddc_update_toolbox (desktop, "altx-calligraphy", this->width * 100);
                ret = TRUE;
            }
            break;
        case GDK_KEY_Home:
        case GDK_KEY_KP_Home:
            this->width = 0.01;
            sp_ddc_update_toolbox (desktop, "altx-calligraphy", this->width * 100);
            ret = TRUE;
            break;
        case GDK_KEY_End:
        case GDK_KEY_KP_End:
            this->width = 1.0;
            sp_ddc_update_toolbox (desktop, "altx-calligraphy", this->width * 100);
            ret = TRUE;
            break;
        case GDK_KEY_x:
        case GDK_KEY_X:
            if (MOD__ALT_ONLY(event)) {
                desktop->setToolboxFocusTo ("altx-calligraphy");
                ret = TRUE;
            }
            break;
        case GDK_KEY_Escape:
            if (this->is_drawing) {
                // if drawing, cancel, otherwise pass it up for deselecting
                this->cancel();
                ret = TRUE;
            }
            break;
        case GDK_KEY_z:
        case GDK_KEY_Z:
            if (MOD__CTRL_ONLY(event) && this->is_drawing) {
                // if drawing, cancel, otherwise pass it up for undo
                this->cancel();
                ret = TRUE;
            }
            break;
        default:
            break;
        }
        break;

    case GDK_KEY_RELEASE:
        switch (get_group0_keyval(&event->key)) {
            case GDK_KEY_Control_L:
            case GDK_KEY_Control_R:
                this->message_context->clear();
                this->hatch_spacing = 0;
                this->hatch_spacing_step = 0;
                break;
            default:
                break;
        }
        break;

    default:
        break;
    }

    if (!ret) {
//        if ((SP_EVENT_CONTEXT_CLASS(sp_dyna_draw_context_parent_class))->root_handler) {
//            ret = (SP_EVENT_CONTEXT_CLASS(sp_dyna_draw_context_parent_class))->root_handler(event_context, event);
//        }
    	ret = SPCommonContext::root_handler(event);
    }

    return ret;
}


void SPDynaDrawContext::clear_current() {
    /* reset bpath */
    sp_canvas_bpath_set_bpath(SP_CANVAS_BPATH(this->currentshape), NULL);
    /* reset curve */
    this->currentcurve->reset();
    this->cal1->reset();
    this->cal2->reset();
    /* reset points */
    this->npoints = 0;
}

void SPDynaDrawContext::set_to_accumulated(bool unionize, bool subtract) {
    if (!this->accumulated->is_empty()) {
        if (!this->repr) {
            /* Create object */
            Inkscape::XML::Document *xml_doc = desktop->doc()->getReprDoc();
            Inkscape::XML::Node *repr = xml_doc->createElement("svg:path");

            /* Set style */
            sp_desktop_apply_style_tool (desktop, repr, "/tools/calligraphic", false);

            this->repr = repr;

            SPItem *item=SP_ITEM(desktop->currentLayer()->appendChildRepr(this->repr));
            Inkscape::GC::release(this->repr);
            item->transform = SP_ITEM(desktop->currentLayer())->i2doc_affine().inverse();
            item->updateRepr();
        }

        Geom::PathVector pathv = this->accumulated->get_pathvector() * desktop->dt2doc();
        gchar *str = sp_svg_write_path(pathv);
        g_assert( str != NULL );
        this->repr->setAttribute("d", str);
        g_free(str);

        if (unionize) {
            sp_desktop_selection(desktop)->add(this->repr);
            sp_selected_path_union_skip_undo(sp_desktop_selection(desktop), desktop);
        } else if (subtract) {
            sp_desktop_selection(desktop)->add(this->repr);
            sp_selected_path_diff_skip_undo(sp_desktop_selection(desktop), desktop);
        } else {
            if (this->keep_selected) {
                sp_desktop_selection(desktop)->set(this->repr);
            }
        }
<<<<<<< HEAD
        SPItem *item=SP_ITEM(desktop->doc()->getObjectByRepr(dc->repr));
        item->doWriteTransform(item->getRepr(), item->transform, NULL, true);

=======
>>>>>>> 28669551
    } else {
        if (this->repr) {
            sp_repr_unparent(this->repr);
        }

        this->repr = NULL;
    }

    DocumentUndo::done(sp_desktop_document(desktop), SP_VERB_CONTEXT_CALLIGRAPHIC,
                       _("Draw calligraphic stroke"));
}

static void
add_cap(SPCurve *curve,
        Geom::Point const &from,
        Geom::Point const &to,
        double rounding)
{
    if (Geom::L2( to - from ) > DYNA_EPSILON) {
        Geom::Point vel = rounding * Geom::rot90( to - from ) / sqrt(2.0);
        double mag = Geom::L2(vel);

        Geom::Point v = mag * Geom::rot90( to - from ) / Geom::L2( to - from );
        curve->curveto(from + v, to + v, to);
    }
}

bool SPDynaDrawContext::accumulate() {
	if (
		this->cal1->is_empty() ||
		this->cal2->is_empty() ||
		(this->cal1->get_segment_count() <= 0) ||
		this->cal1->first_path()->closed()
		) {

		this->cal1->reset();
		this->cal2->reset();

		return false; // failure
	}

	SPCurve *rev_cal2 = this->cal2->create_reverse();

	if ((rev_cal2->get_segment_count() <= 0) || rev_cal2->first_path()->closed()) {
		rev_cal2->unref();

		this->cal1->reset();
		this->cal2->reset();

		return false; // failure
	}

	Geom::Curve const * dc_cal1_firstseg  = this->cal1->first_segment();
	Geom::Curve const * rev_cal2_firstseg = rev_cal2->first_segment();
	Geom::Curve const * dc_cal1_lastseg   = this->cal1->last_segment();
	Geom::Curve const * rev_cal2_lastseg  = rev_cal2->last_segment();

	this->accumulated->reset(); /*  Is this required ?? */

	this->accumulated->append(this->cal1, false);

	add_cap(this->accumulated, dc_cal1_lastseg->finalPoint(), rev_cal2_firstseg->initialPoint(), this->cap_rounding);

	this->accumulated->append(rev_cal2, true);

	add_cap(this->accumulated, rev_cal2_lastseg->finalPoint(), dc_cal1_firstseg->initialPoint(), this->cap_rounding);

	this->accumulated->closepath();

	rev_cal2->unref();

	this->cal1->reset();
	this->cal2->reset();

	return true; // success
}

static double square(double const x)
{
    return x * x;
}

void SPDynaDrawContext::fit_and_split(bool release) {
    double const tolerance_sq = square( desktop->w2d().descrim() * TOLERANCE_CALLIGRAPHIC );

#ifdef DYNA_DRAW_VERBOSE
    g_print("[F&S:R=%c]", release?'T':'F');
#endif

    if (!( this->npoints > 0 && this->npoints < SAMPLING_SIZE )) {
        return; // just clicked
    }

    if ( this->npoints == SAMPLING_SIZE - 1 || release ) {
#define BEZIER_SIZE       4
#define BEZIER_MAX_BEZIERS  8
#define BEZIER_MAX_LENGTH ( BEZIER_SIZE * BEZIER_MAX_BEZIERS )

#ifdef DYNA_DRAW_VERBOSE
        g_print("[F&S:#] dc->npoints:%d, release:%s\n",
                this->npoints, release ? "TRUE" : "FALSE");
#endif

        /* Current calligraphic */
        if ( this->cal1->is_empty() || this->cal2->is_empty() ) {
            /* dc->npoints > 0 */
            /* g_print("calligraphics(1|2) reset\n"); */
            this->cal1->reset();
            this->cal2->reset();

            this->cal1->moveto(this->point1[0]);
            this->cal2->moveto(this->point2[0]);
        }

        Geom::Point b1[BEZIER_MAX_LENGTH];
        gint const nb1 = Geom::bezier_fit_cubic_r(b1, this->point1, this->npoints,
                                               tolerance_sq, BEZIER_MAX_BEZIERS);
        g_assert( nb1 * BEZIER_SIZE <= gint(G_N_ELEMENTS(b1)) );

        Geom::Point b2[BEZIER_MAX_LENGTH];
        gint const nb2 = Geom::bezier_fit_cubic_r(b2, this->point2, this->npoints,
                                               tolerance_sq, BEZIER_MAX_BEZIERS);
        g_assert( nb2 * BEZIER_SIZE <= gint(G_N_ELEMENTS(b2)) );

        if ( nb1 != -1 && nb2 != -1 ) {
            /* Fit and draw and reset state */
#ifdef DYNA_DRAW_VERBOSE
            g_print("nb1:%d nb2:%d\n", nb1, nb2);
#endif
            /* CanvasShape */
            if (! release) {
                this->currentcurve->reset();
                this->currentcurve->moveto(b1[0]);
                for (Geom::Point *bp1 = b1; bp1 < b1 + BEZIER_SIZE * nb1; bp1 += BEZIER_SIZE) {
                    this->currentcurve->curveto(bp1[1], bp1[2], bp1[3]);
                }
                this->currentcurve->lineto(b2[BEZIER_SIZE*(nb2-1) + 3]);
                for (Geom::Point *bp2 = b2 + BEZIER_SIZE * ( nb2 - 1 ); bp2 >= b2; bp2 -= BEZIER_SIZE) {
                    this->currentcurve->curveto(bp2[2], bp2[1], bp2[0]);
                }
                // FIXME: dc->segments is always NULL at this point??
                if (!this->segments) { // first segment
                    add_cap(this->currentcurve, b2[0], b1[0], this->cap_rounding);
                }
                this->currentcurve->closepath();
                sp_canvas_bpath_set_bpath(SP_CANVAS_BPATH(this->currentshape), this->currentcurve);
            }

            /* Current calligraphic */
            for (Geom::Point *bp1 = b1; bp1 < b1 + BEZIER_SIZE * nb1; bp1 += BEZIER_SIZE) {
                this->cal1->curveto(bp1[1], bp1[2], bp1[3]);
            }
            for (Geom::Point *bp2 = b2; bp2 < b2 + BEZIER_SIZE * nb2; bp2 += BEZIER_SIZE) {
                this->cal2->curveto(bp2[1], bp2[2], bp2[3]);
            }
        } else {
            /* fixme: ??? */
#ifdef DYNA_DRAW_VERBOSE
            g_print("[fit_and_split] failed to fit-cubic.\n");
#endif
            this->draw_temporary_box();

            for (gint i = 1; i < this->npoints; i++) {
                this->cal1->lineto(this->point1[i]);
            }
            for (gint i = 1; i < this->npoints; i++) {
                this->cal2->lineto(this->point2[i]);
            }
        }

        /* Fit and draw and copy last point */
#ifdef DYNA_DRAW_VERBOSE
        g_print("[%d]Yup\n", this->npoints);
#endif
        if (!release) {
            g_assert(!this->currentcurve->is_empty());

            SPCanvasItem *cbp = sp_canvas_item_new(sp_desktop_sketch(desktop),
                                                   SP_TYPE_CANVAS_BPATH,
                                                   NULL);
            SPCurve *curve = this->currentcurve->copy();
            sp_canvas_bpath_set_bpath(SP_CANVAS_BPATH (cbp), curve);
            curve->unref();

            guint32 fillColor = sp_desktop_get_color_tool (desktop, "/tools/calligraphic", true);
            //guint32 strokeColor = sp_desktop_get_color_tool (desktop, "/tools/calligraphic", false);
            double opacity = sp_desktop_get_master_opacity_tool (desktop, "/tools/calligraphic");
            double fillOpacity = sp_desktop_get_opacity_tool (desktop, "/tools/calligraphic", true);
            //double strokeOpacity = sp_desktop_get_opacity_tool (desktop, "/tools/calligraphic", false);
            sp_canvas_bpath_set_fill(SP_CANVAS_BPATH(cbp), ((fillColor & 0xffffff00) | SP_COLOR_F_TO_U(opacity*fillOpacity)), SP_WIND_RULE_EVENODD);
            //on second thougtht don't do stroke yet because we don't have stoke-width yet and because stoke appears between segments while drawing
            //sp_canvas_bpath_set_stroke(SP_CANVAS_BPATH(cbp), ((strokeColor & 0xffffff00) | SP_COLOR_F_TO_U(opacity*strokeOpacity)), 1.0, SP_STROKE_LINEJOIN_MITER, SP_STROKE_LINECAP_BUTT);
            sp_canvas_bpath_set_stroke(SP_CANVAS_BPATH(cbp), 0x00000000, 1.0, SP_STROKE_LINEJOIN_MITER, SP_STROKE_LINECAP_BUTT);
            /* fixme: Cannot we cascade it to root more clearly? */
            g_signal_connect(G_OBJECT(cbp), "event", G_CALLBACK(sp_desktop_root_handler), desktop);

            this->segments = g_slist_prepend(this->segments, cbp);
        }

        this->point1[0] = this->point1[this->npoints - 1];
        this->point2[0] = this->point2[this->npoints - 1];
        this->npoints = 1;
    } else {
        this->draw_temporary_box();
    }
}

void SPDynaDrawContext::draw_temporary_box() {
    this->currentcurve->reset();

    this->currentcurve->moveto(this->point2[this->npoints-1]);

    for (gint i = this->npoints-2; i >= 0; i--) {
        this->currentcurve->lineto(this->point2[i]);
    }

    for (gint i = 0; i < this->npoints; i++) {
        this->currentcurve->lineto(this->point1[i]);
    }

    if (this->npoints >= 2) {
        add_cap(this->currentcurve, this->point1[this->npoints-1], this->point2[this->npoints-1], this->cap_rounding);
    }

    this->currentcurve->closepath();
    sp_canvas_bpath_set_bpath(SP_CANVAS_BPATH(this->currentshape), this->currentcurve);
}

/*
  Local Variables:
  mode:c++
  c-file-style:"stroustrup"
  c-file-offsets:((innamespace . 0)(inline-open . 0)(case-label . +))
  indent-tabs-mode:nil
  fill-column:99
  End:
*/
// vim: filetype=cpp:expandtab:shiftwidth=4:tabstop=8:softtabstop=4:fileencoding=utf-8:textwidth=99 :<|MERGE_RESOLUTION|>--- conflicted
+++ resolved
@@ -958,12 +958,10 @@
                 sp_desktop_selection(desktop)->set(this->repr);
             }
         }
-<<<<<<< HEAD
-        SPItem *item=SP_ITEM(desktop->doc()->getObjectByRepr(dc->repr));
+
+        SPItem *item=SP_ITEM(desktop->doc()->getObjectByRepr(this->repr));
         item->doWriteTransform(item->getRepr(), item->transform, NULL, true);
 
-=======
->>>>>>> 28669551
     } else {
         if (this->repr) {
             sp_repr_unparent(this->repr);
