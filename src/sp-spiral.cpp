--- conflicted
+++ resolved
@@ -323,14 +323,7 @@
 }
 
 void SPSpiral::set_shape() {
-<<<<<<< HEAD
-    if (sp_lpe_item_has_broken_path_effect(this)) {
-=======
-    SPSpiral *spiral = this;
-    SPSpiral* shape = spiral;
-
     if (hasBrokenPathEffect()) {
->>>>>>> 96190a60
         g_warning ("The spiral shape has unknown LPE on it! Convert to path to make it editable preserving the appearance; editing it as spiral will remove the bad LPE");
 
         if (this->getRepr()->attribute("d")) {
@@ -384,17 +377,10 @@
 
     /* Reset the shape'scurve to the "original_curve"
      * This is very important for LPEs to work properly! (the bbox might be recalculated depending on the curve in shape)*/
-<<<<<<< HEAD
-    this->setCurveInsync( c, TRUE);
-    this->setCurveBeforeLPE( c );
-
-    if (sp_lpe_item_has_path_effect(this) && sp_lpe_item_path_effects_enabled(this)) {
-=======
     setCurveInsync( c, TRUE);
     setCurveBeforeLPE( c );
 
     if (hasPathEffect() && sp_lpe_item_path_effects_enabled(this)) {
->>>>>>> 96190a60
         SPCurve *c_lpe = c->copy();
         bool success = sp_lpe_item_perform_path_effect(this, c_lpe);
 
