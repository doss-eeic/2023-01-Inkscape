#ifndef SP_TREF_H
#define SP_TREF_H

/** \file
 * SVG <tref> implementation, see sp-tref.cpp.
 * 
 * This file was created based on skeleton.h
 */
/*
 * Authors:
 *   Gail Banaszkiewicz <Gail.Banaszkiewicz@gmail.com>
 *
 * Copyright (C) 2007 Gail Banaszkiewicz
 *
 * Released under GNU GPL, read the file 'COPYING' for more information
 */

#include "sp-item.h"
#include "sp-tref-reference.h"
#include "text-tag-attributes.h"


/* tref base class */

#define SP_TYPE_TREF (sp_tref_get_type())
#define SP_TREF(o) (G_TYPE_CHECK_INSTANCE_CAST((o), SP_TYPE_TREF, SPTRef))
#define SP_TREF_CLASS(klass) (G_TYPE_CHECK_CLASS_CAST((klass), SP_TYPE_TREF, SPTSpanClass))
#define SP_IS_TREF(o) (G_TYPE_CHECK_INSTANCE_TYPE((o), SP_TYPE_TREF))
#define SP_IS_TREF_CLASS(klass) (G_TYPE_CHECK_CLASS_TYPE((klass), SP_TYPE_TREF))

<<<<<<< HEAD
class SPTRef;
class CTRef;

class SPTRef : public SPItem {
public:
	CTRef* ctref;

=======
struct SPTRef : public SPItem {
>>>>>>> 50ee0508
    // Attributes that are used in the same way they would be in a tspan
    TextTagAttributes attributes;
    
    // Text stored in the xlink:href attribute
    gchar *href;
    
    // URI reference to original object
    SPTRefReference *uriOriginalRef;
    
    // Shortcut pointer to the child of the tref (which is a copy
    // of the character data stored at and/or below the node
    // referenced by uriOriginalRef)
    SPObject *stringChild;
    
    // The sigc connections for various notifications
    sigc::connection _delete_connection;
    sigc::connection _changed_connection;
    
    SPObject * getObjectReferredTo();
};

struct SPTRefClass {
    SPItemClass parent_class;
};


class CTRef : public CItem {
public:
	CTRef(SPTRef* tref);
	virtual ~CTRef();

	virtual void onBuild(SPDocument* doc, Inkscape::XML::Node* repr);
	virtual void onRelease();
	virtual void onSet(unsigned int key, const gchar* value);
	virtual void onUpdate(SPCtx* ctx, unsigned int flags);
	virtual void onModified(unsigned int flags);
	virtual Inkscape::XML::Node* onWrite(Inkscape::XML::Document* doc, Inkscape::XML::Node* repr, guint flags);

	virtual Geom::OptRect onBbox(Geom::Affine const &transform, SPItem::BBoxType type);
	virtual gchar* onDescription();

protected:
	SPTRef* sptref;
};


GType sp_tref_get_type();

void sp_tref_update_text(SPTRef *tref);
bool sp_tref_reference_allowed(SPTRef *tref, SPObject *possible_ref);
bool sp_tref_fully_contained(SPObject *start_item, Glib::ustring::iterator &start, 
                             SPObject *end_item, Glib::ustring::iterator &end);
SPObject * sp_tref_convert_to_tspan(SPObject *item);


#endif /* !SP_TREF_H */

/*
  Local Variables:
  mode:c++
  c-file-style:"stroustrup"
  c-file-offsets:((innamespace . 0)(inline-open . 0)(case-label . +))
  indent-tabs-mode:nil
  fill-column:99
  End:
*/
// vim: filetype=cpp:expandtab:shiftwidth=4:tabstop=8:softtabstop=4:fileencoding=utf-8:textwidth=99 :<|MERGE_RESOLUTION|>--- conflicted
+++ resolved
@@ -28,17 +28,12 @@
 #define SP_IS_TREF(o) (G_TYPE_CHECK_INSTANCE_TYPE((o), SP_TYPE_TREF))
 #define SP_IS_TREF_CLASS(klass) (G_TYPE_CHECK_CLASS_TYPE((klass), SP_TYPE_TREF))
 
-<<<<<<< HEAD
-class SPTRef;
 class CTRef;
 
 class SPTRef : public SPItem {
 public:
 	CTRef* ctref;
 
-=======
-struct SPTRef : public SPItem {
->>>>>>> 50ee0508
     // Attributes that are used in the same way they would be in a tspan
     TextTagAttributes attributes;
     
