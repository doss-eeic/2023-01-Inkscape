/*
 * Inkscape Units
 *
 * Authors:
 *   Matthew Petroff <matthew@mpetroff.net>
 *
 * Copyright (C) 2013 Matthew Petroff
 *
 * Released under GNU GPL, read the file 'COPYING' for more information
 */

#ifdef HAVE_CONFIG_H
# include <config.h>
#endif

#include <cmath>
#include <cerrno>
#include <glib.h>

#include "io/simple-sax.h"
#include "util/units.h"
#include "path-prefix.h"
#include "streq.h"

using Inkscape::Util::UNIT_TYPE_DIMENSIONLESS;
using Inkscape::Util::UNIT_TYPE_LINEAR;
using Inkscape::Util::UNIT_TYPE_RADIAL;
using Inkscape::Util::UNIT_TYPE_FONT_HEIGHT;

namespace
{

/**
 * A std::map that gives the data type value for the string version.
 *
 * Note that we'd normally not return a reference to an internal version, but
 * for this constant case it allows us to check against getTypeMappings().end().
 */
/** @todo consider hiding map behind hasFoo() and getFoo() type functions.*/
std::map<Glib::ustring, Inkscape::Util::UnitType> &getTypeMappings()
{
    static bool init = false;
    static std::map<Glib::ustring, Inkscape::Util::UnitType> typeMap;
    if (!init)
    {
        init = true;
        typeMap["DIMENSIONLESS"] = UNIT_TYPE_DIMENSIONLESS;
        typeMap["LINEAR"] = UNIT_TYPE_LINEAR;
        typeMap["RADIAL"] = UNIT_TYPE_RADIAL;
        typeMap["FONT_HEIGHT"] = UNIT_TYPE_FONT_HEIGHT;
        // Note that code was not yet handling LINEAR_SCALED, TIME, QTY and NONE
    }
    return typeMap;
}

} // namespace

namespace Inkscape {
namespace Util {

class UnitsSAXHandler : public Inkscape::IO::FlatSaxHandler
{
public:
    UnitsSAXHandler(UnitTable *table);
    virtual ~UnitsSAXHandler() {}

    virtual void _startElement(xmlChar const *name, xmlChar const **attrs);
    virtual void _endElement(xmlChar const *name);

    UnitTable *tbl;
    bool primary;
    bool skip;
    Unit unit;
};

UnitsSAXHandler::UnitsSAXHandler(UnitTable *table) :
    FlatSaxHandler(),
    tbl(table),
    primary(0),
    skip(0),
    unit()
{
}

#define BUFSIZE (255)

Unit::Unit() :
    type(UNIT_TYPE_DIMENSIONLESS), // should this or NONE be the default?
    factor(1.0),
    name(),
    name_plural(),
    abbr(),
    description()
{
}

Unit::Unit(UnitType type,
           double factor,
           Glib::ustring const &name,
           Glib::ustring const &name_plural,
           Glib::ustring const &abbr,
           Glib::ustring const &description) :
    type(type),
    factor(factor),
    name(name),
    name_plural(name_plural),
    abbr(abbr),
    description(description)
{
}

void Unit::clear()
{
    *this = Unit();
}

int Unit::defaultDigits() const {
    int factor_digits = int(log10(factor));
    if (factor_digits < 0) {
        g_warning("factor = %f, factor_digits = %d", factor, factor_digits);
        g_warning("factor_digits < 0 - returning 0");
        factor_digits = 0;
    }
    return factor_digits;
}

<<<<<<< HEAD
/** Checks if a unit is compatible with the specified unit. */
bool Unit::compatibleWith(const Unit *u) const {
    // Percentages
    if (type == UNIT_TYPE_DIMENSIONLESS || u->type == UNIT_TYPE_DIMENSIONLESS) {
        return true;
    }
    
    // Other units with same type
    if (type == u->type) {
        return true;
    }
    
    // Different, incompatible types
    return false;
}

/** Check if units are equal. */
bool operator== (const Unit &u1, const Unit &u2) {
    return (u1.type == u2.type && u1.name.compare(u2.name) == 0);
}

/** Check if units are not equal. */ 
bool operator!= (const Unit &u1, const Unit &u2) {
    return !(u1 == u2);
}

/** Temporary - get SVG unit. */
int Unit::svgUnit() const {
    if (!abbr.compare("px"))
        return 1;
    if (!abbr.compare("pt"))
        return 2;
    if (!abbr.compare("pc"))
        return 3;
    if (!abbr.compare("mm"))
        return 4;
    if (!abbr.compare("cm"))
        return 5;
    if (!abbr.compare("in"))
        return 6;
    if (!abbr.compare("ft"))
        return 7;
    if (!abbr.compare("em"))
        return 8;
    if (!abbr.compare("ex"))
        return 9;
    if (!abbr.compare("%"))
        return 10;
    return 0;
}

/** Temporary - get metric. */
int Unit::metric() const {
    if (!abbr.compare("mm"))
        return 1;
    if (!abbr.compare("cm"))
        return 2;
    if (!abbr.compare("in"))
        return 3;
    if (!abbr.compare("ft"))
        return 4;
    if (!abbr.compare("pt"))
        return 5;
    if (!abbr.compare("pc"))
        return 6;
    if (!abbr.compare("px"))
        return 7;
    if (!abbr.compare("m"))
        return 8;
    return 0;
}

/**
 * Initializes the unit tables and identifies the primary unit types.
 *
 * The primary unit's conversion factor is required to be 1.00
 */
UnitTable::UnitTable() 
=======
UnitTable::UnitTable()
>>>>>>> 4e088d33
{
    // if we swich to the xml file, don't forget to force locale to 'C'
    //    load("share/ui/units.xml");  // <-- Buggy
    gchar *filename = g_build_filename(INKSCAPE_UIDIR, "units.txt", NULL);
    loadText(filename);
    g_free(filename);
}

UnitTable::~UnitTable() {
    for (UnitMap::iterator iter = _unit_map.begin(); iter != _unit_map.end(); ++iter)
    {
        delete (*iter).second;
    }
}

void UnitTable::addUnit(Unit const &u, bool primary) {
    _unit_map[u.abbr] = new Unit(u);
    if (primary) {
        _primary_unit[u.type] = u.abbr;
    }
}

Unit UnitTable::getUnit(Glib::ustring const &unit_abbr) const {
    UnitMap::const_iterator iter = _unit_map.find(unit_abbr);
    if (iter != _unit_map.end()) {
        return *((*iter).second);
    } else {
        return Unit();
    }
}

bool UnitTable::deleteUnit(Unit const &u) {
    bool deleted = false;
    // Cannot delete the primary unit type since it's
    // used for conversions
    if (u.abbr != _primary_unit[u.type]) {
        UnitMap::iterator iter = _unit_map.find(u.abbr);
        if (iter != _unit_map.end()) {
            delete (*iter).second;
            _unit_map.erase(iter);
            deleted = true;
        }
    }
    return deleted;
}

bool UnitTable::hasUnit(Glib::ustring const &unit) const
{
    UnitMap::const_iterator iter = _unit_map.find(unit);
    return (iter != _unit_map.end());
}

UnitTable::UnitMap UnitTable::units(UnitType type) const
{
    UnitMap submap;
    for (UnitMap::const_iterator iter = _unit_map.begin(); iter != _unit_map.end(); ++iter) {
        if (((*iter).second)->type == type) {
            submap.insert(UnitMap::value_type((*iter).first, new Unit(*((*iter).second))));
        }
    }

    return submap;
}

Glib::ustring UnitTable::primary(UnitType type) const
{
    return _primary_unit[type];
}

bool UnitTable::loadText(Glib::ustring const &filename)
{
    char buf[BUFSIZE] = {0};

    // Open file for reading
    FILE * f = fopen(filename.c_str(), "r");
    if (f == NULL) {
        g_warning("Could not open units file '%s': %s\n",
                  filename.c_str(), strerror(errno));
        g_warning("* INKSCAPE_DATADIR is:  '%s'\n", INKSCAPE_DATADIR);
        g_warning("* INKSCAPE_UIDIR is:  '%s'\n", INKSCAPE_UIDIR);
        return false;
    }

    /** @todo fix this to use C++ means and explicit locale to avoid need to change. */
    // bypass current locale in order to make
    // sscanf read floats with '.' as a separator
    // set locale to 'C' and keep old locale
    char *old_locale = g_strdup(setlocale(LC_NUMERIC, NULL));
    setlocale (LC_NUMERIC, "C");

    while (fgets(buf, BUFSIZE, f) != NULL) {
        char name[BUFSIZE] = {0};
        char plural[BUFSIZE] = {0};
        char abbr[BUFSIZE] = {0};
        char type[BUFSIZE] = {0};
        double factor = 0.0;
        char primary[BUFSIZE] = {0};

        int nchars = 0;
        // locale is set to C, scanning %lf should work _everywhere_
        /** @todo address %15n, which causes a warning: */
        if (sscanf(buf, "%15s %15s %15s %15s %8lf %1s %15n",
                   name, plural, abbr, type, &factor, primary, &nchars) != 6)
        {
            // Skip the line - doesn't appear to be valid
            continue;
        }

        g_assert(nchars < BUFSIZE);

        char *desc = buf;
        desc += nchars;  // buf is now only the description

        // insert into _unit_map
        if (getTypeMappings().find(type) == getTypeMappings().end())
        {
            g_warning("Skipping unknown unit type '%s' for %s.\n", type, name);
            continue;
        }
        UnitType utype = getTypeMappings()[type];

        Unit u(utype, factor, name, plural, abbr, desc);

        // if primary is 'Y', list this unit as a primary
        addUnit(u, (primary[0]=='Y' || primary[0]=='y'));
    }

    // set back the saved locale
    setlocale (LC_NUMERIC, old_locale);
    g_free (old_locale);

    // close file
    if (fclose(f) != 0) {
        g_warning("Error closing units file '%s':  %s\n", filename.c_str(), strerror(errno));
        return false;
    }

    return true;
}

bool UnitTable::load(Glib::ustring const &filename) {
    UnitsSAXHandler handler(this);

    int result = handler.parseFile( filename.c_str() );
    if ( result != 0 ) {
        // perhaps
        g_warning("Problem loading units file '%s':  %d\n", filename.c_str(), result);
        return false;
    }

    return true;
}

bool UnitTable::save(Glib::ustring const &filename) {

    // open file for writing
    FILE *f = fopen(filename.c_str(), "w");
    if (f == NULL) {
        g_warning("Could not open units file '%s': %s\n", filename.c_str(), strerror(errno));
        return false;
    }

    // write out header
    // foreach item in _unit_map, sorted alphabetically by type and then unit name
    //    sprintf a line
    //      name
    //      name_plural
    //      abbr
    //      type
    //      factor
    //      PRI - if listed in primary unit table, 'Y', else 'N'
    //      description
    //    write line to the file

    // close file
    if (fclose(f) != 0) {
        g_warning("Error closing units file '%s':  %s\n", filename.c_str(), strerror(errno));
        return false;
    }

    return true;
}


void UnitsSAXHandler::_startElement(xmlChar const *name, xmlChar const **attrs)
{
    if (streq("unit", (char const *)name)) {
        // reset for next use
        unit.clear();
        primary = false;
        skip = false;

        for ( int i = 0; attrs[i]; i += 2 ) {
            char const *const key = (char const *)attrs[i];
            if (streq("type", key)) {
                char const *type = (char const*)attrs[i+1];
                if (getTypeMappings().find(type) != getTypeMappings().end())
                {
                    unit.type = getTypeMappings()[type];
                } else {
                    g_warning("Skipping unknown unit type '%s' for %s.\n", type, name);
                    skip = true;
                }
            } else if (streq("pri", key)) {
                primary = attrs[i+1][0] == 'y' || attrs[i+1][0] == 'Y';
            }
        }
    }
}

void UnitsSAXHandler::_endElement(xmlChar const *xname)
{
    char const *const name = (char const *) xname;
    if (streq("name", name)) {
        unit.name = data;
    } else if (streq("plural", name)) {
        unit.name_plural = data;
    } else if (streq("abbr", name)) {
        unit.abbr = data;
    } else if (streq("factor", name)) {
        // TODO make sure we use the right conversion
        unit.factor = atol(data.c_str());
    } else if (streq("description", name)) {
        unit.description = data;
    } else if (streq("unit", name)) {
        if (!skip) {
            tbl->addUnit(unit, primary);
        }
    }
}

/** Initialize a quantity. */
Quantity::Quantity(double q, const Unit *u) {
    unit = u;
    quantity = q;
}

/** Checks if a quantity is compatible with the specified unit. */
bool Quantity::compatibleWith(const Unit *u) const {
    return unit->compatibleWith(u);
}

/** Return the quantity's value in the specified unit. */
double Quantity::value(Unit *u) const {
    return convert(quantity, unit, u);
}

/** Convert distances. */
double Quantity::convert(const double from_dist, const Unit *from, const Unit *to) {
    // Incompatible units
    if (from->type != to->type) {
        return -1;
    }
    
    // Compatible units
    return from_dist * from->factor / to->factor;
}

} // namespace Util
} // namespace Inkscape

/*
  Local Variables:
  mode:c++
  c-file-style:"stroustrup"
  c-file-offsets:((innamespace . 0)(inline-open . 0)(case-label . +))
  indent-tabs-mode:nil
  fill-column:99
  End:
*/
// vim: filetype=cpp:expandtab:shiftwidth=4:tabstop=8:softtabstop=4:fileencoding=utf-8:textwidth=99 :<|MERGE_RESOLUTION|>--- conflicted
+++ resolved
@@ -124,7 +124,6 @@
     return factor_digits;
 }
 
-<<<<<<< HEAD
 /** Checks if a unit is compatible with the specified unit. */
 bool Unit::compatibleWith(const Unit *u) const {
     // Percentages
@@ -202,10 +201,7 @@
  *
  * The primary unit's conversion factor is required to be 1.00
  */
-UnitTable::UnitTable() 
-=======
 UnitTable::UnitTable()
->>>>>>> 4e088d33
 {
     // if we swich to the xml file, don't forget to force locale to 'C'
     //    load("share/ui/units.xml");  // <-- Buggy
