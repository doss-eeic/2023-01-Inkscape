/*
 * <sodipodi:namedview> implementation
 *
 * Authors:
 *   Lauris Kaplinski <lauris@kaplinski.com>
 *   bulia byak <buliabyak@users.sf.net>
 *   Jon A. Cruz <jon@joncruz.org>
 *   Abhishek Sharma
 *
 * Copyright (C) 2006      Johan Engelen <johan@shouraizou.nl>
 * Copyright (C) 1999-2013 Authors
 * Copyright (C) 2000-2001 Ximian, Inc.
 *
 * Released under GNU GPL, read the file 'COPYING' for more information
 */

#include "config.h"
#include <cstring>
#include <string>
#include "event-log.h"
#include <2geom/transforms.h>

#include "display/canvas-grid.h"
#include "display/guideline.h"
#include "util/units.h"
#include "svg/svg-color.h"
#include "xml/repr.h"
#include "attributes.h"
#include "document.h"
#include "document-undo.h"
#include "desktop-events.h"

#include "sp-guide.h"
#include "sp-item-group.h"
#include "sp-namedview.h"
#include "preferences.h"
#include "desktop.h"
#include "conn-avoid-ref.h" // for defaultConnSpacing.
#include "sp-root.h"
#include <gtkmm/window.h>

using Inkscape::DocumentUndo;
using Inkscape::Util::unit_table;

#define DEFAULTGRIDCOLOR 0x3f3fff25
#define DEFAULTGRIDEMPCOLOR 0x3f3fff60
#define DEFAULTGRIDEMPSPACING 5
#define DEFAULTGUIDECOLOR 0x0000ff7f
#define DEFAULTGUIDEHICOLOR 0xff00007f
#define DEFAULTBORDERCOLOR 0x000000ff
#define DEFAULTPAGECOLOR 0xffffff00

static void sp_namedview_setup_guides(SPNamedView * nv);
static void sp_namedview_lock_guides(SPNamedView * nv);
static void sp_namedview_show_single_guide(SPGuide* guide, bool show);
static void sp_namedview_lock_single_guide(SPGuide* guide, bool show);

static gboolean sp_str_to_bool(const gchar *str);
static gboolean sp_nv_read_opacity(const gchar *str, guint32 *color);

SPNamedView::SPNamedView() : SPObjectGroup(), snap_manager(this) {
	this->zoom = 0;
	this->guidecolor = 0;
	this->guidehicolor = 0;
	this->views.clear();
	this->borderlayer = 0;
	this->page_size_units = NULL;
	this->window_x = 0;
	this->cy = 0;
	this->window_y = 0;
    this->svg_units = unit_table.getUnit("px"); // legacy behavior: if no viewbox present, default to 'px' units
    this->display_units = NULL;
	this->page_size_units = NULL;
	this->pagecolor = 0;
	this->cx = 0;
	this->pageshadow = 0;
	this->window_width = 0;
	this->window_height = 0;
	this->window_maximized = 0;
	this->bordercolor = 0;

    this->editable = TRUE;
    this->showguides = TRUE;
    this->lockguides = false;
    this->grids_visible = false;
    this->showborder = TRUE;
    this->showpageshadow = TRUE;

    this->guides.clear();
    this->viewcount = 0;
    this->grids.clear();

    this->default_layer_id = 0;

    this->connector_spacing = defaultConnSpacing;
}

SPNamedView::~SPNamedView() {
}

static void sp_namedview_generate_old_grid(SPNamedView * /*nv*/, SPDocument *document, Inkscape::XML::Node *repr) {
    bool old_grid_settings_present = false;

    // set old settings
    const char* gridspacingx    = "1px";
    const char* gridspacingy    = "1px";
    const char* gridoriginy     = "0px";
    const char* gridoriginx     = "0px";
    const char* gridempspacing  = "5";
    const char* gridcolor       = "#3f3fff";
    const char* gridempcolor    = "#3f3fff";
    const char* gridopacity     = "0.15";
    const char* gridempopacity  = "0.38";

    const char* value = NULL;
    if ((value = repr->attribute("gridoriginx"))) {
        gridoriginx = value;
        old_grid_settings_present = true;
    }
    if ((value = repr->attribute("gridoriginy"))) {
        gridoriginy = value;
        old_grid_settings_present = true;
    }
    if ((value = repr->attribute("gridspacingx"))) {
        gridspacingx = value;
        old_grid_settings_present = true;
    }
    if ((value = repr->attribute("gridspacingy"))) {
        gridspacingy = value;
        old_grid_settings_present = true;
    }
    if ((value = repr->attribute("gridcolor"))) {
        gridcolor = value;
        old_grid_settings_present = true;
    }
    if ((value = repr->attribute("gridempcolor"))) {
        gridempcolor = value;
        old_grid_settings_present = true;
    }
    if ((value = repr->attribute("gridempspacing"))) {
        gridempspacing = value;
        old_grid_settings_present = true;
    }
    if ((value = repr->attribute("gridopacity"))) {
        gridopacity = value;
        old_grid_settings_present = true;
    }
    if ((value = repr->attribute("gridempopacity"))) {
        gridempopacity = value;
        old_grid_settings_present = true;
    }

    if (old_grid_settings_present) {
        // generate new xy grid with the correct settings
        // first create the child xml node, then hook it to repr. This order is important, to not set off listeners to repr before the new node is complete.

        Inkscape::XML::Document *xml_doc = document->getReprDoc();
        Inkscape::XML::Node *newnode = xml_doc->createElement("inkscape:grid");
        newnode->setAttribute("id", "GridFromPre046Settings");
        newnode->setAttribute("type", Inkscape::CanvasGrid::getSVGName(Inkscape::GRID_RECTANGULAR));
        newnode->setAttribute("originx", gridoriginx);
        newnode->setAttribute("originy", gridoriginy);
        newnode->setAttribute("spacingx", gridspacingx);
        newnode->setAttribute("spacingy", gridspacingy);
        newnode->setAttribute("color", gridcolor);
        newnode->setAttribute("empcolor", gridempcolor);
        newnode->setAttribute("opacity", gridopacity);
        newnode->setAttribute("empopacity", gridempopacity);
        newnode->setAttribute("empspacing", gridempspacing);

        repr->appendChild(newnode);
        Inkscape::GC::release(newnode);

        // remove all old settings
        repr->setAttribute("gridoriginx", NULL);
        repr->setAttribute("gridoriginy", NULL);
        repr->setAttribute("gridspacingx", NULL);
        repr->setAttribute("gridspacingy", NULL);
        repr->setAttribute("gridcolor", NULL);
        repr->setAttribute("gridempcolor", NULL);
        repr->setAttribute("gridopacity", NULL);
        repr->setAttribute("gridempopacity", NULL);
        repr->setAttribute("gridempspacing", NULL);

//        SPDocumentUndo::done(doc, SP_VERB_DIALOG_NAMEDVIEW, _("Create new grid from pre0.46 grid settings"));
    }
}

void SPNamedView::build(SPDocument *document, Inkscape::XML::Node *repr) {
    SPObjectGroup::build(document, repr);

    this->readAttr( "inkscape:document-units" );
    this->readAttr( "units" );
    this->readAttr( "viewonly" );
    this->readAttr( "showguides" );
    this->readAttr( "showgrid" );
    this->readAttr( "gridtolerance" );
    this->readAttr( "guidetolerance" );
    this->readAttr( "objecttolerance" );
    this->readAttr( "guidecolor" );
    this->readAttr( "guideopacity" );
    this->readAttr( "guidehicolor" );
    this->readAttr( "guidehiopacity" );
    this->readAttr( "showborder" );
    this->readAttr( "inkscape:showpageshadow" );
    this->readAttr( "borderlayer" );
    this->readAttr( "bordercolor" );
    this->readAttr( "borderopacity" );
    this->readAttr( "pagecolor" );
    this->readAttr( "inkscape:pageopacity" );
    this->readAttr( "inkscape:pageshadow" );
    this->readAttr( "inkscape:zoom" );
    this->readAttr( "inkscape:cx" );
    this->readAttr( "inkscape:cy" );
    this->readAttr( "inkscape:window-width" );
    this->readAttr( "inkscape:window-height" );
    this->readAttr( "inkscape:window-x" );
    this->readAttr( "inkscape:window-y" );
    this->readAttr( "inkscape:window-maximized" );
    this->readAttr( "inkscape:snap-global" );
    this->readAttr( "inkscape:snap-bbox" );
    this->readAttr( "inkscape:snap-nodes" );
    this->readAttr( "inkscape:snap-others" );
    this->readAttr( "inkscape:snap-from-guide" );
    this->readAttr( "inkscape:snap-center" );
    this->readAttr( "inkscape:snap-smooth-nodes" );
    this->readAttr( "inkscape:snap-midpoints" );
    this->readAttr( "inkscape:snap-object-midpoints" );
    this->readAttr( "inkscape:snap-text-baseline" );
    this->readAttr( "inkscape:snap-bbox-edge-midpoints" );
    this->readAttr( "inkscape:snap-bbox-midpoints" );
    this->readAttr( "inkscape:snap-to-guides" );
    this->readAttr( "inkscape:snap-grids" );
    this->readAttr( "inkscape:snap-intersection-paths" );
    this->readAttr( "inkscape:object-paths" );
    this->readAttr( "inkscape:snap-perpendicular" );
    this->readAttr( "inkscape:snap-tangential" );
    this->readAttr( "inkscape:snap-path-clip" );
    this->readAttr( "inkscape:snap-path-mask" );
    this->readAttr( "inkscape:object-nodes" );
    this->readAttr( "inkscape:bbox-paths" );
    this->readAttr( "inkscape:bbox-nodes" );
    this->readAttr( "inkscape:snap-page" );
    this->readAttr( "inkscape:current-layer" );
    this->readAttr( "inkscape:connector-spacing" );
    this->readAttr( "inkscape:lockguides" );

    /* Construct guideline list */
    for (SPObject *o = this->firstChild() ; o; o = o->getNext() ) {
        if (SP_IS_GUIDE(o)) {
            SPGuide * g = SP_GUIDE(o);
            this->guides.push_back(g);
            //g_object_set(G_OBJECT(g), "color", nv->guidecolor, "hicolor", nv->guidehicolor, NULL);
            g->setColor(this->guidecolor);
            g->setHiColor(this->guidehicolor);
            g->readAttr( "inkscape:color" );
        }
    }

    // backwards compatibility with grid settings (pre 0.46)
    sp_namedview_generate_old_grid(this, document, repr);

    // If viewbox defined: try to calculate the SVG unit from document width and viewbox
    if (document->getRoot()->viewBox_set) {
        Inkscape::Util::Quantity svgwidth = document->getWidth();
        Geom::Rect viewbox = document->getRoot()->viewBox;
        double factor = svgwidth.value(unit_table.primary(Inkscape::Util::UNIT_TYPE_LINEAR)) / viewbox.width(); 
        svg_units = unit_table.findUnit(factor, Inkscape::Util::UNIT_TYPE_LINEAR);
    } else {  // force the document units to be px
        repr->setAttribute("inkscape:document-units", "px");
    }
}

void SPNamedView::release() {
        this->guides.clear();

    // delete grids:
    for(std::vector<Inkscape::CanvasGrid *>::const_iterator it=this->grids.begin();it!=this->grids.end();++it )
        delete *it;
    this->grids.clear();
    SPObjectGroup::release();
}

void SPNamedView::set(unsigned int key, const gchar* value) {
    switch (key) {
    case SP_ATTR_VIEWONLY:
            this->editable = (!value);
            this->requestModified(SP_OBJECT_MODIFIED_FLAG);
            break;
    case SP_ATTR_SHOWGUIDES:
            if (!value) { // show guides if not specified, for backwards compatibility
                this->showguides = TRUE;
            } else {
                this->showguides = sp_str_to_bool(value);
            }
            sp_namedview_setup_guides(this);
            this->requestModified(SP_OBJECT_MODIFIED_FLAG);
            break;
    case SP_ATTR_SHOWGRIDS:
            if (!value) { // don't show grids if not specified, for backwards compatibility
                this->grids_visible = false;
            } else {
                this->grids_visible = sp_str_to_bool(value);
            }
            this->requestModified(SP_OBJECT_MODIFIED_FLAG);
            break;
    case SP_ATTR_GRIDTOLERANCE:
            this->snap_manager.snapprefs.setGridTolerance(value ? g_ascii_strtod(value, NULL) : 10000);
            this->requestModified(SP_OBJECT_MODIFIED_FLAG);
            break;
    case SP_ATTR_GUIDETOLERANCE:
            this->snap_manager.snapprefs.setGuideTolerance(value ? g_ascii_strtod(value, NULL) : 20);
            this->requestModified(SP_OBJECT_MODIFIED_FLAG);
            break;
    case SP_ATTR_OBJECTTOLERANCE:
            this->snap_manager.snapprefs.setObjectTolerance(value ? g_ascii_strtod(value, NULL) : 20);
            this->requestModified(SP_OBJECT_MODIFIED_FLAG);
            break;
    case SP_ATTR_GUIDECOLOR:
            this->guidecolor = (this->guidecolor & 0xff) | (DEFAULTGUIDECOLOR & 0xffffff00);

            if (value) {
                this->guidecolor = (this->guidecolor & 0xff) | sp_svg_read_color(value, this->guidecolor);
            }

            for(std::vector<SPGuide *>::const_iterator it=this->guides.begin();it!=this->guides.end();++it ) {
                (*it)->setColor(this->guidecolor);
                (*it)->readAttr("inkscape:color");
            }

            this->requestModified(SP_OBJECT_MODIFIED_FLAG);
            break;
    case SP_ATTR_GUIDEOPACITY:
            this->guidecolor = (this->guidecolor & 0xffffff00) | (DEFAULTGUIDECOLOR & 0xff);
            sp_nv_read_opacity(value, &this->guidecolor);

            for(std::vector<SPGuide *>::const_iterator it=this->guides.begin();it!=this->guides.end();++it ) {
                (*it)->setColor(this->guidecolor);
                (*it)->readAttr("inkscape:color");
            }

            this->requestModified(SP_OBJECT_MODIFIED_FLAG);
            break;
    case SP_ATTR_GUIDEHICOLOR:
            this->guidehicolor = (this->guidehicolor & 0xff) | (DEFAULTGUIDEHICOLOR & 0xffffff00);

            if (value) {
                this->guidehicolor = (this->guidehicolor & 0xff) | sp_svg_read_color(value, this->guidehicolor);
            }
            for(std::vector<SPGuide *>::const_iterator it=this->guides.begin();it!=this->guides.end();++it ) {
            	(*it)->setHiColor(this->guidehicolor);
            }

            this->requestModified(SP_OBJECT_MODIFIED_FLAG);
            break;
    case SP_ATTR_GUIDEHIOPACITY:
            this->guidehicolor = (this->guidehicolor & 0xffffff00) | (DEFAULTGUIDEHICOLOR & 0xff);
            sp_nv_read_opacity(value, &this->guidehicolor);
            for(std::vector<SPGuide *>::const_iterator it=this->guides.begin();it!=this->guides.end();++it ) {
            	(*it)->setHiColor(this->guidehicolor);
            }

            this->requestModified(SP_OBJECT_MODIFIED_FLAG);
            break;
    case SP_ATTR_SHOWBORDER:
            this->showborder = (value) ? sp_str_to_bool (value) : TRUE;
            this->requestModified(SP_OBJECT_MODIFIED_FLAG);
            break;
    case SP_ATTR_BORDERLAYER:
            this->borderlayer = SP_BORDER_LAYER_BOTTOM;
            if (value && !strcasecmp(value, "true")) this->borderlayer = SP_BORDER_LAYER_TOP;
            this->requestModified(SP_OBJECT_MODIFIED_FLAG);
            break;
    case SP_ATTR_BORDERCOLOR:
            this->bordercolor = (this->bordercolor & 0xff) | (DEFAULTBORDERCOLOR & 0xffffff00);
            if (value) {
                this->bordercolor = (this->bordercolor & 0xff) | sp_svg_read_color (value, this->bordercolor);
            }
            this->requestModified(SP_OBJECT_MODIFIED_FLAG);
            break;
    case SP_ATTR_BORDEROPACITY:
            this->bordercolor = (this->bordercolor & 0xffffff00) | (DEFAULTBORDERCOLOR & 0xff);
            sp_nv_read_opacity(value, &this->bordercolor);
            this->requestModified(SP_OBJECT_MODIFIED_FLAG);
            break;
    case SP_ATTR_PAGECOLOR:
            this->pagecolor = (this->pagecolor & 0xff) | (DEFAULTPAGECOLOR & 0xffffff00);
            if (value) {
                this->pagecolor = (this->pagecolor & 0xff) | sp_svg_read_color(value, this->pagecolor);
            }
            this->requestModified(SP_OBJECT_MODIFIED_FLAG);
            break;
    case SP_ATTR_INKSCAPE_PAGEOPACITY:
            this->pagecolor = (this->pagecolor & 0xffffff00) | (DEFAULTPAGECOLOR & 0xff);
            sp_nv_read_opacity(value, &this->pagecolor);
            this->requestModified(SP_OBJECT_MODIFIED_FLAG);
            break;
    case SP_ATTR_INKSCAPE_PAGESHADOW:
            this->pageshadow = value? atoi(value) : 2; // 2 is the default
            this->requestModified(SP_OBJECT_MODIFIED_FLAG);
            break;
    case SP_ATTR_SHOWPAGESHADOW:
            this->showpageshadow = (value) ? sp_str_to_bool(value) : TRUE;
            this->requestModified(SP_OBJECT_MODIFIED_FLAG);
            break;
    case SP_ATTR_INKSCAPE_ZOOM:
            this->zoom = value ? g_ascii_strtod(value, NULL) : 0; // zero means not set
            this->requestModified(SP_OBJECT_MODIFIED_FLAG);
            break;
    case SP_ATTR_INKSCAPE_CX:
            this->cx = value ? g_ascii_strtod(value, NULL) : HUGE_VAL; // HUGE_VAL means not set
            this->requestModified(SP_OBJECT_MODIFIED_FLAG);
            break;
    case SP_ATTR_INKSCAPE_CY:
            this->cy = value ? g_ascii_strtod(value, NULL) : HUGE_VAL; // HUGE_VAL means not set
            this->requestModified(SP_OBJECT_MODIFIED_FLAG);
            break;
    case SP_ATTR_INKSCAPE_WINDOW_WIDTH:
            this->window_width = value? atoi(value) : -1; // -1 means not set
            this->requestModified(SP_OBJECT_MODIFIED_FLAG);
            break;
    case SP_ATTR_INKSCAPE_WINDOW_HEIGHT:
            this->window_height = value ? atoi(value) : -1; // -1 means not set
            this->requestModified(SP_OBJECT_MODIFIED_FLAG);
            break;
    case SP_ATTR_INKSCAPE_WINDOW_X:
            this->window_x = value ? atoi(value) : 0;
            this->requestModified(SP_OBJECT_MODIFIED_FLAG);
            break;
    case SP_ATTR_INKSCAPE_WINDOW_Y:
            this->window_y = value ? atoi(value) : 0;
            this->requestModified(SP_OBJECT_MODIFIED_FLAG);
            break;
    case SP_ATTR_INKSCAPE_WINDOW_MAXIMIZED:
            this->window_maximized = value ? atoi(value) : 0;
            this->requestModified(SP_OBJECT_MODIFIED_FLAG);
            break;
    case SP_ATTR_INKSCAPE_SNAP_GLOBAL:
            this->snap_manager.snapprefs.setSnapEnabledGlobally(value ? sp_str_to_bool(value) : TRUE);
            this->requestModified(SP_OBJECT_MODIFIED_FLAG);
            break;
    case SP_ATTR_INKSCAPE_SNAP_BBOX:
            this->snap_manager.snapprefs.setTargetSnappable(Inkscape::SNAPTARGET_BBOX_CATEGORY, value ? sp_str_to_bool(value) : FALSE);
            this->requestModified(SP_OBJECT_MODIFIED_FLAG);
            break;
    case SP_ATTR_INKSCAPE_SNAP_NODE:
            this->snap_manager.snapprefs.setTargetSnappable(Inkscape::SNAPTARGET_NODE_CATEGORY, value ? sp_str_to_bool(value) : TRUE);
            this->requestModified(SP_OBJECT_MODIFIED_FLAG);
            break;
    case SP_ATTR_INKSCAPE_SNAP_OTHERS:
            this->snap_manager.snapprefs.setTargetSnappable(Inkscape::SNAPTARGET_OTHERS_CATEGORY, value ? sp_str_to_bool(value) : TRUE);
            this->requestModified(SP_OBJECT_MODIFIED_FLAG);
            break;
    case SP_ATTR_INKSCAPE_SNAP_ROTATION_CENTER:
            this->snap_manager.snapprefs.setTargetSnappable(Inkscape::SNAPTARGET_ROTATION_CENTER, value ? sp_str_to_bool(value) : FALSE);
            this->requestModified(SP_OBJECT_MODIFIED_FLAG);
            break;
    case SP_ATTR_INKSCAPE_SNAP_GRID:
            this->snap_manager.snapprefs.setTargetSnappable(Inkscape::SNAPTARGET_GRID, value ? sp_str_to_bool(value) : TRUE);
            this->requestModified(SP_OBJECT_MODIFIED_FLAG);
            break;
    case SP_ATTR_INKSCAPE_SNAP_GUIDE:
            this->snap_manager.snapprefs.setTargetSnappable(Inkscape::SNAPTARGET_GUIDE, value ? sp_str_to_bool(value) : TRUE);
            this->requestModified(SP_OBJECT_MODIFIED_FLAG);
            break;
    case SP_ATTR_INKSCAPE_SNAP_NODE_SMOOTH:
            this->snap_manager.snapprefs.setTargetSnappable(Inkscape::SNAPTARGET_NODE_SMOOTH, value ? sp_str_to_bool(value) : FALSE);
            this->requestModified(SP_OBJECT_MODIFIED_FLAG);
            break;
    case SP_ATTR_INKSCAPE_SNAP_LINE_MIDPOINT:
            this->snap_manager.snapprefs.setTargetSnappable(Inkscape::SNAPTARGET_LINE_MIDPOINT, value ? sp_str_to_bool(value) : FALSE);
            this->requestModified(SP_OBJECT_MODIFIED_FLAG);
            break;
    case SP_ATTR_INKSCAPE_SNAP_OBJECT_MIDPOINT:
            this->snap_manager.snapprefs.setTargetSnappable(Inkscape::SNAPTARGET_OBJECT_MIDPOINT, value ? sp_str_to_bool(value) : FALSE);
            this->requestModified(SP_OBJECT_MODIFIED_FLAG);
            break;
    case SP_ATTR_INKSCAPE_SNAP_TEXT_BASELINE:
            this->snap_manager.snapprefs.setTargetSnappable(Inkscape::SNAPTARGET_TEXT_BASELINE, value ? sp_str_to_bool(value) : FALSE);
            this->requestModified(SP_OBJECT_MODIFIED_FLAG);
            break;
    case SP_ATTR_INKSCAPE_SNAP_BBOX_EDGE_MIDPOINT:
            this->snap_manager.snapprefs.setTargetSnappable(Inkscape::SNAPTARGET_BBOX_EDGE_MIDPOINT, value ? sp_str_to_bool(value) : FALSE);
            this->requestModified(SP_OBJECT_MODIFIED_FLAG);
            break;
    case SP_ATTR_INKSCAPE_SNAP_BBOX_MIDPOINT:
            this->snap_manager.snapprefs.setTargetSnappable(Inkscape::SNAPTARGET_BBOX_MIDPOINT, value ? sp_str_to_bool(value) : FALSE);
            this->requestModified(SP_OBJECT_MODIFIED_FLAG);
            break;
    case SP_ATTR_INKSCAPE_SNAP_PATH_INTERSECTION:
            this->snap_manager.snapprefs.setTargetSnappable(Inkscape::SNAPTARGET_PATH_INTERSECTION, value ? sp_str_to_bool(value) : FALSE);
            this->requestModified(SP_OBJECT_MODIFIED_FLAG);
            break;
    case SP_ATTR_INKSCAPE_SNAP_PATH:
            this->snap_manager.snapprefs.setTargetSnappable(Inkscape::SNAPTARGET_PATH, value ? sp_str_to_bool(value) : FALSE);
            this->requestModified(SP_OBJECT_MODIFIED_FLAG);
            break;
    case SP_ATTR_INKSCAPE_SNAP_PERP:
            this->snap_manager.snapprefs.setSnapPerp(value ? sp_str_to_bool(value) : FALSE);
            this->requestModified(SP_OBJECT_MODIFIED_FLAG);
            break;
    case SP_ATTR_INKSCAPE_SNAP_TANG:
            this->snap_manager.snapprefs.setSnapTang(value ? sp_str_to_bool(value) : FALSE);
            this->requestModified(SP_OBJECT_MODIFIED_FLAG);
            break;
    case SP_ATTR_INKSCAPE_SNAP_PATH_CLIP:
            this->snap_manager.snapprefs.setTargetSnappable(Inkscape::SNAPTARGET_PATH_CLIP, value ? sp_str_to_bool(value) : FALSE);
            this->requestModified(SP_OBJECT_MODIFIED_FLAG);
            break;
    case SP_ATTR_INKSCAPE_SNAP_PATH_MASK:
            this->snap_manager.snapprefs.setTargetSnappable(Inkscape::SNAPTARGET_PATH_MASK, value ? sp_str_to_bool(value) : FALSE);
            this->requestModified(SP_OBJECT_MODIFIED_FLAG);
            break;
    case SP_ATTR_INKSCAPE_SNAP_NODE_CUSP:
            this->snap_manager.snapprefs.setTargetSnappable(Inkscape::SNAPTARGET_NODE_CUSP, value ? sp_str_to_bool(value) : TRUE);
            this->requestModified(SP_OBJECT_MODIFIED_FLAG);
            break;
    case SP_ATTR_INKSCAPE_SNAP_BBOX_EDGE:
            this->snap_manager.snapprefs.setTargetSnappable(Inkscape::SNAPTARGET_BBOX_EDGE, value ? sp_str_to_bool(value) : FALSE);
            this->requestModified(SP_OBJECT_MODIFIED_FLAG);
            break;
    case SP_ATTR_INKSCAPE_SNAP_BBOX_CORNER:
            this->snap_manager.snapprefs.setTargetSnappable(Inkscape::SNAPTARGET_BBOX_CORNER, value ? sp_str_to_bool(value) : FALSE);
            this->requestModified(SP_OBJECT_MODIFIED_FLAG);
            break;
    case SP_ATTR_INKSCAPE_SNAP_PAGE_BORDER:
            this->snap_manager.snapprefs.setTargetSnappable(Inkscape::SNAPTARGET_PAGE_BORDER, value ? sp_str_to_bool(value) : FALSE);
            this->requestModified(SP_OBJECT_MODIFIED_FLAG);
            break;
    case SP_ATTR_INKSCAPE_CURRENT_LAYER:
            this->default_layer_id = value ? g_quark_from_string(value) : 0;
            this->requestModified(SP_OBJECT_MODIFIED_FLAG);
            break;
    case SP_ATTR_INKSCAPE_CONNECTOR_SPACING:
            this->connector_spacing = value ? g_ascii_strtod(value, NULL) :
                    defaultConnSpacing;
            this->requestModified(SP_OBJECT_MODIFIED_FLAG);
            break;
    case SP_ATTR_INKSCAPE_DOCUMENT_UNITS: {
            /* The default display unit if the document doesn't override this: e.g. for files saved as
             * `plain SVG', or non-inkscape files, or files created by an inkscape 0.40 &
             * earlier.
             *
             * Note that these units are not the same as the units used for the values in SVG!
             *
             * We default to `px'.
             */
            static Inkscape::Util::Unit const *px = unit_table.getUnit("px");
            Inkscape::Util::Unit const *new_unit = px;

            if (value && document->getRoot()->viewBox_set) {
                Inkscape::Util::Unit const *const req_unit = unit_table.getUnit(value);
                if ( !unit_table.hasUnit(value) ) {
                    g_warning("Unrecognized unit `%s'", value);
                    /* fixme: Document errors should be reported in the status bar or
                     * the like (e.g. as per
                     * http://www.w3.org/TR/SVG11/implnote.html#ErrorProcessing); g_log
                     * should be only for programmer errors. */
                } else if ( req_unit->isAbsolute() ) {
                    new_unit = req_unit;
                } else {
                    g_warning("Document units must be absolute like `mm', `pt' or `px', but found `%s'",
                              value);
                    /* fixme: Don't use g_log (see above). */
                }
            }
            this->display_units = new_unit;
            this->requestModified(SP_OBJECT_MODIFIED_FLAG);
            break;
    }
    case SP_ATTR_UNITS: {
        // Only used in "Custom size" section of Document Properties dialog
            Inkscape::Util::Unit const *new_unit = NULL;

            if (value) {
                Inkscape::Util::Unit const *const req_unit = unit_table.getUnit(value);
                if ( !unit_table.hasUnit(value) ) {
                    g_warning("Unrecognized unit `%s'", value);
                    /* fixme: Document errors should be reported in the status bar or
                     * the like (e.g. as per
                     * http://www.w3.org/TR/SVG11/implnote.html#ErrorProcessing); g_log
                     * should be only for programmer errors. */
                } else if ( req_unit->isAbsolute() ) {
                    new_unit = req_unit;
                } else {
                    g_warning("Document units must be absolute like `mm', `pt' or `px', but found `%s'",
                              value);
                    /* fixme: Don't use g_log (see above). */
                }
            }
            this->page_size_units = new_unit;
            this->requestModified(SP_OBJECT_MODIFIED_FLAG);
            break;
    }
    case SP_ATTR_INKSCAPE_LOCKGUIDES:
        this->lockguides = value ? sp_str_to_bool(value) : FALSE;
        sp_namedview_lock_guides(this);
        this->requestModified(SP_OBJECT_MODIFIED_FLAG);
        break;
    default:
            SPObjectGroup::set(key, value);
            break;
    }
}

/**
* add a grid item from SVG-repr. Check if this namedview already has a gridobject for this one! If desktop=null, add grid-canvasitem to all desktops of this namedview,
* otherwise only add it to the specified desktop.
*/
static Inkscape::CanvasGrid*
sp_namedview_add_grid(SPNamedView *nv, Inkscape::XML::Node *repr, SPDesktop *desktop) {
    Inkscape::CanvasGrid* grid = NULL;
    //check if namedview already has an object for this grid
    for(std::vector<Inkscape::CanvasGrid *>::const_iterator it=nv->grids.begin();it!=nv->grids.end();++it ) {
        if (repr == (*it)->repr) {
            grid = (*it);
            break;
        }
    }

    if (!grid) {
        //create grid object
        Inkscape::GridType gridtype = Inkscape::CanvasGrid::getGridTypeFromSVGName(repr->attribute("type"));
        if (!nv->document) {
            g_warning("sp_namedview_add_grid - how come doc is null here?!");
            return NULL;
        }
        grid = Inkscape::CanvasGrid::NewGrid(nv, repr, nv->document, gridtype);
        nv->grids.push_back(grid);
    }

    if (!desktop) {
        //add canvasitem to all desktops
        for(std::vector<SPDesktop *>::const_iterator it=nv->views.begin();it!=nv->views.end();++it ) {
            grid->createCanvasItem(*it);
        }
    } else {
        //add canvasitem only for specified desktop
        grid->createCanvasItem(desktop);
    }

    return grid;
}

void SPNamedView::child_added(Inkscape::XML::Node *child, Inkscape::XML::Node *ref) {
    SPObjectGroup::child_added(child, ref);

    if (!strcmp(child->name(), "inkscape:grid")) {
        sp_namedview_add_grid(this, child, NULL);
    } else {
        SPObject *no = this->document->getObjectByRepr(child);
        if ( !SP_IS_OBJECT(no) ) {
            return;
        }

        if (SP_IS_GUIDE(no)) {
            SPGuide *g = (SPGuide *) no;
            this->guides.push_back(g);

            //g_object_set(G_OBJECT(g), "color", this->guidecolor, "hicolor", this->guidehicolor, NULL);
            g->setColor(this->guidecolor);
            g->setHiColor(this->guidehicolor);
            g->readAttr("inkscape:color");

            if (this->editable) {
                for(std::vector<SPDesktop *>::const_iterator it=this->views.begin();it!=this->views.end();++it ) {
                    g->SPGuide::showSPGuide((*it)->guides, (GCallback) sp_dt_guide_event);

                    if ((*it)->guides_active) {
                        g->sensitize((*it)->getCanvas(), TRUE);
                    }

                    sp_namedview_show_single_guide(SP_GUIDE(g), this->showguides);
                    sp_namedview_lock_single_guide(SP_GUIDE(g), this->lockguides);
                }
            }
        }
    }
}

void SPNamedView::remove_child(Inkscape::XML::Node *child) {
    if (!strcmp(child->name(), "inkscape:grid")) {
        for(std::vector<Inkscape::CanvasGrid *>::iterator it=this->grids.begin();it!=this->grids.end();++it ) {
            if ( (*it)->repr == child ) {
                delete (*it);
                this->grids.erase(it);
                break;
            }
        }
    } else {
        for(std::vector<SPGuide *>::iterator it=this->guides.begin();it!=this->guides.end();++it ) {
            if ( (*it)->getRepr() == child ) {
                delete (*it);
                this->guides.erase(it); 
                break;
            }   
        }
    }

    SPObjectGroup::remove_child(child);
}

Inkscape::XML::Node* SPNamedView::write(Inkscape::XML::Document *xml_doc, Inkscape::XML::Node *repr, guint flags) {
    if ( ( flags & SP_OBJECT_WRITE_EXT ) &&
         repr != this->getRepr() )
    {
        if (repr) {
            repr->mergeFrom(this->getRepr(), "id");
        } else {
            repr = this->getRepr()->duplicate(xml_doc);
        }
    }

    return repr;
}

void SPNamedView::show(SPDesktop *desktop)
{
    for(std::vector<SPGuide *>::const_iterator it=this->guides.begin();it!=this->guides.end();++it ) {
        (*it)->showSPGuide( desktop->guides, (GCallback) sp_dt_guide_event);
        if (desktop->guides_active) {
            (*it)->sensitize(desktop->getCanvas(), TRUE);
        }
<<<<<<< HEAD
        sp_namedview_show_single_guide((*it), showguides);
=======
        sp_namedview_show_single_guide(SP_GUIDE(l->data), showguides);
        sp_namedview_lock_single_guide(SP_GUIDE(l->data), lockguides);
>>>>>>> 2f87fb8f
    }

    views.push_back(desktop);

    // generate grids specified in SVG:
    Inkscape::XML::Node *repr = this->getRepr();
    if (repr) {
        for (Inkscape::XML::Node * child = repr->firstChild() ; child != NULL; child = child->next() ) {
            if (!strcmp(child->name(), "inkscape:grid")) {
                sp_namedview_add_grid(this, child, desktop);
            }
        }
    }

    desktop->showGrids(grids_visible, false);
}

namespace {

gint const MIN_ONSCREEN_DISTANCE = 50;
gdouble const NEWDOC_X_SCALE = 0.75;
gdouble const NEWDOC_Y_SCALE = NEWDOC_X_SCALE;

Geom::Point calcAnchorPoint(gint const x, gint const y,
                            gint const w, gint const h, gint const minOnscreen)
{
    // prevent the window from moving off the screen to the right or to the bottom
    gint ax = MIN(gdk_screen_width() - minOnscreen, x);
    gint ay = MIN(gdk_screen_height() - minOnscreen, y);

    // prevent the window from moving off the screen to the left or to the top
    ax = MAX(minOnscreen - w, ax);
    ay = MAX(minOnscreen - h, ay);

    return Geom::Point(ax, ay);
}

} // namespace

void SPNamedView::writeNewGrid(SPDocument *document,int gridtype)
{
    g_assert(this->getRepr() != NULL);
    Inkscape::CanvasGrid::writeNewGridToRepr(this->getRepr(),document,static_cast<Inkscape::GridType>(gridtype));
}

/*
 * Restores window geometry from the document settings or defaults in prefs
 */
void sp_namedview_window_from_document(SPDesktop *desktop)
{
    SPNamedView *nv = desktop->namedview;
    Inkscape::Preferences *prefs = Inkscape::Preferences::get();
    bool geometry_from_file = (1 == prefs->getInt("/options/savewindowgeometry/value", 0));
    gint default_geometry = prefs->getInt("/options/defaultwindowsize/value", 1);
    bool new_document = (nv->window_width <= 0) || (nv->window_height <= 0);
    bool show_dialogs = true;

    // restore window size and position stored with the document
    bool sizeSet = false;

    if ((geometry_from_file && nv->window_maximized) || (new_document && (default_geometry == 2))) {
        Gtk::Window *win = desktop->getToplevel();
        if (win) {
            win->maximize();
        }
        sizeSet = true;
    } else if (geometry_from_file && !nv->window_maximized) {
        gint w = MIN(gdk_screen_width(), nv->window_width);
        gint h = MIN(gdk_screen_height(), nv->window_height);
        if ((w > 0) && (h > 0)) {
#ifndef WIN32
            gint dx= 0;
            gint dy = 0;
            gint dw = 0;
            gint dh = 0;
            desktop->getWindowGeometry(dx, dy, dw, dh);
            if ((w != dw) || (h != dh)) {
                // Don't show dialogs when window is initially resized on OSX/Linux due to gdl dock bug
                // This will happen on sp_desktop_widget_size_allocate
                show_dialogs = FALSE;
            }
#endif
            Geom::Point origin = calcAnchorPoint(nv->window_x, nv->window_y, w, h, MIN_ONSCREEN_DISTANCE);
            desktop->setWindowSize(w, h);
            desktop->setWindowPosition(origin);
            sizeSet = true;
        }
    }

    if (!sizeSet && new_document && (default_geometry == 1))
    {
        gint w = gdk_screen_width() * NEWDOC_X_SCALE;
        gint h = gdk_screen_height() * NEWDOC_Y_SCALE;
        Geom::Point origin = calcAnchorPoint(nv->window_x, nv->window_y, w, h, MIN_ONSCREEN_DISTANCE);
        desktop->setWindowSize(w, h);
        desktop->setWindowPosition(origin);
    }

    // restore zoom and view
    if (nv->zoom != 0 && nv->zoom != HUGE_VAL && !IS_NAN(nv->zoom)
        && nv->cx != HUGE_VAL && !IS_NAN(nv->cx)
        && nv->cy != HUGE_VAL && !IS_NAN(nv->cy)) {
        desktop->zoom_absolute(nv->cx, nv->cy, nv->zoom);
    } else if (desktop->getDocument()) { // document without saved zoom, zoom to its page
        desktop->zoom_page();
    }

    // cancel any history of zooms up to this point
    desktop->zooms_past.clear();

    if (show_dialogs) {
        desktop->show_dialogs();
    }
}

bool SPNamedView::getSnapGlobal() const
{
    return this->snap_manager.snapprefs.getSnapEnabledGlobally();
}

void SPNamedView::setSnapGlobal(bool v)
{
    g_assert(this->getRepr() != NULL);
    sp_repr_set_boolean(this->getRepr(), "inkscape:snap-global", v);
}

void sp_namedview_update_layers_from_document (SPDesktop *desktop)
{
    SPObject *layer = NULL;
    SPDocument *document = desktop->doc();
    SPNamedView *nv = desktop->namedview;
    if ( nv->default_layer_id != 0 ) {
        layer = document->getObjectById(g_quark_to_string(nv->default_layer_id));
    }
    // don't use that object if it's not at least group
    if ( !layer || !SP_IS_GROUP(layer) ) {
        layer = NULL;
    }
    // if that didn't work out, look for the topmost layer
    if (!layer) {
        for ( SPObject *iter = document->getRoot()->firstChild(); iter ; iter = iter->getNext() ) {
            if (desktop->isLayer(iter)) {
                layer = iter;
            }
        }
    }
    if (layer) {
        desktop->setCurrentLayer(layer);
    }

    // FIXME: find a better place to do this
    desktop->event_log->updateUndoVerbs();
}

void sp_namedview_document_from_window(SPDesktop *desktop)
{
    Inkscape::Preferences *prefs = Inkscape::Preferences::get();
    bool save_geometry_in_file = (1 == prefs->getInt("/options/savewindowgeometry/value", 0));
    bool save_viewport_in_file = prefs->getBool("/options/savedocviewport/value", true);
    Inkscape::XML::Node *view = desktop->namedview->getRepr();
    Geom::Rect const r = desktop->get_display_area();

    // saving window geometry is not undoable
    bool saved = DocumentUndo::getUndoSensitive(desktop->getDocument());
    DocumentUndo::setUndoSensitive(desktop->getDocument(), false);

    if (save_viewport_in_file) {
        sp_repr_set_svg_double(view, "inkscape:zoom", desktop->current_zoom());
        sp_repr_set_svg_double(view, "inkscape:cx", r.midpoint()[Geom::X]);
        sp_repr_set_svg_double(view, "inkscape:cy", r.midpoint()[Geom::Y]);
    }

    if (save_geometry_in_file) {
        gint w, h, x, y;
        desktop->getWindowGeometry(x, y, w, h);
        sp_repr_set_int(view, "inkscape:window-width", w);
        sp_repr_set_int(view, "inkscape:window-height", h);
        sp_repr_set_int(view, "inkscape:window-x", x);
        sp_repr_set_int(view, "inkscape:window-y", y);
        sp_repr_set_int(view, "inkscape:window-maximized", desktop->is_maximized());
    }

    view->setAttribute("inkscape:current-layer", desktop->currentLayer()->getId());

    // restore undoability
    DocumentUndo::setUndoSensitive(desktop->getDocument(), saved);
}

void SPNamedView::hide(SPDesktop const *desktop)
{
    g_assert(desktop != NULL);
    g_assert(std::find(views.begin(),views.end(),desktop)!=views.end());
    for(std::vector<SPGuide *>::iterator it=this->guides.begin();it!=this->guides.end();++it ) {
        (*it)->hideSPGuide(desktop->getCanvas());
    }
    views.erase(std::remove(views.begin(),views.end(),desktop),views.end());
}

void SPNamedView::activateGuides(void* desktop, bool active)
{
    g_assert(desktop != NULL);
    g_assert(std::find(views.begin(),views.end(),desktop)!=views.end());

    SPDesktop *dt = static_cast<SPDesktop*>(desktop);
    for(std::vector<SPGuide *>::iterator it=this->guides.begin();it!=this->guides.end();++it ) {
        (*it)->sensitize(dt->getCanvas(), active);
    }
}

static void sp_namedview_setup_guides(SPNamedView *nv)
{
    for(std::vector<SPGuide *>::iterator it=nv->guides.begin();it!=nv->guides.end();++it ) {
        sp_namedview_show_single_guide(*it, nv->showguides);
    }
}

static void sp_namedview_lock_guides(SPNamedView *nv)
{
    for (GSList *l = nv->guides; l != NULL; l = l->next) {
        sp_namedview_lock_single_guide(SP_GUIDE(l->data), nv->lockguides);
    }
}

static void sp_namedview_show_single_guide(SPGuide* guide, bool show)
{
    if (show) {
        guide->showSPGuide();
    } else {
        guide->hideSPGuide();
    }
}

static void sp_namedview_lock_single_guide(SPGuide* guide, bool locked)
{
    guide->set_locked(locked, true);
}

void sp_namedview_toggle_guides(SPDocument *doc, Inkscape::XML::Node *repr)
{
    unsigned int v;
    unsigned int set = sp_repr_get_boolean(repr, "showguides", &v);
    if (!set) { // hide guides if not specified, for backwards compatibility
        v = FALSE;
    } else {
        v = !v;
    }

    bool saved = DocumentUndo::getUndoSensitive(doc);
    DocumentUndo::setUndoSensitive(doc, false);
    sp_repr_set_boolean(repr, "showguides", v);
    DocumentUndo::setUndoSensitive(doc, saved);

    doc->setModifiedSinceSave();
}

void sp_namedview_guides_toggle_lock(SPDocument *doc, Inkscape::XML::Node *repr)
{
    unsigned int v;
    unsigned int set = sp_repr_get_boolean(repr, "inkscape:lockguides", &v);
    if (!set) { // hide guides if not specified, for backwards compatibility
        v = true;
    } else {
        v = !v;
    }

    bool saved = DocumentUndo::getUndoSensitive(doc);
    DocumentUndo::setUndoSensitive(doc, false);
    sp_repr_set_boolean(repr, "inkscape:lockguides", v);
    DocumentUndo::setUndoSensitive(doc, saved);
    doc->setModifiedSinceSave();
}

void sp_namedview_show_grids(SPNamedView * namedview, bool show, bool dirty_document)
{
    namedview->grids_visible = show;

    SPDocument *doc = namedview->document;
    Inkscape::XML::Node *repr = namedview->getRepr();

    bool saved = DocumentUndo::getUndoSensitive(doc);
    DocumentUndo::setUndoSensitive(doc, false);
    sp_repr_set_boolean(repr, "showgrid", namedview->grids_visible);
    DocumentUndo::setUndoSensitive(doc, saved);

    /* we don't want the document to get dirty on startup; that's when
       we call this function with dirty_document = false */
    if (dirty_document) {
        doc->setModifiedSinceSave();
    }
}

gchar const *SPNamedView::getName() const
{
    SPException ex;
    SP_EXCEPTION_INIT(&ex);
    return this->getAttribute("id", &ex);
}

guint SPNamedView::getViewCount()
{
    return ++viewcount;
}

std::vector<SPDesktop *> const SPNamedView::getViewList() const
{
    return views;
}

/* This should be moved somewhere */

static gboolean sp_str_to_bool(const gchar *str)
{
    if (str) {
        if (!g_ascii_strcasecmp(str, "true") ||
            !g_ascii_strcasecmp(str, "yes") ||
            !g_ascii_strcasecmp(str, "y") ||
            (atoi(str) != 0)) {
            return TRUE;
        }
    }

    return FALSE;
}

static gboolean sp_nv_read_opacity(const gchar *str, guint32 *color)
{
    if (!str) {
        return FALSE;
    }

    gchar *u;
    gdouble v = g_ascii_strtod(str, &u);
    if (!u) {
        return FALSE;
    }
    v = CLAMP(v, 0.0, 1.0);

    *color = (*color & 0xffffff00) | (guint32) floor(v * 255.9999);

    return TRUE;
}

SPNamedView *sp_document_namedview(SPDocument *document, const gchar *id)
{
    g_return_val_if_fail(document != NULL, NULL);

    SPObject *nv = sp_item_group_get_child_by_name(document->getRoot(), NULL, "sodipodi:namedview");
    g_assert(nv != NULL);

    if (id == NULL) {
        return (SPNamedView *) nv;
    }

    while (nv && strcmp(nv->getId(), id)) {
        nv = sp_item_group_get_child_by_name(document->getRoot(), nv, "sodipodi:namedview");
    }

    return (SPNamedView *) nv;
}

SPNamedView const *sp_document_namedview(SPDocument const *document, const gchar *id)
{
    return sp_document_namedview(const_cast<SPDocument *>(document), id);  // use a const_cast here to avoid duplicating code
}

void SPNamedView::setGuides(bool v)
{
    g_assert(this->getRepr() != NULL);
    sp_repr_set_boolean(this->getRepr(), "showguides", v);
    sp_repr_set_boolean(this->getRepr(), "inkscape:guide-bbox", v);
    sp_repr_set_boolean(this->getRepr(), "inkscape:locked", false);
}

bool SPNamedView::getGuides()
{
    g_assert(this->getRepr() != NULL);
    unsigned int v;
    unsigned int set = sp_repr_get_boolean(this->getRepr(), "showguides", &v);
    if (!set) { // hide guides if not specified, for backwards compatibility
        v = FALSE;
    }

    return v;
}
/**
 * Gets page fitting margin information from the namedview node in the XML.
 * \param nv_repr reference to this document's namedview
 * \param key the same key used by the RegisteredScalarUnit in
 *        ui/widget/page-sizer.cpp
 * \param margin_units units for the margin
 * \param return_units units to return the result in
 * \param width width in px (for percentage margins)
 * \param height height in px (for percentage margins)
 * \param use_width true if the this key is left or right margins, false
 *        otherwise.  Used for percentage margins.
 * \return the margin size in px, else 0.0 if anything is invalid.
 */
double SPNamedView::getMarginLength(gchar const * const key,
                             Inkscape::Util::Unit const * const margin_units,
                             Inkscape::Util::Unit const * const return_units,
                             double const width,
                             double const height,
                             bool const use_width)
{
    double value;
    static Inkscape::Util::Unit const *percent = unit_table.getUnit("%");
    if(!this->storeAsDouble(key,&value)) {
        return 0.0;
    }
    if (*margin_units == *percent) {
        return (use_width)? width * value : height * value; 
    }
    if (!margin_units->compatibleWith(return_units)) {
        return 0.0;
    }
    return value;
}

/**
 * Returns namedview's default unit.
 * If no default unit is set, "px" is returned
 */
Inkscape::Util::Unit const * SPNamedView::getDisplayUnit() const
{
    return display_units ? display_units : unit_table.getUnit("px");
}

Inkscape::Util::Unit const & SPNamedView::getSVGUnit() const
{
    assert(svg_units);
    return *svg_units; 
}

/**
 * Returns the first grid it could find that isEnabled(). Returns NULL, if none is enabled
 */
Inkscape::CanvasGrid * sp_namedview_get_first_enabled_grid(SPNamedView *namedview)
{
    for(std::vector<Inkscape::CanvasGrid *>::const_iterator it=namedview->grids.begin();it!=namedview->grids.end();++it ) {
        if ((*it)->isEnabled())
            return (*it);
    }

    return NULL;
}

void SPNamedView::translateGuides(Geom::Translate const &tr) {
    for(std::vector<SPGuide *>::iterator it=this->guides.begin();it!=this->guides.end();++it ) {
        SPGuide &guide = *(*it);
        Geom::Point point_on_line = guide.getPoint();
        point_on_line *= tr;
        guide.moveto(point_on_line, true);
    }
}

void SPNamedView::translateGrids(Geom::Translate const &tr) {
    for(std::vector<Inkscape::CanvasGrid *>::iterator it=this->grids.begin();it!=this->grids.end();++it ) {
        (*it)->setOrigin((*it)->origin * tr);
    }
}

void SPNamedView::scrollAllDesktops(double dx, double dy, bool is_scrolling) {
    for(std::vector<SPDesktop *>::iterator it=this->views.begin();it!=this->views.end();++it ) {
        (*it)->scroll_world_in_svg_coords(dx, dy, is_scrolling);
    }
}


/*
  Local Variables:
  mode:c++
  c-file-style:"stroustrup"
  c-file-offsets:((innamespace . 0)(inline-open . 0)(case-label . +))
  indent-tabs-mode:nil
  fill-column:99
  End:
*/
// vim: filetype=cpp:expandtab:shiftwidth=4:tabstop=8:softtabstop=4:fileencoding=utf-8:textwidth=99 :<|MERGE_RESOLUTION|>--- conflicted
+++ resolved
@@ -721,12 +721,8 @@
         if (desktop->guides_active) {
             (*it)->sensitize(desktop->getCanvas(), TRUE);
         }
-<<<<<<< HEAD
         sp_namedview_show_single_guide((*it), showguides);
-=======
-        sp_namedview_show_single_guide(SP_GUIDE(l->data), showguides);
-        sp_namedview_lock_single_guide(SP_GUIDE(l->data), lockguides);
->>>>>>> 2f87fb8f
+        sp_namedview_lock_single_guide((*it), lockguides);
     }
 
     views.push_back(desktop);
@@ -945,8 +941,8 @@
 
 static void sp_namedview_lock_guides(SPNamedView *nv)
 {
-    for (GSList *l = nv->guides; l != NULL; l = l->next) {
-        sp_namedview_lock_single_guide(SP_GUIDE(l->data), nv->lockguides);
+    for(std::vector<SPGuide *>::iterator it=nv->guides.begin();it!=nv->guides.end();++it ) {
+        sp_namedview_lock_single_guide(*it, nv->lockguides);
     }
 }
 
