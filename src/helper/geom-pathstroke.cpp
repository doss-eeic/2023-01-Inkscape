/* Author:
 *   Liam P. White
 *
 * Copyright (C) 2014-2015 Author
 *
 * Released under GNU GPL, read the file 'COPYING' for more information
 */

#include <iomanip>
#include <2geom/path-sink.h>
#include <2geom/point.h>
#include <2geom/bezier-curve.h>
#include <2geom/svg-elliptical-arc.h>
#include <2geom/sbasis-to-bezier.h> // cubicbezierpath_from_sbasis
#include <2geom/path-intersection.h>

#include "helper/geom-pathstroke.h"

namespace Geom {
// 2geom/circle-circle.cpp, no header
int circle_circle_intersection(Point X0, double r0, Point X1, double r1, Point &p0, Point &p1);

/**
 * Determine the intersection points between a circle C0 and a line defined
 * by two points, X0 and X1.
 *
 * Which intersection point is assigned to p0 or p1 is unspecified, and callers
 * should not depend on any particular intersection always being assigned to p0.
 *
 * Returns:
 *   If the line and circle do not cross, 0 is returned.
 *   If solution(s) exist, 2 is returned, and the results are written to p0 and p1.
 */
static int circle_line_intersection(Circle C0, Point X0, Point X1, Point &p0, Point &p1)
{
    /* equation of a circle: (x - h)^2 + (y - k)^2 = r^2 */
    Coord r = C0.radius();
    Coord h = C0.center()[X];
    Coord k = C0.center()[Y];

    Coord x0, y0;
    Coord x1, y1;

    if (are_near(X1[X], X0[X])) {
        /* slope is undefined (vertical line) */
        Coord c = X0[X];
        Coord det = r*r - (c-h)*(c-h);

        /* no intersection */
        if (det < 0)
            return 0;

        /* solve for y */
        y0 = k + std::sqrt(det);
        y1 = k - std::sqrt(det);

        // x == c (always)
        x0 = c;
        x1 = c;
    } else {
        /* equation of a line: y = mx + b */
        Coord m = (X1[Y] - X0[Y]) / (X1[X] - X0[X]);
        Coord b = X0[Y] - m*X0[X];

        /* obtain quadratic for x: */
        Coord A = m*m + 1;
        Coord B = 2*h - 2*b*m + 2*k*m;
        Coord C = b*b + h*h + k*k - r*r - 2*b*k;

        Coord det = B*B - 4*A*C;
        
        /* no intersection, circle and line do not cross */
        if (det < 0)
            return 0;

        /* solve quadratic */
        x0 = (B + std::sqrt(det)) / (2*A);
        x1 = (B - std::sqrt(det)) / (2*A);

        /* substitute the calculated x times to determine the y values */
        y0 = m*x0 + b;
        y1 = m*x1 + b;
    }

    p0 = Point(x0, y0);
    p1 = Point(x1, y1);

    return 2;
}

static Point intersection_point(Point origin_a, Point vector_a, Point origin_b, Point vector_b)
{
    Coord denom = cross(vector_a, vector_b);
    if (!are_near(denom,0.)) {
        Coord t = (cross(vector_b, origin_a) + cross(origin_b, vector_b)) / denom;
        return origin_a + vector_a*t;
    }
    return Point(infinity(), infinity());
}

/**
* Find circle that touches inside of the curve, with radius matching the curvature, at time value \c t.
* Because this method internally uses unitTangentAt, t should be smaller than 1.0 (see unitTangentAt).
*/
static Circle touching_circle( D2<SBasis> const &curve, double t, double tol=0.01 )
{
    D2<SBasis> dM=derivative(curve);
    if ( are_near(L2sq(dM(t)),0.) ) {
        dM=derivative(dM);
    }
    if ( are_near(L2sq(dM(t)),0.) ) {   // try second time
        dM=derivative(dM);
    }
    Piecewise<D2<SBasis> > unitv = unitVector(dM,tol);
    Piecewise<SBasis> dMlength = dot(Piecewise<D2<SBasis> >(dM),unitv);
    Piecewise<SBasis> k = cross(derivative(unitv),unitv);
    k = divide(k,dMlength,tol,3);
    double curv = k(t); // note that this value is signed

    Geom::Point normal = unitTangentAt(curve, t).cw();
    double radius = 1/curv;
    Geom::Point center = curve(t) + radius*normal;
    return Geom::Circle(center, fabs(radius));
}

}

namespace {

// Internal data structure

struct join_data
{
    join_data(Geom::Path &_res, Geom::Path const&_outgoing, Geom::Point _in_tang, Geom::Point _out_tang, double _miter, double _width)
        : res(_res), outgoing(_outgoing), in_tang(_in_tang)
        , out_tang(_out_tang), miter(_miter), width(_width) {}

    // I/O
    Geom::Path &res;
    Geom::Path const& outgoing;

    // input tangents
    Geom::Point in_tang;
    Geom::Point out_tang;

    // line parameters
    double miter;
    double width;
};

// Join functions must append the outgoing path

typedef void join_func(join_data jd);

void bevel_join(join_data jd)
{
    jd.res.appendNew<Geom::LineSegment>(jd.outgoing.initialPoint());
    jd.res.append(jd.outgoing);
}

void round_join(join_data jd)
{
    jd.res.appendNew<Geom::SVGEllipticalArc>(jd.width, jd.width, 0, false, jd.width <= 0, jd.outgoing.initialPoint());
    jd.res.append(jd.outgoing);
}

void miter_join_internal(join_data jd, bool clip)
{
    using namespace Geom;

    Curve const& incoming = jd.res.back();
    Curve const& outgoing = jd.outgoing.front();
    Path &res = jd.res;
    double width = jd.width, miter = jd.miter;

    Point tang1 = jd.in_tang;
    Point tang2 = jd.out_tang;
    Point p = intersection_point(incoming.finalPoint(), tang1, outgoing.initialPoint(), tang2);

    bool satisfied = false;
    bool inc_ls = res.back_open().degreesOfFreedom() <= 4;

    if (p.isFinite()) {
        // check size of miter
        Point point_on_path = incoming.finalPoint() + rot90(tang1)*width;
        satisfied = distance(p, point_on_path) <= miter * 2.0 * width;
        if (satisfied) {
            // miter OK, check to see if we can do a relocation
            if (inc_ls) {
                res.setFinal(p);
            } else {
                res.appendNew<LineSegment>(p);
            }
        } else if (clip) {
            // miter needs clipping, find two points
            Point bisector_versor = Line(point_on_path, p).versor();
            Point point_limit = point_on_path + miter * 2.0 * width * bisector_versor;

            Point p1 = intersection_point(incoming.finalPoint(), tang1, point_limit, bisector_versor.cw());
            Point p2 = intersection_point(outgoing.initialPoint(), tang2, point_limit, bisector_versor.cw());

            if (inc_ls) {
                res.setFinal(p1);
            } else {
                res.appendNew<LineSegment>(p1);
            }
            res.appendNew<LineSegment>(p2);
        }
    }

    res.appendNew<LineSegment>(outgoing.initialPoint());

    // check if we can do another relocation
    bool out_ls = outgoing.degreesOfFreedom() <= 4;

    if ((satisfied || clip) && out_ls) {
        res.setFinal(outgoing.finalPoint());
    } else {
        res.append(outgoing);
    }

    // either way, add the rest of the path
    res.insert(res.end(), ++jd.outgoing.begin(), jd.outgoing.end());
}

void miter_join(join_data jd) { miter_join_internal(jd, false); }
void miter_clip_join(join_data jd) { miter_join_internal(jd, true); }

Geom::Point pick_solution(Geom::Point points[2], Geom::Point tang2, Geom::Point endPt)
{
    Geom::Point sol;
    if ( dot(tang2,points[0]-endPt) > 0 ) {
        // points[0] is bad, choose points[1]
        sol = points[1];
    } else if ( dot(tang2,points[1]-endPt) > 0 ) { // points[0] could be good, now check points[1]
        // points[1] is bad, choose points[0]
        sol = points[0];
    } else {
        // both points are good, choose nearest
        sol = ( distanceSq(endPt, points[0]) < distanceSq(endPt, points[1]) ) ? points[0] : points[1];
    }
    return sol;
}

void extrapolate_join(join_data jd)
{
    using namespace Geom;

    Geom::Path &res = jd.res;
    Geom::Curve const& incoming = res.back();
    Geom::Curve const& outgoing = jd.outgoing.front();
    Geom::Point startPt = incoming.finalPoint();
    Geom::Point endPt = outgoing.initialPoint();
    Geom::Point tang1 = jd.in_tang;
    Geom::Point tang2 = jd.out_tang;
    double width = jd.width, miter = jd.miter;

    Geom::Circle circle1 = Geom::touching_circle(Geom::reverse(incoming.toSBasis()), 0.);
    Geom::Circle circle2 = Geom::touching_circle(outgoing.toSBasis(), 0);

    bool inc_ls = !circle1.center().isFinite();
    bool out_ls = !circle2.center().isFinite();

    Geom::Point points[2];

    int solutions = 0;
    Geom::EllipticalArc *arc1 = NULL;
    Geom::EllipticalArc *arc2 = NULL;
    Geom::Point sol;
    Geom::Point p1;
    Geom::Point p2;

    if (!inc_ls && !out_ls) {
        // Two circles
        solutions = Geom::circle_circle_intersection(circle1.center(), circle1.radius(),
                                                     circle2.center(), circle2.radius(),
                                                     points[0], points[1]);
        if (solutions == 2) {
            sol = pick_solution(points, tang2, endPt);
            arc1 = circle1.arc(startPt, 0.5*(startPt+sol), sol, true);
            arc2 = circle2.arc(sol, 0.5*(sol+endPt), endPt, true);
        }
    } else if (inc_ls && !out_ls) {
        // Line and circle
        solutions = Geom::circle_line_intersection(circle2, incoming.initialPoint(), incoming.finalPoint(), points[0], points[1]);

        if (solutions == 2) {
            sol = pick_solution(points, tang2, endPt);
            arc2 = circle2.arc(sol, 0.5*(sol+endPt), endPt, true);
        }
    } else if (!inc_ls && out_ls) {
        // Circle and line
        solutions = Geom::circle_line_intersection(circle1, outgoing.initialPoint(), outgoing.finalPoint(), points[0], points[1]);
        
        if (solutions == 2) {
            sol = pick_solution(points, tang2, endPt);
            arc1 = circle1.arc(startPt, 0.5*(sol+startPt), sol, true);
        }
    }

    if (solutions != 2)
        // no solutions available, fall back to miter
        return miter_clip_join(jd);

    // We have a solution, thus sol is defined.
    p1 = sol;
    
    // See if we need to clip. Miter length is measured along a circular arc that is tangent to the
    // bisector of the incoming and out going angles and passes through the end point (sol) of the
    // line join.

    // Center of circle is intersection of a line orthogonal to bisector and a line bisecting
    // a chord connecting the path end point (point_on_path) and the join end point (sol).
    Geom::Point point_on_path = startPt + Geom::rot90(tang1)*width;
    Geom::Line bisector = make_angle_bisector_line(startPt, point_on_path, endPt);
    Geom::Line ortho = make_orthogonal_line(point_on_path, bisector); 

    Geom::LineSegment chord(point_on_path, sol);
    Geom::Line bisector_chord =  make_bisector_line(chord);

    Geom::Line limit_line;
    double miter_limit = 2.0 * width * miter;
    bool clipped = false;
    
    if (are_parallel(bisector_chord, ortho)) {
        // No intersection (can happen if curvatures are equal but opposite)
        if (Geom::distance(point_on_path, sol) > miter_limit) {
            clipped = true;
            Geom::Point limit_point = point_on_path + miter_limit * bisector.versor(); 
            limit_line = make_parallel_line( limit_point, ortho );
        }
    } else {
        Geom::Point center =
            Geom::intersection_point( bisector_chord.pointAt(0), bisector_chord.versor(),
                                      ortho.pointAt(0),          ortho.versor() );
        Geom::Coord radius = distance(center, point_on_path);
        Geom::Circle circle_center(center, radius);

        double limit_angle = miter_limit / radius;

        Geom::Ray start_ray(center, point_on_path);
        Geom::Ray end_ray(center, sol);
        Geom::Line limit_line(center, 0); // Angle set below

        if (Geom::cross(start_ray.versor(), end_ray.versor()) < 0) {
            limit_line.setAngle(start_ray.angle() - limit_angle);
        } else {
            limit_line.setAngle(start_ray.angle() + limit_angle);
        }

        Geom::EllipticalArc *arc_center = circle_center.arc(point_on_path, 0.5*(point_on_path + sol), sol, true);
        if (arc_center && arc_center->sweepAngle() > limit_angle) {
            // We need to clip
            clipped = true;

            if (!inc_ls) {
                // Incoming circular
                solutions = Geom::circle_line_intersection(circle1, limit_line.pointAt(0), limit_line.pointAt(1), points[0], points[1]);
        
                if (solutions == 2) {
                    p1 = pick_solution(points, tang2, endPt);
                    delete arc1;
                    arc1 = circle1.arc(startPt, 0.5*(p1+startPt), p1, true);
                }
            } else {
                p1 = Geom::intersection_point(startPt, tang1, limit_line.pointAt(0), limit_line.versor());
            }

            if (!out_ls) {
                // Outgoing circular
                solutions = Geom::circle_line_intersection(circle2, limit_line.pointAt(0), limit_line.pointAt(1), points[0], points[1]);
        
                if (solutions == 2) {
                    p2 = pick_solution(points, tang1, endPt);
                    delete arc2;
                    arc2 = circle2.arc(p2, 0.5*(p2+endPt), endPt, true);
                }
            } else {
                p2 = Geom::intersection_point(endPt, tang2, limit_line.pointAt(0), limit_line.versor());
            }
        }
    }    

    // Add initial
    if (arc1) {
        res.append(*arc1);
    } else {
        // Straight line segment: move last point
        res.setFinal(p1);
    }

    if (clipped) {
        res.appendNew<Geom::LineSegment>(p2);
    }

    // Add outgoing
    if (arc2) {
        res.append(*arc2);
        res.append(outgoing);
    } else {
        // Straight line segment:
        res.appendNew<Geom::LineSegment>(outgoing.finalPoint());
    }

    // add the rest of the path
    res.insert(res.end(), ++jd.outgoing.begin(), jd.outgoing.end());

    delete arc1;
    delete arc2;
}

void join_inside(join_data jd)
{
    Geom::Path &res = jd.res;
    Geom::Path const& temp = jd.outgoing;
    Geom::Crossings cross = Geom::crossings(res, temp);

    int solution = -1; // lol, really hope there aren't more than INT_MAX crossings
    if (cross.size() == 1) solution = 0;
    else if (cross.size() > 1) {
        // I am not sure how well this will work -- we pick the join node closest
        // to the cross point of the paths
        Geom::Point original = res.finalPoint()+Geom::rot90(jd.in_tang)*jd.width;
        Geom::Coord trial = Geom::L2(res.pointAt(cross[0].ta)-original);
        solution = 0;
        for (size_t i = 1; i < cross.size(); ++i) {
            //printf("Trying %d\n", i);
            Geom::Coord test = Geom::L2(res.pointAt(cross[i].ta)-original);
            if (test < trial) {
                trial = test;
                solution = i;
                //printf("Found improved solution: %f\n", trial);
            }
        }
    }

    if (solution != -1) {
        Geom::Path d1 = res.portion(0., cross[solution].ta);
        Geom::Path d2 = temp.portion(cross[solution].tb, temp.size());

        // Watch for bugs in 2geom crossing regarding severe inflection points
        res.clear();
        res.append(d1);
        res.setFinal(d2.initialPoint());
        res.append(d2);
    } else {
        res.appendNew<Geom::LineSegment>(temp.initialPoint());
        res.append(temp);
    }
}

void tangents(Geom::Point tang[2], Geom::Curve const& incoming, Geom::Curve const& outgoing)
{
    Geom::Point tang1 = Geom::unitTangentAt(reverse(incoming.toSBasis()), 0.);
    Geom::Point tang2 = outgoing.unitTangentAt(0.);
<<<<<<< HEAD
    return (Geom::cross(tang1, tang2) > 0);
=======
    tang[0] = tang1, tang[1] = tang2;
>>>>>>> c24270d1
}

void outline_helper(Geom::Path &res, Geom::Path const& temp, Geom::Point in_tang, Geom::Point out_tang, double width, double miter, Inkscape::LineJoinType join)
{
    if (res.size() == 0 || temp.size() == 0)
        return;

    Geom::Curve const& outgoing = temp.front();
    if (Geom::are_near(res.finalPoint(), outgoing.initialPoint())) {
        // if the points are /that/ close, just ignore this one
        res.setFinal(temp.initialPoint());
        res.append(temp);
        return;
    }

    join_data jd(res, temp, in_tang, out_tang, miter, width);

    bool on_outside = (Geom::cross(in_tang, out_tang) < 0);

    if (on_outside) {
        join_func *jf;
        switch (join) {
            case Inkscape::JOIN_BEVEL:
                jf = &bevel_join;
                break;
            case Inkscape::JOIN_ROUND:
                jf = &round_join;
                break;
            case Inkscape::JOIN_EXTRAPOLATE:
                jf = &extrapolate_join;
                break;
            case Inkscape::JOIN_MITER_CLIP:
                jf = &miter_clip_join;
                break;
            default:
                jf = &miter_join;
        }
        jf(jd);
    } else {
        join_inside(jd);
    }
}

// Offsetting a line segment is mathematically stable and quick to do
Geom::LineSegment offset_line(Geom::LineSegment const& l, double width)
{
    Geom::Point tang1 = Geom::rot90(l.unitTangentAt(0));
    Geom::Point tang2 = Geom::rot90(unitTangentAt(reverse(l.toSBasis()), 0.));

    Geom::Point start = l.initialPoint() + tang1 * width;
    Geom::Point end = l.finalPoint() - tang2 * width;
    
    return Geom::LineSegment(start, end);
}

void get_cubic_data(Geom::CubicBezier const& bez, double time, double& len, double& rad)
{
    // get derivatives
    std::vector<Geom::Point> derivs = bez.pointAndDerivatives(time, 3);

    Geom::Point der1 = derivs[1]; // first deriv (tangent vector)
    Geom::Point der2 = derivs[2]; // second deriv (tangent's tangent)
    double l = Geom::L2(der1); // length

    len = rad = 0;

    // TODO: we might want to consider using Geom::touching_circle to determine the
    // curvature radius here. Less code duplication, but slower

    if (Geom::are_near(l, 0, 1e-4)) {
        l = Geom::L2(der2);
        Geom::Point der3 = derivs.at(3); // try second time
        if (Geom::are_near(l, 0, 1e-4)) {
            l = Geom::L2(der3);
            if (Geom::are_near(l, 0)) {
                return; // this isn't a segment...
            }
        rad = 1e8;
        } else {
            rad = -l * (Geom::dot(der2, der2) / Geom::cross(der2, der3));
        }
    } else {
        rad = -l * (Geom::dot(der1, der1) / Geom::cross(der1, der2));
    }
    len = l;
}

void offset_cubic(Geom::Path& p, Geom::CubicBezier const& bez, double width, double tol, size_t levels)
{
    using Geom::X;
    using Geom::Y;

    Geom::Point start_pos = bez.initialPoint();
    Geom::Point end_pos = bez.finalPoint();

    Geom::Point start_normal = Geom::rot90(bez.unitTangentAt(0));
    Geom::Point end_normal = -Geom::rot90(Geom::unitTangentAt(Geom::reverse(bez.toSBasis()), 0.));

    // offset the start and end control points out by the width
    Geom::Point start_new = start_pos + start_normal*width;
    Geom::Point end_new = end_pos + end_normal*width;

    // --------
    double start_rad, end_rad;
    double start_len, end_len; // tangent lengths
    get_cubic_data(bez, 0, start_len, start_rad);
    get_cubic_data(bez, 1, end_len, end_rad);

    double start_off = 1, end_off = 1;
    // correction of the lengths of the tangent to the offset
    if (!Geom::are_near(start_rad, 0))
        start_off += width / start_rad;
    if (!Geom::are_near(end_rad, 0))
        end_off += width / end_rad;
    start_off *= start_len;
    end_off *= end_len;
    // --------

    Geom::Point mid1_new = start_normal.ccw()*start_off;
    mid1_new = Geom::Point(start_new[X] + mid1_new[X]/3., start_new[Y] + mid1_new[Y]/3.);
    Geom::Point mid2_new = end_normal.ccw()*end_off;
    mid2_new = Geom::Point(end_new[X] - mid2_new[X]/3., end_new[Y] - mid2_new[Y]/3.);

    // create the estimate curve
    Geom::CubicBezier c = Geom::CubicBezier(start_new, mid1_new, mid2_new, end_new);

    // reached maximum recursive depth
    // don't bother with any more correction
    if (levels == 0) {
        p.append(c);
        return;
    }

    // check the tolerance for our estimate to be a parallel curve
    Geom::Point chk = c.pointAt(.5);
    Geom::Point req = bez.pointAt(.5) + Geom::rot90(bez.unitTangentAt(.5))*width; // required accuracy

    Geom::Point const diff = req - chk;
    double const err = Geom::dot(diff, diff);

    if (err < tol) {
        if (Geom::are_near(start_new, p.finalPoint())) {
            p.setFinal(start_new); // if it isn't near, we throw
        }

        // we're good, curve is accurate enough
        p.append(c);
        return;
    } else {
        // split the curve in two
        std::pair<Geom::CubicBezier, Geom::CubicBezier> s = bez.subdivide(.5);
        offset_cubic(p, s.first, width, tol, levels - 1);
        offset_cubic(p, s.second, width, tol, levels - 1);
    }
}

void offset_quadratic(Geom::Path& p, Geom::QuadraticBezier const& bez, double width, double tol, size_t levels)
{
    // cheat
    // it's faster
    // seriously
    std::vector<Geom::Point> points = bez.controlPoints();
    Geom::Point b1 = points[0] + (2./3) * (points[1] - points[0]);
    Geom::Point b2 = b1 + (1./3) * (points[2] - points[0]);
    Geom::CubicBezier cub = Geom::CubicBezier(points[0], b1, b2, points[2]);
    offset_cubic(p, cub, width, tol, levels);
}

void offset_curve(Geom::Path& res, Geom::Curve const* current, double width)
{
    double const tolerance = 0.0025;
    size_t levels = 8;

    if (current->isDegenerate()) return; // don't do anything

    // TODO: we can handle SVGEllipticalArc here as well, do that!

    if (Geom::BezierCurve const *b = dynamic_cast<Geom::BezierCurve const*>(current)) {
        size_t order = b->order();
        switch (order) {
            case 1:
                res.append(offset_line(static_cast<Geom::LineSegment const&>(*current), width));
                break;
            case 2: {
                Geom::QuadraticBezier const& q = static_cast<Geom::QuadraticBezier const&>(*current);
                offset_quadratic(res, q, width, tolerance, levels);
                break;
            }
            case 3: {
                Geom::CubicBezier const& cb = static_cast<Geom::CubicBezier const&>(*current);
                offset_cubic(res, cb, width, tolerance, levels);
                break;
            }
            default: {
                Geom::Path sbasis_path = Geom::cubicbezierpath_from_sbasis(current->toSBasis(), tolerance);
                for (size_t i = 0; i < sbasis_path.size(); ++i)
                    offset_curve(res, &sbasis_path[i], width);
                break;
            }
        }
    } else {
        Geom::Path sbasis_path = Geom::cubicbezierpath_from_sbasis(current->toSBasis(), 0.1);
        for (size_t i = 0; i < sbasis_path.size(); ++i)
            offset_curve(res, &sbasis_path[i], width);
    }
}

typedef void cap_func(Geom::PathBuilder& res, Geom::Path const& with_dir, Geom::Path const& against_dir, double width);

void flat_cap(Geom::PathBuilder& res, Geom::Path const&, Geom::Path const& against_dir, double)
{
    res.lineTo(against_dir.initialPoint());
}

void round_cap(Geom::PathBuilder& res, Geom::Path const&, Geom::Path const& against_dir, double width)
{
    res.arcTo(width / 2., width / 2., 0., true, false, against_dir.initialPoint());
}

void square_cap(Geom::PathBuilder& res, Geom::Path const& with_dir, Geom::Path const& against_dir, double width)
{
    width /= 2.;
    Geom::Point normal_1 = -Geom::unitTangentAt(Geom::reverse(with_dir.back().toSBasis()), 0.);
    Geom::Point normal_2 = -against_dir[0].unitTangentAt(0.);
    res.lineTo(with_dir.finalPoint() + normal_1*width);
    res.lineTo(against_dir.initialPoint() + normal_2*width);
    res.lineTo(against_dir.initialPoint());
}

void peak_cap(Geom::PathBuilder& res, Geom::Path const& with_dir, Geom::Path const& against_dir, double width)
{
    width /= 2.;
    Geom::Point normal_1 = -Geom::unitTangentAt(Geom::reverse(with_dir.back().toSBasis()), 0.);
    Geom::Point normal_2 = -against_dir[0].unitTangentAt(0.);
    Geom::Point midpoint = ((with_dir.finalPoint() + normal_1*width) + (against_dir.initialPoint() + normal_2*width)) * 0.5;
    res.lineTo(midpoint);
    res.lineTo(against_dir.initialPoint());
}

} // namespace

namespace Inkscape {

Geom::PathVector outline(Geom::Path const& input, double width, double miter, LineJoinType join, LineCapType butt)
{
    if (input.size() == 0) return Geom::PathVector(); // nope, don't even try

    Geom::PathBuilder res;
    Geom::Path with_dir = half_outline(input, width/2., miter, join);
    Geom::Path against_dir = half_outline(input.reversed(), width/2., miter, join);

    res.moveTo(with_dir[0].initialPoint());
    res.append(with_dir);

    cap_func *cf;
    switch (butt) {
        case BUTT_ROUND:
            cf = &round_cap;
            break;
        case BUTT_SQUARE:
            cf = &square_cap;
            break;
        case BUTT_PEAK:
            cf = &peak_cap;
            break;
        default:
            cf = &flat_cap;
    }

    // glue caps
    if (!input.closed()) {
        cf(res, with_dir, against_dir, width);
    } else {
        res.closePath();
        res.moveTo(against_dir.initialPoint());
    }

    res.append(against_dir);

    if (!input.closed()) {
        cf(res, against_dir, with_dir, width);
    }

    res.closePath();
    res.flush();
    return res.peek();
}

Geom::Path half_outline(Geom::Path const& input, double width, double miter, LineJoinType join)
{
    Geom::Path res;
    if (input.size() == 0) return res;

    Geom::Point tang1 = input[0].unitTangentAt(0);
    Geom::Point start = input.initialPoint() + tang1 * width;
    Geom::Path temp;
    Geom::Point tang[2];

    res.setStitching(true);
    temp.setStitching(true);

    res.start(start);

    // Do two curves at a time for efficiency, since the join function needs to know the outgoing curve as well
    const size_t k = (input.back_closed().isDegenerate() && input.closed())
            ?input.size_default()-1:input.size_default();
    for (size_t u = 0; u < k; u += 2) {
        temp = Geom::Path();

        offset_curve(temp, &input[u], width);

        // on the first run through, there isn't a join
        if (u == 0) {
            res.append(temp);
        } else {
            tangents(tang, input[u-1], input[u]);
            outline_helper(res, temp, tang[0], tang[1], width, miter, join);
        }

        // odd number of paths
        if (u < k - 1) {
            temp = Geom::Path();
            offset_curve(temp, &input[u+1], width);
            tangents(tang, input[u], input[u+1]);
            outline_helper(res, temp, tang[0], tang[1], width, miter, join);
        }
    }

    if (input.closed()) {
        Geom::Curve const &c1 = res.back();
        Geom::Curve const &c2 = res.front();
        temp = Geom::Path();
        temp.append(c1);
        Geom::Path temp2;
        temp2.append(c2);
        tangents(tang, input.back(), input.front());
        outline_helper(temp, temp2, tang[0], tang[1], width, miter, join);
        res.erase(res.begin());
        res.erase_last();
        //
        res.append(temp);
        res.close();
    }

    return res;
}

} // namespace Inkscape

/*
  Local Variables:
  mode:c++
  c-file-style:"stroustrup"
  c-file-offsets:((innamespace . 0)(inline-open . 0)(case-label . +))
  indent-tabs-mode:nil
  fill-column:99
  End:
*/
// vim: filetype=cpp:expandtab:shiftwidth=4:tabstop=8:softtabstop=4:encoding=utf-8 :<|MERGE_RESOLUTION|>--- conflicted
+++ resolved
@@ -453,11 +453,7 @@
 {
     Geom::Point tang1 = Geom::unitTangentAt(reverse(incoming.toSBasis()), 0.);
     Geom::Point tang2 = outgoing.unitTangentAt(0.);
-<<<<<<< HEAD
-    return (Geom::cross(tang1, tang2) > 0);
-=======
     tang[0] = tang1, tang[1] = tang2;
->>>>>>> c24270d1
 }
 
 void outline_helper(Geom::Path &res, Geom::Path const& temp, Geom::Point in_tang, Geom::Point out_tang, double width, double miter, Inkscape::LineJoinType join)
@@ -475,7 +471,7 @@
 
     join_data jd(res, temp, in_tang, out_tang, miter, width);
 
-    bool on_outside = (Geom::cross(in_tang, out_tang) < 0);
+    bool on_outside = (Geom::cross(in_tang, out_tang) > 0);
 
     if (on_outside) {
         join_func *jf;
