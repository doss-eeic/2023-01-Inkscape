#ifndef SEEN_SP_GRADIENT_H
#define SEEN_SP_GRADIENT_H

/** \file
 * SVG <stop> <linearGradient> and <radialGradient> implementation
 *
 * Authors:
 *   Lauris Kaplinski <lauris@kaplinski.com>
 *   Johan Engelen <j.b.c.engelen@ewi.utwente.nl>
 *   Jon A. Cruz <jon@joncruz.org>
 *
 * Copyrigt  (C) 2010 Jon A. Cruz
 * Copyright (C) 2007 Johan Engelen
 * Copyright (C) 1999-2002 Lauris Kaplinski
 * Copyright (C) 2000-2001 Ximian, Inc.
 *
 * Released under GNU GPL, read the file 'COPYING' for more information
 */

#include <gdk/gdktypes.h>
#include <2geom/matrix.h>
#include <glibmm/ustring.h>
#include "sp-paint-server.h"
#include "sp-gradient-spread.h"
#include "sp-gradient-units.h"
#include "sp-gradient-vector.h"

#include <stddef.h>
#include <sigc++/connection.h>

struct SPGradientReference;


#define SP_TYPE_GRADIENT (SPGradient::getType())
#define SP_GRADIENT(obj) (G_TYPE_CHECK_INSTANCE_CAST((obj), SP_TYPE_GRADIENT, SPGradient))
#define SP_GRADIENT_CLASS(klass) (G_TYPE_CHECK_CLASS_CAST((klass), SP_TYPE_GRADIENT, SPGradientClass))
#define SP_IS_GRADIENT(obj) (G_TYPE_CHECK_INSTANCE_TYPE((obj), SP_TYPE_GRADIENT))
#define SP_IS_GRADIENT_CLASS(klass) (G_TYPE_CHECK_CLASS_TYPE((klass), SP_TYPE_GRADIENT))

typedef enum {
    SP_GRADIENT_TYPE_UNKNOWN,
    SP_GRADIENT_TYPE_LINEAR,
    SP_GRADIENT_TYPE_RADIAL
} SPGradientType;

typedef enum {
    SP_GRADIENT_STATE_UNKNOWN,
    SP_GRADIENT_STATE_VECTOR,
    SP_GRADIENT_STATE_PRIVATE
} SPGradientState;

typedef enum {
    POINT_LG_BEGIN =0, //start enum at 0 (for indexing into gr_knot_shapes array for example)
    POINT_LG_END,
    POINT_LG_MID,
    POINT_RG_CENTER,
    POINT_RG_R1,
    POINT_RG_R2,
    POINT_RG_FOCUS,
    POINT_RG_MID1,
    POINT_RG_MID2,
    // insert new point types here.

    POINT_G_INVALID
} GrPointType;

/**
 * Gradient
 *
 * Implement spread, stops list
 * \todo fixme: Implement more here (Lauris)
 */
struct SPGradient : public SPPaintServer {

    /** Reference (href) */
    SPGradientReference *ref;

    /** State in Inkscape gradient system */
    guint state : 2;

private:
    /** gradientUnits attribute */
    SPGradientUnits units;
    guint units_set : 1;
public:

    /** gradientTransform attribute */
    Geom::Affine gradientTransform;
    guint gradientTransform_set : 1;

private:
    /** spreadMethod attribute */
    SPGradientSpread spread;
    guint spread_set : 1;

    /** Gradient stops */
    guint has_stops : 1;
public:

    /** Composed vector */
    SPGradientVector vector;

<<<<<<< HEAD
=======
    /** Rendered color array (4 * 1024 bytes) */
    guchar *color;
    /** Rendered color array in grayscale (for grayscale viewmode) (4 * 1024 bytes) */
    guchar *color_grayscale;

>>>>>>> 9e724f14
    sigc::connection modified_connection;

    bool hasStops() const;

    SPStop* getFirstStop();
    int getStopCount() const;


    bool isUnitsSet() const;
    SPGradientUnits getUnits() const;
    void setUnits(SPGradientUnits units);


    bool isSpreadSet() const;
    SPGradientSpread getSpread() const;

/**
 * Returns private vector of given gradient (the gradient at the end of the href chain which has
 * stops), optionally normalizing it.
 *
 * \pre SP_IS_GRADIENT(gradient).
 * \pre There exists a gradient in the chain that has stops.
 */
    SPGradient *getVector(bool force_private = false);

    static GType getType();

    /** Forces vector to be built, if not present (i.e. changed) */
    void ensureVector();

    /** Ensures that color array is populated */
    void ensureColors();

    /**
     * Set spread property of gradient and emit modified.
     */
    void setSpread(SPGradientSpread spread);

    SPGradientSpread fetchSpread();
    SPGradientUnits fetchUnits();

    void setSwatch(bool swatch = true);

private:
    bool invalidateVector();
    void rebuildVector();

    friend class SPGradientImpl;
    friend class SPLGPainter;
    friend class SPRGPainter;
};

/**
 * The SPGradient vtable.
 */
struct SPGradientClass {
    SPPaintServerClass parent_class;
};


#include "sp-gradient-fns.h"

#endif // SEEN_SP_GRADIENT_H

/*
  Local Variables:
  mode:c++
  c-file-style:"stroustrup"
  c-file-offsets:((innamespace . 0)(inline-open . 0)(case-label . +))
  indent-tabs-mode:nil
  fill-column:99
  End:
*/
// vim: filetype=cpp:expandtab:shiftwidth=4:tabstop=8:softtabstop=4:fileencoding=utf-8:textwidth=99 :<|MERGE_RESOLUTION|>--- conflicted
+++ resolved
@@ -18,7 +18,7 @@
  */
 
 #include <gdk/gdktypes.h>
-#include <2geom/matrix.h>
+#include <2geom/affine.h>
 #include <glibmm/ustring.h>
 #include "sp-paint-server.h"
 #include "sp-gradient-spread.h"
@@ -100,14 +100,6 @@
     /** Composed vector */
     SPGradientVector vector;
 
-<<<<<<< HEAD
-=======
-    /** Rendered color array (4 * 1024 bytes) */
-    guchar *color;
-    /** Rendered color array in grayscale (for grayscale viewmode) (4 * 1024 bytes) */
-    guchar *color_grayscale;
-
->>>>>>> 9e724f14
     sigc::connection modified_connection;
 
     bool hasStops() const;
