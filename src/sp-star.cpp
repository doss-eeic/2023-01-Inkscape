/*
 * <sodipodi:star> implementation
 *
 * Authors:
 *   Mitsuru Oka <oka326@parkcity.ne.jp>
 *   Lauris Kaplinski <lauris@kaplinski.com>
 *   bulia byak <buliabyak@users.sf.net>
 *   Abhishek Sharma
 *
 * Copyright (C) 1999-2002 Lauris Kaplinski
 * Copyright (C) 2000-2001 Ximian, Inc.
 *
 * Released under GNU GPL, read the file 'COPYING' for more information
 */

#ifdef HAVE_CONFIG_H
# include "config.h"
#endif

#include <cstring>
#include <string>
#include <glib.h>
#include <glibmm/i18n.h>

#include "svg/svg.h"
#include "attributes.h"
#include "display/curve.h"
#include "xml/repr.h"
#include "document.h"

#include <2geom/pathvector.h>

#include "sp-star.h"

static void sp_star_build (SPObject * object, SPDocument * document, Inkscape::XML::Node * repr);
static Inkscape::XML::Node *sp_star_write (SPObject *object, Inkscape::XML::Document *doc, Inkscape::XML::Node *repr, guint flags);
static void sp_star_set (SPObject *object, unsigned int key, const gchar *value);
static void sp_star_update (SPObject *object, SPCtx *ctx, guint flags);

static gchar * sp_star_description (SPItem * item);
static void sp_star_snappoints(SPItem const *item, std::vector<Inkscape::SnapCandidatePoint> &p, Inkscape::SnapPreferences const *snapprefs);

static void sp_star_set_shape (SPShape *shape);
static void sp_star_update_patheffect (SPLPEItem *lpeitem, bool write);

G_DEFINE_TYPE(SPStar, sp_star, SP_TYPE_SHAPE);

static void sp_star_class_init(SPStarClass *klass)
{
    SPObjectClass  *sp_object_class = SP_OBJECT_CLASS(klass);
    SPItemClass    *item_class      = SP_ITEM_CLASS(klass);
    SPLPEItemClass *lpe_item_class  = SP_LPE_ITEM_CLASS(klass);
    SPShapeClass   *shape_class     = SP_SHAPE_CLASS(klass);

    //sp_object_class->build = sp_star_build;
//    sp_object_class->write = sp_star_write;
//    sp_object_class->set = sp_star_set;
//    sp_object_class->update = sp_star_update;

//    item_class->description = sp_star_description;
//    item_class->snappoints = sp_star_snappoints;

    //lpe_item_class->update_patheffect = sp_star_update_patheffect;

    //shape_class->set_shape = sp_star_set_shape;
}

CStar::CStar(SPStar* star) : CPolygon(star) {
	this->spstar = star;
}

CStar::~CStar() {
}

static void
sp_star_init (SPStar * star)
{
	star->cstar = new CStar(star);
	star->cpolygon = star->cstar;
	star->cshape = star->cstar;
	star->clpeitem = star->cstar;
	star->citem = star->cstar;
	star->cobject = star->cstar;

    star->sides = 5;
    star->center = Geom::Point(0, 0);
    star->r[0] = 1.0;
    star->r[1] = 0.001;
    star->arg[0] = star->arg[1] = 0.0;
    star->flatsided = 0;
    star->rounded = 0.0;
    star->randomized = 0.0;
}

<<<<<<< HEAD
void CStar::onBuild(SPDocument * document, Inkscape::XML::Node * repr) {
	SPStar* object = this->spstar;

	// CPPIFY: see header file
    CShape::onBuild(document, repr);
=======
static void
sp_star_build (SPObject * object, SPDocument * document, Inkscape::XML::Node * repr)
{
    if (((SPObjectClass *) sp_star_parent_class)->build)
        ((SPObjectClass *) sp_star_parent_class)->build (object, document, repr);
>>>>>>> 50ee0508

    object->readAttr( "sodipodi:cx" );
    object->readAttr( "sodipodi:cy" );
    object->readAttr( "sodipodi:sides" );
    object->readAttr( "sodipodi:r1" );
    object->readAttr( "sodipodi:r2" );
    object->readAttr( "sodipodi:arg1" );
    object->readAttr( "sodipodi:arg2" );
    object->readAttr( "inkscape:flatsided" );
    object->readAttr( "inkscape:rounded" );
    object->readAttr( "inkscape:randomized" );
}

// CPPIFY: remove
static void
sp_star_build (SPObject * object, SPDocument * document, Inkscape::XML::Node * repr)
{
	((SPStar*)object)->cstar->onBuild(document, repr);
}

Inkscape::XML::Node* CStar::onWrite(Inkscape::XML::Document *xml_doc, Inkscape::XML::Node *repr, guint flags) {
	SPStar* object = this->spstar;
    SPStar *star = object;

    if ((flags & SP_OBJECT_WRITE_BUILD) && !repr) {
        repr = xml_doc->createElement("svg:path");
    }

    if (flags & SP_OBJECT_WRITE_EXT) {
        repr->setAttribute("sodipodi:type", "star");
        sp_repr_set_int (repr, "sodipodi:sides", star->sides);
        sp_repr_set_svg_double(repr, "sodipodi:cx", star->center[Geom::X]);
        sp_repr_set_svg_double(repr, "sodipodi:cy", star->center[Geom::Y]);
        sp_repr_set_svg_double(repr, "sodipodi:r1", star->r[0]);
        sp_repr_set_svg_double(repr, "sodipodi:r2", star->r[1]);
        sp_repr_set_svg_double(repr, "sodipodi:arg1", star->arg[0]);
        sp_repr_set_svg_double(repr, "sodipodi:arg2", star->arg[1]);
        sp_repr_set_boolean (repr, "inkscape:flatsided", star->flatsided);
        sp_repr_set_svg_double(repr, "inkscape:rounded", star->rounded);
        sp_repr_set_svg_double(repr, "inkscape:randomized", star->randomized);
    }

    sp_star_set_shape ((SPShape *) star);
    char *d = sp_svg_write_path (star->_curve->get_pathvector());
    repr->setAttribute("d", d);
    g_free (d);

<<<<<<< HEAD
    // CPPIFY: see header file
    CShape::onWrite(xml_doc, repr, flags);
=======
    if (((SPObjectClass *) (sp_star_parent_class))->write)
        ((SPObjectClass *) (sp_star_parent_class))->write (object, xml_doc, repr, flags);
>>>>>>> 50ee0508

    return repr;
}

// CPPIFY: remove
static Inkscape::XML::Node *
sp_star_write (SPObject *object, Inkscape::XML::Document *xml_doc, Inkscape::XML::Node *repr, guint flags)
{
	return ((SPStar*)object)->cstar->onWrite(xml_doc, repr, flags);
}

void CStar::onSet(unsigned int key, const gchar* value) {
    SPStar* object = this->spstar;
    SPStar *star = object;

    SVGLength::Unit unit;

    /* fixme: we should really collect updates */
    switch (key) {
    case SP_ATTR_SODIPODI_SIDES:
        if (value) {
            star->sides = atoi (value);
            star->sides = CLAMP(star->sides, 3, 1024);
        } else {
            star->sides = 5;
        }
        object->requestDisplayUpdate(SP_OBJECT_MODIFIED_FLAG);
        break;
    case SP_ATTR_SODIPODI_CX:
        if (!sp_svg_length_read_ldd (value, &unit, NULL, &star->center[Geom::X]) ||
            (unit == SVGLength::EM) ||
            (unit == SVGLength::EX) ||
            (unit == SVGLength::PERCENT)) {
            star->center[Geom::X] = 0.0;
        }
        object->requestDisplayUpdate(SP_OBJECT_MODIFIED_FLAG);
        break;
    case SP_ATTR_SODIPODI_CY:
        if (!sp_svg_length_read_ldd (value, &unit, NULL, &star->center[Geom::Y]) ||
            (unit == SVGLength::EM) ||
            (unit == SVGLength::EX) ||
            (unit == SVGLength::PERCENT)) {
            star->center[Geom::Y] = 0.0;
        }
        object->requestDisplayUpdate(SP_OBJECT_MODIFIED_FLAG);
        break;
    case SP_ATTR_SODIPODI_R1:
        if (!sp_svg_length_read_ldd (value, &unit, NULL, &star->r[0]) ||
            (unit == SVGLength::EM) ||
            (unit == SVGLength::EX) ||
            (unit == SVGLength::PERCENT)) {
            star->r[0] = 1.0;
        }
        /* fixme: Need CLAMP (Lauris) */
        object->requestDisplayUpdate(SP_OBJECT_MODIFIED_FLAG);
        break;
    case SP_ATTR_SODIPODI_R2:
        if (!sp_svg_length_read_ldd (value, &unit, NULL, &star->r[1]) ||
            (unit == SVGLength::EM) ||
            (unit == SVGLength::EX) ||
            (unit == SVGLength::PERCENT)) {
            star->r[1] = 0.0;
        }
        object->requestDisplayUpdate(SP_OBJECT_MODIFIED_FLAG);
        return;
    case SP_ATTR_SODIPODI_ARG1:
        if (value) {
            star->arg[0] = g_ascii_strtod (value, NULL);
        } else {
            star->arg[0] = 0.0;
        }
        object->requestDisplayUpdate(SP_OBJECT_MODIFIED_FLAG);
        break;
    case SP_ATTR_SODIPODI_ARG2:
        if (value) {
            star->arg[1] = g_ascii_strtod (value, NULL);
        } else {
            star->arg[1] = 0.0;
        }
        object->requestDisplayUpdate(SP_OBJECT_MODIFIED_FLAG);
        break;
    case SP_ATTR_INKSCAPE_FLATSIDED:
        if (value && !strcmp (value, "true"))
            star->flatsided = true;
        else star->flatsided = false;
        object->requestDisplayUpdate(SP_OBJECT_MODIFIED_FLAG);
        break;
    case SP_ATTR_INKSCAPE_ROUNDED:
        if (value) {
            star->rounded = g_ascii_strtod (value, NULL);
        } else {
            star->rounded = 0.0;
        }
        object->requestDisplayUpdate(SP_OBJECT_MODIFIED_FLAG);
        break;
    case SP_ATTR_INKSCAPE_RANDOMIZED:
        if (value) {
            star->randomized = g_ascii_strtod (value, NULL);
        } else {
            star->randomized = 0.0;
        }
        object->requestDisplayUpdate(SP_OBJECT_MODIFIED_FLAG);
        break;
    default:
<<<<<<< HEAD
    	// CPPIFY: see header file
        CShape::onSet(key, value);
=======
        if (((SPObjectClass *) sp_star_parent_class)->set)
            ((SPObjectClass *) sp_star_parent_class)->set (object, key, value);
>>>>>>> 50ee0508
        break;
    }
}

// CPPIFY: remove
static void
sp_star_set (SPObject *object, unsigned int key, const gchar *value)
{
	((SPStar*)object)->cstar->onSet(key, value);
}

void CStar::onUpdate(SPCtx *ctx, guint flags) {
	SPStar* object = this->spstar;

    if (flags & (SP_OBJECT_MODIFIED_FLAG |
             SP_OBJECT_STYLE_MODIFIED_FLAG |
             SP_OBJECT_VIEWPORT_MODIFIED_FLAG)) {
        ((SPShape *) object)->setShape ();
    }

<<<<<<< HEAD
    // CPPIFY: see header file
    CShape::onUpdate(ctx, flags);
=======
    if (((SPObjectClass *) sp_star_parent_class)->update)
        ((SPObjectClass *) sp_star_parent_class)->update (object, ctx, flags);
>>>>>>> 50ee0508
}

// CPPIFY: remove
static void
sp_star_update (SPObject *object, SPCtx *ctx, guint flags)
{
	((SPStar*)object)->cstar->onUpdate(ctx, flags);
}

void CStar::onUpdatePatheffect(bool write) {
	SPStar* lpeitem = this->spstar;
    SPShape *shape = (SPShape *) lpeitem;

    sp_star_set_shape(shape);

    if (write) {
        Inkscape::XML::Node *repr = shape->getRepr();
        if ( shape->_curve != NULL ) {
            gchar *str = sp_svg_write_path(shape->_curve->get_pathvector());
            repr->setAttribute("d", str);
            g_free(str);
        } else {
            repr->setAttribute("d", NULL);
        }
    }

    ((SPObject *)shape)->requestDisplayUpdate(SP_OBJECT_MODIFIED_FLAG);
}

// CPPIFY: remove
static void
sp_star_update_patheffect(SPLPEItem *lpeitem, bool write)
{
	((SPStar*)lpeitem)->cstar->onUpdatePatheffect(write);
}

gchar* CStar::onDescription() {
    SPStar *star = this->spstar;

    // while there will never be less than 3 vertices, we still need to
    // make calls to ngettext because the pluralization may be different
    // for various numbers >=3.  The singular form is used as the index.
    if (star->flatsided == false )
    return g_strdup_printf (ngettext("<b>Star</b> with %d vertex",
                         "<b>Star</b> with %d vertices",
                     star->sides), star->sides);
    else
        return g_strdup_printf (ngettext("<b>Polygon</b> with %d vertex",
                         "<b>Polygon</b> with %d vertices",
                     star->sides), star->sides);
}

// CPPIFY: remove
static gchar *
sp_star_description (SPItem *item)
{
	return ((SPStar*)item)->cstar->onDescription();
}

/**
Returns a unit-length vector at 90 degrees to the direction from o to n
 */
static Geom::Point
rot90_rel (Geom::Point o, Geom::Point n)
{
    return ((1/Geom::L2(n - o)) * Geom::Point ((n - o)[Geom::Y],  (o - n)[Geom::X]));
}

/**
Returns a unique 32 bit int for a given point.
Obvious (but acceptable for my purposes) limits to uniqueness:
- returned value for x,y repeats for x+n*1024,y+n*1024
- returned value is unchanged when the point is moved by less than 1/1024 of px
*/
static guint32
point_unique_int (Geom::Point o)
{
    return ((guint32)
    65536 *
        (((int) floor (o[Geom::X] * 64)) % 1024 + ((int) floor (o[Geom::X] * 1024)) % 64)
    +
             (((int) floor (o[Geom::Y] * 64)) % 1024 + ((int) floor (o[Geom::Y] * 1024)) % 64)
    );
}

/**
Returns the next pseudorandom value using the Linear Congruential Generator algorithm (LCG)
with the parameters (m = 2^32, a = 69069, b = 1). These parameters give a full-period generator,
i.e. it is guaranteed to go through all integers < 2^32 (see http://random.mat.sbg.ac.at/~charly/server/server.html)
*/
static inline guint32
lcg_next(guint32 const prev)
{
    return (guint32) ( 69069 * prev + 1 );
}

/**
Returns a random number in the range [-0.5, 0.5) from the given seed, stepping the given number of steps from the seed.
*/
static double
rnd (guint32 const seed, unsigned steps) {
    guint32 lcg = seed;
    for (; steps > 0; steps --)
        lcg = lcg_next (lcg);

    return ( lcg / 4294967296. ) - 0.5;
}

static Geom::Point
sp_star_get_curvepoint (SPStar *star, SPStarPoint point, gint index, bool previ)
{
    // the point whose neighboring curve handle we're calculating
    Geom::Point o = sp_star_get_xy (star, point, index);

    // indices of previous and next points
    gint pi = (index > 0)? (index - 1) : (star->sides - 1);
    gint ni = (index < star->sides - 1)? (index + 1) : 0;

    // the other point type
    SPStarPoint other = (point == SP_STAR_POINT_KNOT2? SP_STAR_POINT_KNOT1 : SP_STAR_POINT_KNOT2);

    // the neighbors of o; depending on flatsided, they're either the same type (polygon) or the other type (star)
    Geom::Point prev = (star->flatsided? sp_star_get_xy (star, point, pi) : sp_star_get_xy (star, other, point == SP_STAR_POINT_KNOT2? index : pi));
    Geom::Point next = (star->flatsided? sp_star_get_xy (star, point, ni) : sp_star_get_xy (star, other, point == SP_STAR_POINT_KNOT1? index : ni));

    // prev-next midpoint
    Geom::Point mid =  0.5 * (prev + next);

    // point to which we direct the bissector of the curve handles;
    // it's far enough outside the star on the perpendicular to prev-next through mid
    Geom::Point biss =  mid + 100000 * rot90_rel (mid, next);

    // lengths of vectors to prev and next
    gdouble prev_len = Geom::L2 (prev - o);
    gdouble next_len = Geom::L2 (next - o);

    // unit-length vector perpendicular to o-biss
    Geom::Point rot = rot90_rel (o, biss);

    // multiply rot by star->rounded coefficient and the distance to the star point; flip for next
    Geom::Point ret;
    if (previ) {
        ret = (star->rounded * prev_len) * rot;
    } else {
        ret = (star->rounded * next_len * -1) * rot;
    }

    if (star->randomized == 0) {
        // add the vector to o to get the final curvepoint
        return o + ret;
    } else {
        // the seed corresponding to the exact point
        guint32 seed = point_unique_int (o);

        // randomly rotate (by step 3 from the seed) and scale (by step 4) the vector
        ret = ret * Geom::Affine (Geom::Rotate (star->randomized * M_PI * rnd (seed, 3)));
        ret *= ( 1 + star->randomized * rnd (seed, 4));

        // the randomized corner point
        Geom::Point o_randomized = sp_star_get_xy (star, point, index, true);

        return o_randomized + ret;
    }
}

#define NEXT false
#define PREV true

void CStar::onSetShape() {
	SPStar* shape = this->spstar;
    SPStar *star = shape;

    // perhaps we should convert all our shapes into LPEs without source path
    // and with knotholders for parameters, then this situation will be handled automatically
    // by disabling the entire stack (including the shape LPE)
    if (sp_lpe_item_has_broken_path_effect(SP_LPE_ITEM(shape))) {
        g_warning ("The star shape has unknown LPE on it! Convert to path to make it editable preserving the appearance; editing it as star will remove the bad LPE");
        if (shape->getRepr()->attribute("d")) {
            // unconditionally read the curve from d, if any, to preserve appearance
            Geom::PathVector pv = sp_svg_read_pathv(shape->getRepr()->attribute("d"));
            SPCurve *cold = new SPCurve(pv);
            shape->setCurveInsync( cold, TRUE);
            shape->setCurveBeforeLPE(cold);
            cold->unref();
        }
        return;
    }

    SPCurve *c = new SPCurve ();

    gint sides = star->sides;
    bool not_rounded = (fabs (star->rounded) < 1e-4);

    // note that we pass randomized=true to sp_star_get_xy, because the curve must be randomized;
    // other places that call that function (e.g. the knotholder) need the exact point

    // draw 1st segment
    c->moveto(sp_star_get_xy (star, SP_STAR_POINT_KNOT1, 0, true));
    if (star->flatsided == false) {
        if (not_rounded) {
            c->lineto(sp_star_get_xy (star, SP_STAR_POINT_KNOT2, 0, true));
        } else {
            c->curveto(sp_star_get_curvepoint (star, SP_STAR_POINT_KNOT1, 0, NEXT),
                sp_star_get_curvepoint (star, SP_STAR_POINT_KNOT2, 0, PREV),
                sp_star_get_xy (star, SP_STAR_POINT_KNOT2, 0, true));
        }
    }

    // draw all middle segments
    for (gint i = 1; i < sides; i++) {
        if (not_rounded) {
            c->lineto(sp_star_get_xy (star, SP_STAR_POINT_KNOT1, i, true));
        } else {
            if (star->flatsided == false) {
                c->curveto(sp_star_get_curvepoint (star, SP_STAR_POINT_KNOT2, i - 1, NEXT),
                        sp_star_get_curvepoint (star, SP_STAR_POINT_KNOT1, i, PREV),
                        sp_star_get_xy (star, SP_STAR_POINT_KNOT1, i, true));
            } else {
                c->curveto(sp_star_get_curvepoint (star, SP_STAR_POINT_KNOT1, i - 1, NEXT),
                        sp_star_get_curvepoint (star, SP_STAR_POINT_KNOT1, i, PREV),
                        sp_star_get_xy (star, SP_STAR_POINT_KNOT1, i, true));
            }
        }
        if (star->flatsided == false) {

            if (not_rounded) {
                       c->lineto(sp_star_get_xy (star, SP_STAR_POINT_KNOT2, i, true));
            } else {
                c->curveto(sp_star_get_curvepoint (star, SP_STAR_POINT_KNOT1, i, NEXT),
                    sp_star_get_curvepoint (star, SP_STAR_POINT_KNOT2, i, PREV),
                    sp_star_get_xy (star, SP_STAR_POINT_KNOT2, i, true));
            }
        }
    }

    // draw last segment
        if (!not_rounded) {
            if (star->flatsided == false) {
            c->curveto(sp_star_get_curvepoint (star, SP_STAR_POINT_KNOT2, sides - 1, NEXT),
                sp_star_get_curvepoint (star, SP_STAR_POINT_KNOT1, 0, PREV),
                sp_star_get_xy (star, SP_STAR_POINT_KNOT1, 0, true));
            } else {
            c->curveto(sp_star_get_curvepoint (star, SP_STAR_POINT_KNOT1, sides - 1, NEXT),
                sp_star_get_curvepoint (star, SP_STAR_POINT_KNOT1, 0, PREV),
                sp_star_get_xy (star, SP_STAR_POINT_KNOT1, 0, true));
            }
        }

    c->closepath();

    /* Reset the shape'scurve to the "original_curve"
     * This is very important for LPEs to work properly! (the bbox might be recalculated depending on the curve in shape)*/
    shape->setCurveInsync( c, TRUE);
    shape->setCurveBeforeLPE( c );
    if (sp_lpe_item_has_path_effect(SP_LPE_ITEM(shape)) && sp_lpe_item_path_effects_enabled(SP_LPE_ITEM(shape))) {
        SPCurve *c_lpe = c->copy();
        bool success = sp_lpe_item_perform_path_effect(SP_LPE_ITEM (shape), c_lpe);
        if (success) {
            shape->setCurveInsync( c_lpe, TRUE);
        } 
        c_lpe->unref();
    }
    c->unref();
}

// CPPIFY: remove
static void
sp_star_set_shape (SPShape *shape)
{
	((SPStar*)shape)->cstar->onSetShape();
}

void
sp_star_position_set (SPStar *star, gint sides, Geom::Point center, gdouble r1, gdouble r2, gdouble arg1, gdouble arg2, bool isflat, double rounded, double randomized)
{
    g_return_if_fail (star != NULL);
    g_return_if_fail (SP_IS_STAR (star));

    star->sides = CLAMP(sides, 3, 1024);
    star->center = center;
    star->r[0] = MAX (r1, 0.001);
    if (isflat == false) {
        star->r[1] = CLAMP(r2, 0.0, star->r[0]);
    } else {
        star->r[1] = CLAMP( r1*cos(M_PI/sides) ,0.0, star->r[0] );
    }
    star->arg[0] = arg1;
    star->arg[1] = arg2;
    star->flatsided = isflat;
    star->rounded = rounded;
    star->randomized = randomized;
    star->requestDisplayUpdate(SP_OBJECT_MODIFIED_FLAG);
}

void CStar::onSnappoints(std::vector<Inkscape::SnapCandidatePoint> &p, Inkscape::SnapPreferences const *snapprefs) {
	SPStar* item = this->spstar;

    // We will determine the star's midpoint ourselves, instead of trusting on the base class
    // Therefore snapping to object midpoints is temporarily disabled
    Inkscape::SnapPreferences local_snapprefs = *snapprefs;
    local_snapprefs.setTargetSnappable(Inkscape::SNAPTARGET_OBJECT_MIDPOINT, false);

<<<<<<< HEAD
    // CPPIFY: see header file
    CShape::onSnappoints(p, &local_snapprefs);
=======
    if (((SPItemClass *) sp_star_parent_class)->snappoints) {
        ((SPItemClass *) sp_star_parent_class)->snappoints (item, p, &local_snapprefs);
    }
>>>>>>> 50ee0508

    if (snapprefs->isTargetSnappable(Inkscape::SNAPTARGET_OBJECT_MIDPOINT)) {
        Geom::Affine const i2dt (item->i2dt_affine ());
        p.push_back(Inkscape::SnapCandidatePoint(SP_STAR(item)->center * i2dt,Inkscape::SNAPSOURCE_OBJECT_MIDPOINT, Inkscape::SNAPTARGET_OBJECT_MIDPOINT));
    }
}

// CPPIFY: remove
static void sp_star_snappoints(SPItem const *item, std::vector<Inkscape::SnapCandidatePoint> &p, Inkscape::SnapPreferences const *snapprefs)
{
	((SPStar const*)item)->cstar->onSnappoints(p, snapprefs);
}

/**
 * sp_star_get_xy: Get X-Y value as item coordinate system
 * @star: star item
 * @point: point type to obtain X-Y value
 * @index: index of vertex
 * @p: pointer to store X-Y value
 * @randomized: false (default) if you want to get exact, not randomized point
 *
 * Initial item coordinate system is same as document coordinate system.
 */

Geom::Point
sp_star_get_xy (SPStar const *star, SPStarPoint point, gint index, bool randomized)
{
    gdouble darg = 2.0 * M_PI / (double) star->sides;

    double arg = star->arg[point];
    arg += index * darg;

    Geom::Point xy = star->r[point] * Geom::Point(cos(arg), sin(arg)) + star->center;

    if (!randomized || star->randomized == 0) {
        // return the exact point
        return xy;
    } else { // randomize the point
        // find out the seed, unique for this point so that randomization is the same so long as the original point is stationary
        guint32 seed = point_unique_int (xy);
        // the full range (corresponding to star->randomized == 1.0) is equal to the star's diameter
        double range = 2 * MAX (star->r[0], star->r[1]);
        // find out the random displacement; x is controlled by step 1 from the seed, y by the step 2
        Geom::Point shift (star->randomized * range * rnd (seed, 1), star->randomized * range * rnd (seed, 2));
        // add the shift to the exact point
        return xy + shift;
    }
}

/*
  Local Variables:
  mode:c++
  c-file-style:"stroustrup"
  c-file-offsets:((innamespace . 0)(inline-open . 0)(case-label . +))
  indent-tabs-mode:nil
  fill-column:99
  End:
*/
// vim: filetype=cpp:expandtab:shiftwidth=4:tabstop=8:softtabstop=4:fileencoding=utf-8:textwidth=99 :<|MERGE_RESOLUTION|>--- conflicted
+++ resolved
@@ -32,37 +32,10 @@
 
 #include "sp-star.h"
 
-static void sp_star_build (SPObject * object, SPDocument * document, Inkscape::XML::Node * repr);
-static Inkscape::XML::Node *sp_star_write (SPObject *object, Inkscape::XML::Document *doc, Inkscape::XML::Node *repr, guint flags);
-static void sp_star_set (SPObject *object, unsigned int key, const gchar *value);
-static void sp_star_update (SPObject *object, SPCtx *ctx, guint flags);
-
-static gchar * sp_star_description (SPItem * item);
-static void sp_star_snappoints(SPItem const *item, std::vector<Inkscape::SnapCandidatePoint> &p, Inkscape::SnapPreferences const *snapprefs);
-
-static void sp_star_set_shape (SPShape *shape);
-static void sp_star_update_patheffect (SPLPEItem *lpeitem, bool write);
-
 G_DEFINE_TYPE(SPStar, sp_star, SP_TYPE_SHAPE);
 
 static void sp_star_class_init(SPStarClass *klass)
 {
-    SPObjectClass  *sp_object_class = SP_OBJECT_CLASS(klass);
-    SPItemClass    *item_class      = SP_ITEM_CLASS(klass);
-    SPLPEItemClass *lpe_item_class  = SP_LPE_ITEM_CLASS(klass);
-    SPShapeClass   *shape_class     = SP_SHAPE_CLASS(klass);
-
-    //sp_object_class->build = sp_star_build;
-//    sp_object_class->write = sp_star_write;
-//    sp_object_class->set = sp_star_set;
-//    sp_object_class->update = sp_star_update;
-
-//    item_class->description = sp_star_description;
-//    item_class->snappoints = sp_star_snappoints;
-
-    //lpe_item_class->update_patheffect = sp_star_update_patheffect;
-
-    //shape_class->set_shape = sp_star_set_shape;
 }
 
 CStar::CStar(SPStar* star) : CPolygon(star) {
@@ -76,6 +49,8 @@
 sp_star_init (SPStar * star)
 {
 	star->cstar = new CStar(star);
+
+	delete star->cpolygon;
 	star->cpolygon = star->cstar;
 	star->cshape = star->cstar;
 	star->clpeitem = star->cstar;
@@ -92,19 +67,11 @@
     star->randomized = 0.0;
 }
 
-<<<<<<< HEAD
 void CStar::onBuild(SPDocument * document, Inkscape::XML::Node * repr) {
 	SPStar* object = this->spstar;
 
 	// CPPIFY: see header file
     CShape::onBuild(document, repr);
-=======
-static void
-sp_star_build (SPObject * object, SPDocument * document, Inkscape::XML::Node * repr)
-{
-    if (((SPObjectClass *) sp_star_parent_class)->build)
-        ((SPObjectClass *) sp_star_parent_class)->build (object, document, repr);
->>>>>>> 50ee0508
 
     object->readAttr( "sodipodi:cx" );
     object->readAttr( "sodipodi:cy" );
@@ -116,13 +83,6 @@
     object->readAttr( "inkscape:flatsided" );
     object->readAttr( "inkscape:rounded" );
     object->readAttr( "inkscape:randomized" );
-}
-
-// CPPIFY: remove
-static void
-sp_star_build (SPObject * object, SPDocument * document, Inkscape::XML::Node * repr)
-{
-	((SPStar*)object)->cstar->onBuild(document, repr);
 }
 
 Inkscape::XML::Node* CStar::onWrite(Inkscape::XML::Document *xml_doc, Inkscape::XML::Node *repr, guint flags) {
@@ -147,27 +107,15 @@
         sp_repr_set_svg_double(repr, "inkscape:randomized", star->randomized);
     }
 
-    sp_star_set_shape ((SPShape *) star);
+    this->onSetShape();
     char *d = sp_svg_write_path (star->_curve->get_pathvector());
     repr->setAttribute("d", d);
     g_free (d);
 
-<<<<<<< HEAD
     // CPPIFY: see header file
     CShape::onWrite(xml_doc, repr, flags);
-=======
-    if (((SPObjectClass *) (sp_star_parent_class))->write)
-        ((SPObjectClass *) (sp_star_parent_class))->write (object, xml_doc, repr, flags);
->>>>>>> 50ee0508
 
     return repr;
-}
-
-// CPPIFY: remove
-static Inkscape::XML::Node *
-sp_star_write (SPObject *object, Inkscape::XML::Document *xml_doc, Inkscape::XML::Node *repr, guint flags)
-{
-	return ((SPStar*)object)->cstar->onWrite(xml_doc, repr, flags);
 }
 
 void CStar::onSet(unsigned int key, const gchar* value) {
@@ -263,22 +211,10 @@
         object->requestDisplayUpdate(SP_OBJECT_MODIFIED_FLAG);
         break;
     default:
-<<<<<<< HEAD
     	// CPPIFY: see header file
         CShape::onSet(key, value);
-=======
-        if (((SPObjectClass *) sp_star_parent_class)->set)
-            ((SPObjectClass *) sp_star_parent_class)->set (object, key, value);
->>>>>>> 50ee0508
-        break;
-    }
-}
-
-// CPPIFY: remove
-static void
-sp_star_set (SPObject *object, unsigned int key, const gchar *value)
-{
-	((SPStar*)object)->cstar->onSet(key, value);
+        break;
+    }
 }
 
 void CStar::onUpdate(SPCtx *ctx, guint flags) {
@@ -290,27 +226,15 @@
         ((SPShape *) object)->setShape ();
     }
 
-<<<<<<< HEAD
     // CPPIFY: see header file
     CShape::onUpdate(ctx, flags);
-=======
-    if (((SPObjectClass *) sp_star_parent_class)->update)
-        ((SPObjectClass *) sp_star_parent_class)->update (object, ctx, flags);
->>>>>>> 50ee0508
-}
-
-// CPPIFY: remove
-static void
-sp_star_update (SPObject *object, SPCtx *ctx, guint flags)
-{
-	((SPStar*)object)->cstar->onUpdate(ctx, flags);
 }
 
 void CStar::onUpdatePatheffect(bool write) {
 	SPStar* lpeitem = this->spstar;
     SPShape *shape = (SPShape *) lpeitem;
 
-    sp_star_set_shape(shape);
+    this->onSetShape();
 
     if (write) {
         Inkscape::XML::Node *repr = shape->getRepr();
@@ -324,13 +248,6 @@
     }
 
     ((SPObject *)shape)->requestDisplayUpdate(SP_OBJECT_MODIFIED_FLAG);
-}
-
-// CPPIFY: remove
-static void
-sp_star_update_patheffect(SPLPEItem *lpeitem, bool write)
-{
-	((SPStar*)lpeitem)->cstar->onUpdatePatheffect(write);
 }
 
 gchar* CStar::onDescription() {
@@ -347,13 +264,6 @@
         return g_strdup_printf (ngettext("<b>Polygon</b> with %d vertex",
                          "<b>Polygon</b> with %d vertices",
                      star->sides), star->sides);
-}
-
-// CPPIFY: remove
-static gchar *
-sp_star_description (SPItem *item)
-{
-	return ((SPStar*)item)->cstar->onDescription();
 }
 
 /**
@@ -562,13 +472,6 @@
     c->unref();
 }
 
-// CPPIFY: remove
-static void
-sp_star_set_shape (SPShape *shape)
-{
-	((SPStar*)shape)->cstar->onSetShape();
-}
-
 void
 sp_star_position_set (SPStar *star, gint sides, Geom::Point center, gdouble r1, gdouble r2, gdouble arg1, gdouble arg2, bool isflat, double rounded, double randomized)
 {
@@ -599,25 +502,13 @@
     Inkscape::SnapPreferences local_snapprefs = *snapprefs;
     local_snapprefs.setTargetSnappable(Inkscape::SNAPTARGET_OBJECT_MIDPOINT, false);
 
-<<<<<<< HEAD
     // CPPIFY: see header file
     CShape::onSnappoints(p, &local_snapprefs);
-=======
-    if (((SPItemClass *) sp_star_parent_class)->snappoints) {
-        ((SPItemClass *) sp_star_parent_class)->snappoints (item, p, &local_snapprefs);
-    }
->>>>>>> 50ee0508
 
     if (snapprefs->isTargetSnappable(Inkscape::SNAPTARGET_OBJECT_MIDPOINT)) {
         Geom::Affine const i2dt (item->i2dt_affine ());
         p.push_back(Inkscape::SnapCandidatePoint(SP_STAR(item)->center * i2dt,Inkscape::SNAPSOURCE_OBJECT_MIDPOINT, Inkscape::SNAPTARGET_OBJECT_MIDPOINT));
     }
-}
-
-// CPPIFY: remove
-static void sp_star_snappoints(SPItem const *item, std::vector<Inkscape::SnapCandidatePoint> &p, Inkscape::SnapPreferences const *snapprefs)
-{
-	((SPStar const*)item)->cstar->onSnappoints(p, snapprefs);
 }
 
 /**
