/*
 * SVG <pattern> implementation
 *
 * Author:
 *   Lauris Kaplinski <lauris@kaplinski.com>
 *   bulia byak <buliabyak@users.sf.net>
 *   Jon A. Cruz <jon@joncruz.org>
 *   Abhishek Sharma 
 *
 * Copyright (C) 2002 Lauris Kaplinski
 *
 * Released under GNU GPL, read the file 'COPYING' for more information
 */

#ifdef HAVE_CONFIG_H
# include "config.h"
#endif

#include <cstring>
#include <string>
#include <2geom/transforms.h>
#include "macros.h"
#include "svg/svg.h"
#include "display/cairo-utils.h"
#include "display/nr-arena.h"
#include "display/nr-arena-group.h"
#include "attributes.h"
#include "document-private.h"
#include "uri.h"
#include "sp-pattern.h"
#include "xml/repr.h"
#include "display/grayscale.h"

#include <sigc++/functors/ptr_fun.h>
#include <sigc++/adaptors/bind.h>

/*
 * Pattern
 */

<<<<<<< HEAD
=======
class SPPatPainter;

struct SPPatPainter {
	SPPainter painter;
	SPPattern *pat;

	Geom::Affine ps2px;
	Geom::Affine px2ps;
	Geom::Affine pcs2px;

	NRArena *arena;
	unsigned int dkey;
	NRArenaItem *root;
	
	bool         use_cached_tile;
	Geom::Affine     ca2pa;
	Geom::Affine     pa2ca;
	NRRectL      cached_bbox;
	NRPixBlock   cached_tile;

  std::map<SPObject *, sigc::connection> *_release_connections;
};

>>>>>>> 9e724f14
static void sp_pattern_class_init (SPPatternClass *klass);
static void sp_pattern_init (SPPattern *gr);

static void sp_pattern_build (SPObject *object, SPDocument *document, Inkscape::XML::Node *repr);
static void sp_pattern_release (SPObject *object);
static void sp_pattern_set (SPObject *object, unsigned int key, const gchar *value);
static void sp_pattern_update (SPObject *object, SPCtx *ctx, unsigned int flags);
static void sp_pattern_modified (SPObject *object, unsigned int flags);

static void pattern_ref_changed(SPObject *old_ref, SPObject *ref, SPPattern *pat);
static void pattern_ref_modified (SPObject *ref, guint flags, SPPattern *pattern);

<<<<<<< HEAD
static cairo_pattern_t *sp_pattern_create_pattern(SPPaintServer *ps, cairo_t *ct, NRRect const *bbox, double opacity);
=======
static SPPainter *sp_pattern_painter_new (SPPaintServer *ps, Geom::Affine const &full_transform, Geom::Affine const &parent_transform, const NRRect *bbox);
static void sp_pattern_painter_free (SPPaintServer *ps, SPPainter *painter);
>>>>>>> 9e724f14

static SPPaintServerClass * pattern_parent_class;

GType
sp_pattern_get_type (void)
{
	static GType pattern_type = 0;
	if (!pattern_type) {
		GTypeInfo pattern_info = {
			sizeof (SPPatternClass),
			NULL,	/* base_init */
			NULL,	/* base_finalize */
			(GClassInitFunc) sp_pattern_class_init,
			NULL,	/* class_finalize */
			NULL,	/* class_data */
			sizeof (SPPattern),
			16,	/* n_preallocs */
			(GInstanceInitFunc) sp_pattern_init,
			NULL,	/* value_table */
		};
		pattern_type = g_type_register_static (SP_TYPE_PAINT_SERVER, "SPPattern", &pattern_info, (GTypeFlags)0);
	}
	return pattern_type;
}

static void
sp_pattern_class_init (SPPatternClass *klass)
{
	SPObjectClass *sp_object_class;
	SPPaintServerClass *ps_class;

	sp_object_class = (SPObjectClass *) klass;
	ps_class = (SPPaintServerClass *) klass;

	pattern_parent_class = (SPPaintServerClass*)g_type_class_ref (SP_TYPE_PAINT_SERVER);

	sp_object_class->build = sp_pattern_build;
	sp_object_class->release = sp_pattern_release;
	sp_object_class->set = sp_pattern_set;
	sp_object_class->update = sp_pattern_update;
	sp_object_class->modified = sp_pattern_modified;

	// do we need _write? seems to work without it

    ps_class->pattern_new = sp_pattern_create_pattern;
}

static void
sp_pattern_init (SPPattern *pat)
{
	pat->ref = new SPPatternReference(pat);
	pat->ref->changedSignal().connect(sigc::bind(sigc::ptr_fun(pattern_ref_changed), pat));

	pat->patternUnits = SP_PATTERN_UNITS_OBJECTBOUNDINGBOX;
	pat->patternUnits_set = FALSE;

	pat->patternContentUnits = SP_PATTERN_UNITS_USERSPACEONUSE;
	pat->patternContentUnits_set = FALSE;

	pat->patternTransform = Geom::identity();
	pat->patternTransform_set = FALSE;

	pat->x.unset();
	pat->y.unset();
	pat->width.unset();
	pat->height.unset();

	pat->viewBox_set = FALSE;

	new (&pat->modified_connection) sigc::connection();
}

static void
sp_pattern_build (SPObject *object, SPDocument *document, Inkscape::XML::Node *repr)
{
	if (((SPObjectClass *) pattern_parent_class)->build)
		(* ((SPObjectClass *) pattern_parent_class)->build) (object, document, repr);

	object->readAttr( "patternUnits" );
	object->readAttr( "patternContentUnits" );
	object->readAttr( "patternTransform" );
	object->readAttr( "x" );
	object->readAttr( "y" );
	object->readAttr( "width" );
	object->readAttr( "height" );
	object->readAttr( "viewBox" );
	object->readAttr( "xlink:href" );

	/* Register ourselves */
	document->addResource("pattern", object);
}

static void sp_pattern_release(SPObject *object)
{
    SPPattern *pat = reinterpret_cast<SPPattern *>(object);

    if (object->document) {
        // Unregister ourselves
        object->document->removeResource("pattern", object);
    }

    if (pat->ref) {
        pat->modified_connection.disconnect();
        pat->ref->detach();
        delete pat->ref;
        pat->ref = NULL;
    }

    pat->modified_connection.~connection();

    if (((SPObjectClass *) pattern_parent_class)->release) {
        ((SPObjectClass *) pattern_parent_class)->release (object);
    }
}

static void
sp_pattern_set (SPObject *object, unsigned int key, const gchar *value)
{
	SPPattern *pat = SP_PATTERN (object);

	switch (key) {
	case SP_ATTR_PATTERNUNITS:
		if (value) {
			if (!strcmp (value, "userSpaceOnUse")) {
				pat->patternUnits = SP_PATTERN_UNITS_USERSPACEONUSE;
			} else {
				pat->patternUnits = SP_PATTERN_UNITS_OBJECTBOUNDINGBOX;
			}
			pat->patternUnits_set = TRUE;
		} else {
			pat->patternUnits_set = FALSE;
		}
		object->requestModified(SP_OBJECT_MODIFIED_FLAG);
		break;
	case SP_ATTR_PATTERNCONTENTUNITS:
		if (value) {
			if (!strcmp (value, "userSpaceOnUse")) {
				pat->patternContentUnits = SP_PATTERN_UNITS_USERSPACEONUSE;
			} else {
				pat->patternContentUnits = SP_PATTERN_UNITS_OBJECTBOUNDINGBOX;
			}
			pat->patternContentUnits_set = TRUE;
		} else {
			pat->patternContentUnits_set = FALSE;
		}
		object->requestModified(SP_OBJECT_MODIFIED_FLAG);
		break;
	case SP_ATTR_PATTERNTRANSFORM: {
		Geom::Affine t;
		if (value && sp_svg_transform_read (value, &t)) {
			pat->patternTransform = t;
			pat->patternTransform_set = TRUE;
		} else {
			pat->patternTransform = Geom::identity();
			pat->patternTransform_set = FALSE;
		}
		object->requestModified(SP_OBJECT_MODIFIED_FLAG);
		break;
	}
	case SP_ATTR_X:
	        pat->x.readOrUnset(value);
		object->requestModified(SP_OBJECT_MODIFIED_FLAG);
		break;
	case SP_ATTR_Y:
	        pat->y.readOrUnset(value);
		object->requestModified(SP_OBJECT_MODIFIED_FLAG);
		break;
	case SP_ATTR_WIDTH:
	        pat->width.readOrUnset(value);
		object->requestModified(SP_OBJECT_MODIFIED_FLAG);
		break;
	case SP_ATTR_HEIGHT:
	        pat->height.readOrUnset(value);
		object->requestModified(SP_OBJECT_MODIFIED_FLAG);
		break;
	case SP_ATTR_VIEWBOX: {
		/* fixme: Think (Lauris) */
		double x, y, width, height;
		char *eptr;

		if (value) {
			eptr = (gchar *) value;
			x = g_ascii_strtod (eptr, &eptr);
			while (*eptr && ((*eptr == ',') || (*eptr == ' '))) eptr++;
			y = g_ascii_strtod (eptr, &eptr);
			while (*eptr && ((*eptr == ',') || (*eptr == ' '))) eptr++;
			width = g_ascii_strtod (eptr, &eptr);
			while (*eptr && ((*eptr == ',') || (*eptr == ' '))) eptr++;
			height = g_ascii_strtod (eptr, &eptr);
			while (*eptr && ((*eptr == ',') || (*eptr == ' '))) eptr++;
			if ((width > 0) && (height > 0)) {
				pat->viewBox.x0 = x;
				pat->viewBox.y0 = y;
				pat->viewBox.x1 = x + width;
				pat->viewBox.y1 = y + height;
				pat->viewBox_set = TRUE;
			} else {
				pat->viewBox_set = FALSE;
			}
		} else {
			pat->viewBox_set = FALSE;
		}
		object->requestModified(SP_OBJECT_MODIFIED_FLAG | SP_OBJECT_VIEWPORT_MODIFIED_FLAG);
		break;
	}
	case SP_ATTR_XLINK_HREF:
		if ( value && pat->href && ( strcmp(value, pat->href) == 0 ) ) {
			/* Href unchanged, do nothing. */
		} else {
			g_free(pat->href);
			pat->href = NULL;
			if (value) {
				// First, set the href field; it's only used in the "unchanged" check above.
				pat->href = g_strdup(value);
				// Now do the attaching, which emits the changed signal.
				if (value) {
					try {
						pat->ref->attach(Inkscape::URI(value));
					} catch (Inkscape::BadURIException &e) {
						g_warning("%s", e.what());
						pat->ref->detach();
					}
				} else {
					pat->ref->detach();
				}
			}
		}
		break;
	default:
		if (((SPObjectClass *) pattern_parent_class)->set)
			((SPObjectClass *) pattern_parent_class)->set (object, key, value);
		break;
	}
}

/* TODO: do we need a ::remove_child handler? */

/* fixme: We need ::order_changed handler too (Lauris) */

GSList *pattern_getchildren(SPPattern *pat)
{
    GSList *l = NULL;

    for (SPPattern *pat_i = pat; pat_i != NULL; pat_i = pat_i->ref ? pat_i->ref->getObject() : NULL) {
        if (pat_i->firstChild()) { // find the first one with children
	    for (SPObject *child = pat->firstChild() ; child ; child = child->getNext() ) {
	        l = g_slist_prepend (l, child);
	    }
	    break; // do not go further up the chain if children are found
	}
    }

  return l;
}

static void
sp_pattern_update (SPObject *object, SPCtx *ctx, unsigned int flags)
{
	SPPattern *pat = SP_PATTERN (object);

	if (flags & SP_OBJECT_MODIFIED_FLAG) flags |= SP_OBJECT_PARENT_MODIFIED_FLAG;
	flags &= SP_OBJECT_MODIFIED_CASCADE;

	GSList *l = pattern_getchildren (pat);
	l = g_slist_reverse (l);

	while (l) {
		SPObject *child = SP_OBJECT (l->data);
		sp_object_ref (child, NULL);
		l = g_slist_remove (l, child);
		if (flags || (child->mflags & (SP_OBJECT_MODIFIED_FLAG | SP_OBJECT_CHILD_MODIFIED_FLAG))) {
			child->updateDisplay(ctx, flags);
		}
		sp_object_unref (child, NULL);
	}
}

static void
sp_pattern_modified (SPObject *object, guint flags)
{
	SPPattern *pat = SP_PATTERN (object);

	if (flags & SP_OBJECT_MODIFIED_FLAG) flags |= SP_OBJECT_PARENT_MODIFIED_FLAG;
	flags &= SP_OBJECT_MODIFIED_CASCADE;

	GSList *l = pattern_getchildren (pat);
	l = g_slist_reverse (l);

	while (l) {
		SPObject *child = SP_OBJECT (l->data);
		sp_object_ref (child, NULL);
		l = g_slist_remove (l, child);
		if (flags || (child->mflags & (SP_OBJECT_MODIFIED_FLAG | SP_OBJECT_CHILD_MODIFIED_FLAG))) {
			child->emitModified(flags);
		}
		sp_object_unref (child, NULL);
	}
}

/**
Gets called when the pattern is reattached to another <pattern>
*/
static void
pattern_ref_changed(SPObject *old_ref, SPObject *ref, SPPattern *pat)
{
	if (old_ref) {
		pat->modified_connection.disconnect();
	}
	if (SP_IS_PATTERN (ref)) {
		pat->modified_connection = ref->connectModified(sigc::bind<2>(sigc::ptr_fun(&pattern_ref_modified), pat));
	}

	pattern_ref_modified (ref, 0, pat);
}

/**
Gets called when the referenced <pattern> is changed
*/
static void pattern_ref_modified (SPObject */*ref*/, guint /*flags*/, SPPattern *pattern)
{
    if ( SP_IS_OBJECT(pattern) ) {
        pattern->requestModified(SP_OBJECT_MODIFIED_FLAG);
    }
    // Conditional to avoid causing infinite loop if there's a cycle in the href chain.
}


/**
Count how many times pat is used by the styles of o and its descendants
*/
guint
count_pattern_hrefs(SPObject *o, SPPattern *pat)
{
    if (!o)
        return 1;

    guint i = 0;

    SPStyle *style = o->style;
    if (style
        && style->fill.isPaintserver()
        && SP_IS_PATTERN(SP_STYLE_FILL_SERVER(style))
        && SP_PATTERN(SP_STYLE_FILL_SERVER(style)) == pat)
    {
        i ++;
    }
    if (style
        && style->stroke.isPaintserver()
        && SP_IS_PATTERN(SP_STYLE_STROKE_SERVER(style))
        && SP_PATTERN(SP_STYLE_STROKE_SERVER(style)) == pat)
    {
        i ++;
    }

    for ( SPObject *child = o->firstChild(); child != NULL; child = child->next ) {
        i += count_pattern_hrefs(child, pat);
    }

    return i;
}

SPPattern *pattern_chain(SPPattern *pattern)
{
	SPDocument *document = pattern->document;
        Inkscape::XML::Document *xml_doc = document->getReprDoc();
	Inkscape::XML::Node *defsrepr = SP_DOCUMENT_DEFS(document)->getRepr();

	Inkscape::XML::Node *repr = xml_doc->createElement("svg:pattern");
	repr->setAttribute("inkscape:collect", "always");
	gchar *parent_ref = g_strconcat("#", pattern->getRepr()->attribute("id"), NULL);
	repr->setAttribute("xlink:href",  parent_ref);
	g_free (parent_ref);

	defsrepr->addChild(repr, NULL);
	const gchar *child_id = repr->attribute("id");
	SPObject *child = document->getObjectById(child_id);
	g_assert (SP_IS_PATTERN (child));

	return SP_PATTERN (child);
}

SPPattern *
sp_pattern_clone_if_necessary (SPItem *item, SPPattern *pattern, const gchar *property)
{
	if (!pattern->href || pattern->hrefcount > count_pattern_hrefs(item, pattern)) {
		pattern = pattern_chain (pattern);
		gchar *href = g_strconcat("url(#", pattern->getRepr()->attribute("id"), ")", NULL);

		SPCSSAttr *css = sp_repr_css_attr_new ();
		sp_repr_css_set_property (css, property, href);
		sp_repr_css_change_recursive(item->getRepr(), css, "style");
	}
	return pattern;
}

void
sp_pattern_transform_multiply (SPPattern *pattern, Geom::Affine postmul, bool set)
{
	// this formula is for a different interpretation of pattern transforms as described in (*) in sp-pattern.cpp
	// for it to work, we also need    sp_object_read_attr( item, "transform");
	//pattern->patternTransform = premul * item->transform * pattern->patternTransform * item->transform.inverse() * postmul;

	// otherwise the formula is much simpler
	if (set) {
		pattern->patternTransform = postmul;
	} else {
		pattern->patternTransform = pattern_patternTransform(pattern) * postmul;
	}
	pattern->patternTransform_set = TRUE;

	gchar *c=sp_svg_transform_write(pattern->patternTransform);
	pattern->getRepr()->setAttribute("patternTransform", c);
	g_free(c);
}

const gchar *pattern_tile(GSList *reprs, Geom::Rect bounds, SPDocument *document, Geom::Affine transform, Geom::Affine move)
{
    Inkscape::XML::Document *xml_doc = document->getReprDoc();
    Inkscape::XML::Node *defsrepr = SP_DOCUMENT_DEFS(document)->getRepr();

	Inkscape::XML::Node *repr = xml_doc->createElement("svg:pattern");
	repr->setAttribute("patternUnits", "userSpaceOnUse");
	sp_repr_set_svg_double(repr, "width", bounds.dimensions()[Geom::X]);
	sp_repr_set_svg_double(repr, "height", bounds.dimensions()[Geom::Y]);

	gchar *t=sp_svg_transform_write(transform);
	repr->setAttribute("patternTransform", t);
	g_free(t);

	defsrepr->appendChild(repr);
	const gchar *pat_id = repr->attribute("id");
	SPObject *pat_object = document->getObjectById(pat_id);

	for (GSList *i = reprs; i != NULL; i = i->next) {
	        Inkscape::XML::Node *node = (Inkscape::XML::Node *)(i->data);
		SPItem *copy = SP_ITEM(pat_object->appendChildRepr(node));

		Geom::Affine dup_transform;
		if (!sp_svg_transform_read (node->attribute("transform"), &dup_transform))
			dup_transform = Geom::identity();
		dup_transform *= move;

        copy->doWriteTransform(copy->getRepr(), dup_transform, NULL, false);
    }

	Inkscape::GC::release(repr);
	return pat_id;
}

SPPattern *pattern_getroot(SPPattern *pat)
{
    for (SPPattern *pat_i = pat; pat_i != NULL; pat_i = pat_i->ref ? pat_i->ref->getObject() : NULL) {
        if ( pat_i->firstChild() ) { // find the first one with children
            return pat_i;
        }
    }
    return pat; // document is broken, we can't get to root; but at least we can return pat which is supposedly a valid pattern
}



// Access functions that look up fields up the chain of referenced patterns and return the first one which is set
// FIXME: all of them must use chase_hrefs the same as in SPGradient, to avoid lockup on circular refs

guint pattern_patternUnits (SPPattern *pat)
{
	for (SPPattern *pat_i = pat; pat_i != NULL; pat_i = pat_i->ref ? pat_i->ref->getObject() : NULL) {
		if (pat_i->patternUnits_set)
			return pat_i->patternUnits;
	}
	return pat->patternUnits;
}

guint pattern_patternContentUnits (SPPattern *pat)
{
	for (SPPattern *pat_i = pat; pat_i != NULL; pat_i = pat_i->ref ? pat_i->ref->getObject() : NULL) {
		if (pat_i->patternContentUnits_set)
			return pat_i->patternContentUnits;
	}
	return pat->patternContentUnits;
}

Geom::Affine const &pattern_patternTransform(SPPattern const *pat)
{
	for (SPPattern const *pat_i = pat; pat_i != NULL; pat_i = pat_i->ref ? pat_i->ref->getObject() : NULL) {
		if (pat_i->patternTransform_set)
			return pat_i->patternTransform;
	}
	return pat->patternTransform;
}

gdouble pattern_x (SPPattern *pat)
{
	for (SPPattern *pat_i = pat; pat_i != NULL; pat_i = pat_i->ref ? pat_i->ref->getObject() : NULL) {
		if (pat_i->x._set)
			return pat_i->x.computed;
	}
	return 0;
}

gdouble pattern_y (SPPattern *pat)
{
	for (SPPattern *pat_i = pat; pat_i != NULL; pat_i = pat_i->ref ? pat_i->ref->getObject() : NULL) {
		if (pat_i->y._set)
			return pat_i->y.computed;
	}
	return 0;
}

gdouble pattern_width (SPPattern *pat)
{
	for (SPPattern *pat_i = pat; pat_i != NULL; pat_i = pat_i->ref ? pat_i->ref->getObject() : NULL) {
		if (pat_i->width._set)
			return pat_i->width.computed;
	}
	return 0;
}

gdouble pattern_height (SPPattern *pat)
{
	for (SPPattern *pat_i = pat; pat_i != NULL; pat_i = pat_i->ref ? pat_i->ref->getObject() : NULL) {
		if (pat_i->height._set)
			return pat_i->height.computed;
	}
	return 0;
}

NRRect *pattern_viewBox (SPPattern *pat)
{
	for (SPPattern *pat_i = pat; pat_i != NULL; pat_i = pat_i->ref ? pat_i->ref->getObject() : NULL) {
		if (pat_i->viewBox_set)
			return &(pat_i->viewBox);
	}
	return &(pat->viewBox);
}

bool pattern_hasItemChildren (SPPattern *pat)
{
    bool hasChildren = false;
    for (SPObject *child = pat->firstChild() ; child && !hasChildren ; child = child->getNext() ) {
        if (SP_IS_ITEM(child)) {
            hasChildren = true;
        }
    }
    return hasChildren;
}

<<<<<<< HEAD
static cairo_pattern_t *
sp_pattern_create_pattern(SPPaintServer *ps,
                          cairo_t *base_ct,
                          NRRect const *bbox,
                          double opacity)
{
    SPPattern *pat = SP_PATTERN (ps);
    Geom::Matrix ps2user;
    Geom::Matrix vb2ps = Geom::identity();
    bool needs_opacity = (1.0 - opacity) >= 1e-3;
    bool visible = opacity >= 1e-3;

    if (!visible)
        return NULL;
=======


/* Painter */

static void sp_pat_fill (SPPainter *painter, NRPixBlock *pb);

// item in this pattern is about to be deleted, hide it on our arena and disconnect
void
sp_pattern_painter_release (SPObject *obj, SPPatPainter *painter)
{
	std::map<SPObject *, sigc::connection>::iterator iter = painter->_release_connections->find(obj);
	if (iter != painter->_release_connections->end()) {
		iter->second.disconnect();
    painter->_release_connections->erase(obj);
	}

	SP_ITEM(obj)->invoke_hide(painter->dkey);
}

/**
Creates a painter (i.e. the thing that does actual filling at the given zoom).
See (*) below for why the parent_transform may be necessary.
*/
static SPPainter *
sp_pattern_painter_new (SPPaintServer *ps, Geom::Affine const &full_transform, Geom::Affine const &/*parent_transform*/, const NRRect *bbox)
{
	SPPattern *pat = SP_PATTERN (ps);
	SPPatPainter *pp = g_new (SPPatPainter, 1);

	pp->painter.type = SP_PAINTER_IND;
	pp->painter.fill = sp_pat_fill;

	pp->pat = pat;

	if (pattern_patternUnits (pat) == SP_PATTERN_UNITS_OBJECTBOUNDINGBOX) {
		/* BBox to user coordinate system */
		Geom::Affine bbox2user (bbox->x1 - bbox->x0, 0.0, 0.0, bbox->y1 - bbox->y0, bbox->x0, bbox->y0);

		// the final patternTransform, taking into account bbox
		Geom::Affine const ps2user(pattern_patternTransform(pat) * bbox2user);
>>>>>>> 9e724f14

    /* Show items */
    SPPattern *shown = NULL;
    for (SPPattern *pat_i = pat; pat_i != NULL; pat_i = pat_i->ref ? pat_i->ref->getObject() : NULL) {
        // find the first one with item children
        if (pat_i && SP_IS_OBJECT (pat_i) && pattern_hasItemChildren(pat_i)) {
            shown = pat_i;
            break; // do not go further up the chain if children are found
        }
    }

    if (!shown) {
        return cairo_pattern_create_rgba(0,0,0,0);
    }

    /* Create arena */
    NRArena *arena = NRArena::create();
    unsigned int dkey = SPItem::display_key_new (1);
    NRArenaGroup *root = NRArenaGroup::create(arena);

    for (SPObject *child = shown->firstChild(); child != NULL; child = child->getNext() ) {
        if (SP_IS_ITEM (child)) {
            // for each item in pattern, show it on our arena, add to the group,
            // and connect to the release signal in case the item gets deleted
            NRArenaItem *cai;
            cai = SP_ITEM(child)->invoke_show (arena, dkey, SP_ITEM_SHOW_DISPLAY);
            nr_arena_item_append_child (root, cai);
        }
    }

<<<<<<< HEAD
    if (pat->viewBox_set) {
        gdouble tmp_x = pattern_width (pat) / (pattern_viewBox(pat)->x1 - pattern_viewBox(pat)->x0);
        gdouble tmp_y = pattern_height (pat) / (pattern_viewBox(pat)->y1 - pattern_viewBox(pat)->y0);

        // FIXME: preserveAspectRatio must be taken into account here too!
        vb2ps = Geom::Matrix(tmp_x, 0.0, 0.0, tmp_y, pattern_x(pat) - pattern_viewBox(pat)->x0 * tmp_x, pattern_y(pat) - pattern_viewBox(pat)->y0 * tmp_y);
    }

    ps2user = pattern_patternTransform(pat);
    if (!pat->viewBox_set && pattern_patternContentUnits (pat) == SP_PATTERN_UNITS_OBJECTBOUNDINGBOX) {
        /* BBox to user coordinate system */
        Geom::Matrix bbox2user (bbox->x1 - bbox->x0, 0.0, 0.0, bbox->y1 - bbox->y0, bbox->x0, bbox->y0);
        ps2user *= bbox2user;
    }
    ps2user = Geom::Translate (pattern_x (pat), pattern_y (pat)) * ps2user;

    Geom::Point p(pattern_x(pat), pattern_y(pat));
    Geom::Point pd(pattern_width(pat), pattern_height(pat));
    Geom::Rect pattern_tile(p, p + pd);
=======
		// FIXME: preserveAspectRatio must be taken into account here too!
		Geom::Affine vb2ps (tmp_x, 0.0, 0.0, tmp_y, pattern_x(pat) - pattern_viewBox(pat)->x0 * tmp_x, pattern_y(pat) - pattern_viewBox(pat)->y0 * tmp_y);

		Geom::Affine vb2us = vb2ps * pattern_patternTransform(pat);

		// see (*)
		pp->pcs2px = vb2us * full_transform;
	} else {
		/* No viewbox, have to parse units */
		if (pattern_patternContentUnits (pat) == SP_PATTERN_UNITS_OBJECTBOUNDINGBOX) {
			/* BBox to user coordinate system */
			Geom::Affine bbox2user (bbox->x1 - bbox->x0, 0.0, 0.0, bbox->y1 - bbox->y0, bbox->x0, bbox->y0);

			Geom::Affine pcs2user = pattern_patternTransform(pat) * bbox2user;
>>>>>>> 9e724f14

    if (pattern_patternUnits(pat) == SP_PATTERN_UNITS_OBJECTBOUNDINGBOX) {
        // interpret x, y, width, height in relation to bbox
        Geom::Matrix bbox2user(bbox->x1 - bbox->x0, 0,0, bbox->y1 - bbox->y0, bbox->x0, bbox->y0);
        pattern_tile = pattern_tile * bbox2user;
    }

    cairo_matrix_t cm;
    cairo_get_matrix(base_ct, &cm);
    Geom::Matrix full(cm.xx, cm.yx, cm.xy, cm.yy, 0, 0);

    // oversample the pattern slightly
    // TODO: find optimum value
    Geom::Point c(pattern_tile.dimensions()*ps2user.descrim()*full.descrim()*1.2);
    c[Geom::X] = ceil(c[Geom::X]);
    c[Geom::Y] = ceil(c[Geom::Y]);
    Geom::Matrix t = Geom::Scale(c) * Geom::Scale(pattern_tile.dimensions()).inverse();

    NRRectL one_tile;
    one_tile.x0 = (int) floor(pattern_tile[Geom::X].min());
    one_tile.y0 = (int) floor(pattern_tile[Geom::Y].min());
    one_tile.x1 = (int) ceil(pattern_tile[Geom::X].max());
    one_tile.y1 = (int) ceil(pattern_tile[Geom::Y].max());

    cairo_surface_t *target = cairo_get_target(base_ct);
    cairo_surface_t *temp = cairo_surface_create_similar(target, CAIRO_CONTENT_COLOR_ALPHA,
        c[Geom::X], c[Geom::Y]);
    cairo_t *ct = cairo_create(temp);
    // scale into a coord system where the surface w,h are equal to tile w,h
    ink_cairo_transform(ct, t);

    // render pattern.
    if (needs_opacity) {
        cairo_push_group(ct); // this group is for pattern + opacity
    }

    // TODO: make sure there are no leaks.
    NRGC gc(NULL);
    gc.transform = vb2ps;
    nr_arena_item_invoke_update (root, NULL, &gc, NR_ARENA_ITEM_STATE_ALL, NR_ARENA_ITEM_STATE_ALL);
    nr_arena_item_invoke_render (ct, root, &one_tile, NULL, 0);
    for (SPObject *child = shown->firstChild() ; child != NULL; child = child->getNext() ) {
        if (SP_IS_ITEM (child)) {
            SP_ITEM(child)->invoke_hide(dkey);
        }
    }
    nr_object_unref(root);
    nr_object_unref(arena);

    if (needs_opacity) {
        cairo_pop_group_to_source(ct); // pop raw pattern
        cairo_paint_with_alpha(ct, opacity); // apply opacity
    }

    cairo_pattern_t *cp = cairo_pattern_create_for_surface(temp);
    cairo_destroy(ct);
    cairo_surface_destroy(temp);

    // Apply transformation to user space. Also compensate for oversampling.
    ink_cairo_pattern_set_matrix(cp, ps2user.inverse() * t);
    cairo_pattern_set_extend(cp, CAIRO_EXTEND_REPEAT);

<<<<<<< HEAD
    return cp;
=======
static void
sp_pat_fill (SPPainter *painter, NRPixBlock *pb)
{
	SPPatPainter *pp;
	NRRect ba, psa;
	NRRectL area;
	double x, y;

	pp = (SPPatPainter *) painter;

	if (pattern_width (pp->pat) < NR_EPSILON) return;
	if (pattern_height (pp->pat) < NR_EPSILON) return;

    bool grayscale = Grayscale::activeDesktopIsGrayscale();   // TODO: find good way to access the current rendermode

	/* Find buffer area in gradient space */
	/* fixme: This is suboptimal (Lauris) */

	if ( !grayscale && pp->use_cached_tile ) {
		double   pat_w=pattern_width (pp->pat);
		double   pat_h=pattern_height (pp->pat);
		if ( pb->mode == NR_PIXBLOCK_MODE_R8G8B8A8N || pb->mode == NR_PIXBLOCK_MODE_R8G8B8A8P ) { // same thing because it's filling an empty pixblock
			unsigned char*  lpx=NR_PIXBLOCK_PX(pb);
			double          px_y=pb->area.y0;
			for (int j=pb->area.y0;j<pb->area.y1;j++) {
				unsigned char* cpx=lpx;
				double         px_x = pb->area.x0;
				
				double ps_x=pp->px2ps[0]*px_x+pp->px2ps[2]*px_y+pp->px2ps[4];
				double ps_y=pp->px2ps[1]*px_x+pp->px2ps[3]*px_y+pp->px2ps[5];
				for (int i=pb->area.x0;i<pb->area.x1;i++) {
					while ( ps_x > pat_w ) ps_x-=pat_w;
					while ( ps_x < 0 ) ps_x+=pat_w;
					while ( ps_y > pat_h ) ps_y-=pat_h;
					while ( ps_y < 0 ) ps_y+=pat_h;
					double ca_x=pp->pa2ca[0]*ps_x+pp->pa2ca[2]*ps_y+pp->pa2ca[4];
					double ca_y=pp->pa2ca[1]*ps_x+pp->pa2ca[3]*ps_y+pp->pa2ca[5];
					unsigned char n_a,n_r,n_g,n_b;
					get_cached_tile_pixel(pp,ca_x,ca_y,n_r,n_g,n_b,n_a);
					cpx[0]=n_r;
					cpx[1]=n_g;
					cpx[2]=n_b;
					cpx[3]=n_a;
					
					px_x+=1.0;
					ps_x+=pp->px2ps[0];
					ps_y+=pp->px2ps[1];
					cpx+=4;
				}
				px_y+=1.0;
				lpx+=pb->rs;
			}
		} else if ( pb->mode == NR_PIXBLOCK_MODE_R8G8B8 ) {
			unsigned char*  lpx=NR_PIXBLOCK_PX(pb);
			double          px_y=pb->area.y0;
			for (int j=pb->area.y0;j<pb->area.y1;j++) {
				unsigned char* cpx=lpx;
				double         px_x = pb->area.x0;
				
				double ps_x=pp->px2ps[0]*px_x+pp->px2ps[2]*px_y+pp->px2ps[4];
				double ps_y=pp->px2ps[1]*px_x+pp->px2ps[3]*px_y+pp->px2ps[5];
				for (int i=pb->area.x0;i<pb->area.x1;i++) {
					while ( ps_x > pat_w ) ps_x-=pat_w;
					while ( ps_x < 0 ) ps_x+=pat_w;
					while ( ps_y > pat_h ) ps_y-=pat_h;
					while ( ps_y < 0 ) ps_y+=pat_h;
					double ca_x=pp->pa2ca[0]*ps_x+pp->pa2ca[2]*ps_y+pp->pa2ca[4];
					double ca_y=pp->pa2ca[1]*ps_x+pp->pa2ca[3]*ps_y+pp->pa2ca[5];
					unsigned char n_a,n_r,n_g,n_b;
					get_cached_tile_pixel(pp,ca_x,ca_y,n_r,n_g,n_b,n_a);
					cpx[0]=n_r;
					cpx[1]=n_g;
					cpx[2]=n_b;
					
					px_x+=1.0;
					ps_x+=pp->px2ps[0];
					ps_y+=pp->px2ps[1];
					cpx+=4;
				}
				px_y+=1.0;
				lpx+=pb->rs;
			}
		}
	} else {
		ba.x0 = pb->area.x0;
		ba.y0 = pb->area.y0;
		ba.x1 = pb->area.x1;
		ba.y1 = pb->area.y1;
		
        // Trying to solve this bug: https://bugs.launchpad.net/inkscape/+bug/167416
        // Bail out if the transformation matrix has extreme values. If we bail out
        // however, then something (which was meaningless anyway) won't be rendered, 
        // which is better than getting stuck in a virtually infinite loop
        if (fabs(pp->px2ps[0]) < 1e6 && 
            fabs(pp->px2ps[3]) < 1e6 &&
            fabs(pp->px2ps[4]) < 1e6 &&
            fabs(pp->px2ps[5]) < 1e6) 
        {
	    // TODO: remove px2ps_nr after converting to 2geom
	    NR::Matrix px2ps_nr = from_2geom(pp->px2ps);
            nr_rect_d_matrix_transform (&psa, &ba, &px2ps_nr);
    		
    		psa.x0 = floor ((psa.x0 - pattern_x (pp->pat)) / pattern_width (pp->pat)) -1;
    		psa.y0 = floor ((psa.y0 - pattern_y (pp->pat)) / pattern_height (pp->pat)) -1;
    		psa.x1 = ceil ((psa.x1 - pattern_x (pp->pat)) / pattern_width (pp->pat)) +1;
    		psa.y1 = ceil ((psa.y1 - pattern_y (pp->pat)) / pattern_height (pp->pat)) +1;
    		
            // If psa is too wide or tall, then something must be wrong! This is due to
            // nr_rect_d_matrix_transform (&psa, &ba, &pp->px2ps) using a weird transformation matrix pp->px2ps.
            g_assert(std::abs(psa.x1 - psa.x0) < 1e6);
            g_assert(std::abs(psa.y1 - psa.y0) < 1e6);
            
            for (y = psa.y0; y < psa.y1; y++) {
    			for (x = psa.x0; x < psa.x1; x++) {
    				NRPixBlock ppb;
    				double psx, psy;
    				
    				psx = x * pattern_width (pp->pat);
    				psy = y * pattern_height (pp->pat);
    				
    				area.x0 = (gint32)(pb->area.x0 - (pp->ps2px[0] * psx + pp->ps2px[2] * psy));
    				area.y0 = (gint32)(pb->area.y0 - (pp->ps2px[1] * psx + pp->ps2px[3] * psy));
    				area.x1 = area.x0 + pb->area.x1 - pb->area.x0;
    				area.y1 = area.y0 + pb->area.y1 - pb->area.y0;
    				
    				// We do not update here anymore
    
    				// Set up buffer
    				// fixme: (Lauris)
    				nr_pixblock_setup_extern (&ppb, pb->mode, area.x0, area.y0, area.x1, area.y1, NR_PIXBLOCK_PX (pb), pb->rs, FALSE, FALSE);
    				
                    Inkscape::ColorRenderMode saved_colormode = pp->root->arena->colorrendermode;
                    if (grayscale) {
                        pp->root->arena->colorrendermode = Inkscape::COLORRENDERMODE_GRAYSCALE;
                    }
    				nr_arena_item_invoke_render (NULL, pp->root, &area, &ppb, 0);
                    pp->root->arena->colorrendermode = saved_colormode;

    				nr_pixblock_release (&ppb);
    			}
    		}
     } 
	}
>>>>>>> 9e724f14
}

/*
  Local Variables:
  mode:c++
  c-file-style:"stroustrup"
  c-file-offsets:((innamespace . 0)(inline-open . 0)(case-label . +))
  indent-tabs-mode:nil
  fill-column:99
  End:
*/
// vim: filetype=cpp:expandtab:shiftwidth=4:tabstop=8:softtabstop=4:encoding=utf-8:textwidth=99 :<|MERGE_RESOLUTION|>--- conflicted
+++ resolved
@@ -38,32 +38,6 @@
  * Pattern
  */
 
-<<<<<<< HEAD
-=======
-class SPPatPainter;
-
-struct SPPatPainter {
-	SPPainter painter;
-	SPPattern *pat;
-
-	Geom::Affine ps2px;
-	Geom::Affine px2ps;
-	Geom::Affine pcs2px;
-
-	NRArena *arena;
-	unsigned int dkey;
-	NRArenaItem *root;
-	
-	bool         use_cached_tile;
-	Geom::Affine     ca2pa;
-	Geom::Affine     pa2ca;
-	NRRectL      cached_bbox;
-	NRPixBlock   cached_tile;
-
-  std::map<SPObject *, sigc::connection> *_release_connections;
-};
-
->>>>>>> 9e724f14
 static void sp_pattern_class_init (SPPatternClass *klass);
 static void sp_pattern_init (SPPattern *gr);
 
@@ -76,12 +50,7 @@
 static void pattern_ref_changed(SPObject *old_ref, SPObject *ref, SPPattern *pat);
 static void pattern_ref_modified (SPObject *ref, guint flags, SPPattern *pattern);
 
-<<<<<<< HEAD
 static cairo_pattern_t *sp_pattern_create_pattern(SPPaintServer *ps, cairo_t *ct, NRRect const *bbox, double opacity);
-=======
-static SPPainter *sp_pattern_painter_new (SPPaintServer *ps, Geom::Affine const &full_transform, Geom::Affine const &parent_transform, const NRRect *bbox);
-static void sp_pattern_painter_free (SPPaintServer *ps, SPPainter *painter);
->>>>>>> 9e724f14
 
 static SPPaintServerClass * pattern_parent_class;
 
@@ -629,7 +598,6 @@
     return hasChildren;
 }
 
-<<<<<<< HEAD
 static cairo_pattern_t *
 sp_pattern_create_pattern(SPPaintServer *ps,
                           cairo_t *base_ct,
@@ -637,55 +605,13 @@
                           double opacity)
 {
     SPPattern *pat = SP_PATTERN (ps);
-    Geom::Matrix ps2user;
-    Geom::Matrix vb2ps = Geom::identity();
+    Geom::Affine ps2user;
+    Geom::Affine vb2ps = Geom::identity();
     bool needs_opacity = (1.0 - opacity) >= 1e-3;
     bool visible = opacity >= 1e-3;
 
     if (!visible)
         return NULL;
-=======
-
-
-/* Painter */
-
-static void sp_pat_fill (SPPainter *painter, NRPixBlock *pb);
-
-// item in this pattern is about to be deleted, hide it on our arena and disconnect
-void
-sp_pattern_painter_release (SPObject *obj, SPPatPainter *painter)
-{
-	std::map<SPObject *, sigc::connection>::iterator iter = painter->_release_connections->find(obj);
-	if (iter != painter->_release_connections->end()) {
-		iter->second.disconnect();
-    painter->_release_connections->erase(obj);
-	}
-
-	SP_ITEM(obj)->invoke_hide(painter->dkey);
-}
-
-/**
-Creates a painter (i.e. the thing that does actual filling at the given zoom).
-See (*) below for why the parent_transform may be necessary.
-*/
-static SPPainter *
-sp_pattern_painter_new (SPPaintServer *ps, Geom::Affine const &full_transform, Geom::Affine const &/*parent_transform*/, const NRRect *bbox)
-{
-	SPPattern *pat = SP_PATTERN (ps);
-	SPPatPainter *pp = g_new (SPPatPainter, 1);
-
-	pp->painter.type = SP_PAINTER_IND;
-	pp->painter.fill = sp_pat_fill;
-
-	pp->pat = pat;
-
-	if (pattern_patternUnits (pat) == SP_PATTERN_UNITS_OBJECTBOUNDINGBOX) {
-		/* BBox to user coordinate system */
-		Geom::Affine bbox2user (bbox->x1 - bbox->x0, 0.0, 0.0, bbox->y1 - bbox->y0, bbox->x0, bbox->y0);
-
-		// the final patternTransform, taking into account bbox
-		Geom::Affine const ps2user(pattern_patternTransform(pat) * bbox2user);
->>>>>>> 9e724f14
 
     /* Show items */
     SPPattern *shown = NULL;
@@ -716,19 +642,18 @@
         }
     }
 
-<<<<<<< HEAD
     if (pat->viewBox_set) {
         gdouble tmp_x = pattern_width (pat) / (pattern_viewBox(pat)->x1 - pattern_viewBox(pat)->x0);
         gdouble tmp_y = pattern_height (pat) / (pattern_viewBox(pat)->y1 - pattern_viewBox(pat)->y0);
 
         // FIXME: preserveAspectRatio must be taken into account here too!
-        vb2ps = Geom::Matrix(tmp_x, 0.0, 0.0, tmp_y, pattern_x(pat) - pattern_viewBox(pat)->x0 * tmp_x, pattern_y(pat) - pattern_viewBox(pat)->y0 * tmp_y);
+        vb2ps = Geom::Affine(tmp_x, 0.0, 0.0, tmp_y, pattern_x(pat) - pattern_viewBox(pat)->x0 * tmp_x, pattern_y(pat) - pattern_viewBox(pat)->y0 * tmp_y);
     }
 
     ps2user = pattern_patternTransform(pat);
     if (!pat->viewBox_set && pattern_patternContentUnits (pat) == SP_PATTERN_UNITS_OBJECTBOUNDINGBOX) {
         /* BBox to user coordinate system */
-        Geom::Matrix bbox2user (bbox->x1 - bbox->x0, 0.0, 0.0, bbox->y1 - bbox->y0, bbox->x0, bbox->y0);
+        Geom::Affine bbox2user (bbox->x1 - bbox->x0, 0.0, 0.0, bbox->y1 - bbox->y0, bbox->x0, bbox->y0);
         ps2user *= bbox2user;
     }
     ps2user = Geom::Translate (pattern_x (pat), pattern_y (pat)) * ps2user;
@@ -736,39 +661,23 @@
     Geom::Point p(pattern_x(pat), pattern_y(pat));
     Geom::Point pd(pattern_width(pat), pattern_height(pat));
     Geom::Rect pattern_tile(p, p + pd);
-=======
-		// FIXME: preserveAspectRatio must be taken into account here too!
-		Geom::Affine vb2ps (tmp_x, 0.0, 0.0, tmp_y, pattern_x(pat) - pattern_viewBox(pat)->x0 * tmp_x, pattern_y(pat) - pattern_viewBox(pat)->y0 * tmp_y);
-
-		Geom::Affine vb2us = vb2ps * pattern_patternTransform(pat);
-
-		// see (*)
-		pp->pcs2px = vb2us * full_transform;
-	} else {
-		/* No viewbox, have to parse units */
-		if (pattern_patternContentUnits (pat) == SP_PATTERN_UNITS_OBJECTBOUNDINGBOX) {
-			/* BBox to user coordinate system */
-			Geom::Affine bbox2user (bbox->x1 - bbox->x0, 0.0, 0.0, bbox->y1 - bbox->y0, bbox->x0, bbox->y0);
-
-			Geom::Affine pcs2user = pattern_patternTransform(pat) * bbox2user;
->>>>>>> 9e724f14
 
     if (pattern_patternUnits(pat) == SP_PATTERN_UNITS_OBJECTBOUNDINGBOX) {
         // interpret x, y, width, height in relation to bbox
-        Geom::Matrix bbox2user(bbox->x1 - bbox->x0, 0,0, bbox->y1 - bbox->y0, bbox->x0, bbox->y0);
+        Geom::Affine bbox2user(bbox->x1 - bbox->x0, 0,0, bbox->y1 - bbox->y0, bbox->x0, bbox->y0);
         pattern_tile = pattern_tile * bbox2user;
     }
 
     cairo_matrix_t cm;
     cairo_get_matrix(base_ct, &cm);
-    Geom::Matrix full(cm.xx, cm.yx, cm.xy, cm.yy, 0, 0);
+    Geom::Affine full(cm.xx, cm.yx, cm.xy, cm.yy, 0, 0);
 
     // oversample the pattern slightly
     // TODO: find optimum value
     Geom::Point c(pattern_tile.dimensions()*ps2user.descrim()*full.descrim()*1.2);
     c[Geom::X] = ceil(c[Geom::X]);
     c[Geom::Y] = ceil(c[Geom::Y]);
-    Geom::Matrix t = Geom::Scale(c) * Geom::Scale(pattern_tile.dimensions()).inverse();
+    Geom::Affine t = Geom::Scale(c) * Geom::Scale(pattern_tile.dimensions()).inverse();
 
     NRRectL one_tile;
     one_tile.x0 = (int) floor(pattern_tile[Geom::X].min());
@@ -814,153 +723,7 @@
     ink_cairo_pattern_set_matrix(cp, ps2user.inverse() * t);
     cairo_pattern_set_extend(cp, CAIRO_EXTEND_REPEAT);
 
-<<<<<<< HEAD
     return cp;
-=======
-static void
-sp_pat_fill (SPPainter *painter, NRPixBlock *pb)
-{
-	SPPatPainter *pp;
-	NRRect ba, psa;
-	NRRectL area;
-	double x, y;
-
-	pp = (SPPatPainter *) painter;
-
-	if (pattern_width (pp->pat) < NR_EPSILON) return;
-	if (pattern_height (pp->pat) < NR_EPSILON) return;
-
-    bool grayscale = Grayscale::activeDesktopIsGrayscale();   // TODO: find good way to access the current rendermode
-
-	/* Find buffer area in gradient space */
-	/* fixme: This is suboptimal (Lauris) */
-
-	if ( !grayscale && pp->use_cached_tile ) {
-		double   pat_w=pattern_width (pp->pat);
-		double   pat_h=pattern_height (pp->pat);
-		if ( pb->mode == NR_PIXBLOCK_MODE_R8G8B8A8N || pb->mode == NR_PIXBLOCK_MODE_R8G8B8A8P ) { // same thing because it's filling an empty pixblock
-			unsigned char*  lpx=NR_PIXBLOCK_PX(pb);
-			double          px_y=pb->area.y0;
-			for (int j=pb->area.y0;j<pb->area.y1;j++) {
-				unsigned char* cpx=lpx;
-				double         px_x = pb->area.x0;
-				
-				double ps_x=pp->px2ps[0]*px_x+pp->px2ps[2]*px_y+pp->px2ps[4];
-				double ps_y=pp->px2ps[1]*px_x+pp->px2ps[3]*px_y+pp->px2ps[5];
-				for (int i=pb->area.x0;i<pb->area.x1;i++) {
-					while ( ps_x > pat_w ) ps_x-=pat_w;
-					while ( ps_x < 0 ) ps_x+=pat_w;
-					while ( ps_y > pat_h ) ps_y-=pat_h;
-					while ( ps_y < 0 ) ps_y+=pat_h;
-					double ca_x=pp->pa2ca[0]*ps_x+pp->pa2ca[2]*ps_y+pp->pa2ca[4];
-					double ca_y=pp->pa2ca[1]*ps_x+pp->pa2ca[3]*ps_y+pp->pa2ca[5];
-					unsigned char n_a,n_r,n_g,n_b;
-					get_cached_tile_pixel(pp,ca_x,ca_y,n_r,n_g,n_b,n_a);
-					cpx[0]=n_r;
-					cpx[1]=n_g;
-					cpx[2]=n_b;
-					cpx[3]=n_a;
-					
-					px_x+=1.0;
-					ps_x+=pp->px2ps[0];
-					ps_y+=pp->px2ps[1];
-					cpx+=4;
-				}
-				px_y+=1.0;
-				lpx+=pb->rs;
-			}
-		} else if ( pb->mode == NR_PIXBLOCK_MODE_R8G8B8 ) {
-			unsigned char*  lpx=NR_PIXBLOCK_PX(pb);
-			double          px_y=pb->area.y0;
-			for (int j=pb->area.y0;j<pb->area.y1;j++) {
-				unsigned char* cpx=lpx;
-				double         px_x = pb->area.x0;
-				
-				double ps_x=pp->px2ps[0]*px_x+pp->px2ps[2]*px_y+pp->px2ps[4];
-				double ps_y=pp->px2ps[1]*px_x+pp->px2ps[3]*px_y+pp->px2ps[5];
-				for (int i=pb->area.x0;i<pb->area.x1;i++) {
-					while ( ps_x > pat_w ) ps_x-=pat_w;
-					while ( ps_x < 0 ) ps_x+=pat_w;
-					while ( ps_y > pat_h ) ps_y-=pat_h;
-					while ( ps_y < 0 ) ps_y+=pat_h;
-					double ca_x=pp->pa2ca[0]*ps_x+pp->pa2ca[2]*ps_y+pp->pa2ca[4];
-					double ca_y=pp->pa2ca[1]*ps_x+pp->pa2ca[3]*ps_y+pp->pa2ca[5];
-					unsigned char n_a,n_r,n_g,n_b;
-					get_cached_tile_pixel(pp,ca_x,ca_y,n_r,n_g,n_b,n_a);
-					cpx[0]=n_r;
-					cpx[1]=n_g;
-					cpx[2]=n_b;
-					
-					px_x+=1.0;
-					ps_x+=pp->px2ps[0];
-					ps_y+=pp->px2ps[1];
-					cpx+=4;
-				}
-				px_y+=1.0;
-				lpx+=pb->rs;
-			}
-		}
-	} else {
-		ba.x0 = pb->area.x0;
-		ba.y0 = pb->area.y0;
-		ba.x1 = pb->area.x1;
-		ba.y1 = pb->area.y1;
-		
-        // Trying to solve this bug: https://bugs.launchpad.net/inkscape/+bug/167416
-        // Bail out if the transformation matrix has extreme values. If we bail out
-        // however, then something (which was meaningless anyway) won't be rendered, 
-        // which is better than getting stuck in a virtually infinite loop
-        if (fabs(pp->px2ps[0]) < 1e6 && 
-            fabs(pp->px2ps[3]) < 1e6 &&
-            fabs(pp->px2ps[4]) < 1e6 &&
-            fabs(pp->px2ps[5]) < 1e6) 
-        {
-	    // TODO: remove px2ps_nr after converting to 2geom
-	    NR::Matrix px2ps_nr = from_2geom(pp->px2ps);
-            nr_rect_d_matrix_transform (&psa, &ba, &px2ps_nr);
-    		
-    		psa.x0 = floor ((psa.x0 - pattern_x (pp->pat)) / pattern_width (pp->pat)) -1;
-    		psa.y0 = floor ((psa.y0 - pattern_y (pp->pat)) / pattern_height (pp->pat)) -1;
-    		psa.x1 = ceil ((psa.x1 - pattern_x (pp->pat)) / pattern_width (pp->pat)) +1;
-    		psa.y1 = ceil ((psa.y1 - pattern_y (pp->pat)) / pattern_height (pp->pat)) +1;
-    		
-            // If psa is too wide or tall, then something must be wrong! This is due to
-            // nr_rect_d_matrix_transform (&psa, &ba, &pp->px2ps) using a weird transformation matrix pp->px2ps.
-            g_assert(std::abs(psa.x1 - psa.x0) < 1e6);
-            g_assert(std::abs(psa.y1 - psa.y0) < 1e6);
-            
-            for (y = psa.y0; y < psa.y1; y++) {
-    			for (x = psa.x0; x < psa.x1; x++) {
-    				NRPixBlock ppb;
-    				double psx, psy;
-    				
-    				psx = x * pattern_width (pp->pat);
-    				psy = y * pattern_height (pp->pat);
-    				
-    				area.x0 = (gint32)(pb->area.x0 - (pp->ps2px[0] * psx + pp->ps2px[2] * psy));
-    				area.y0 = (gint32)(pb->area.y0 - (pp->ps2px[1] * psx + pp->ps2px[3] * psy));
-    				area.x1 = area.x0 + pb->area.x1 - pb->area.x0;
-    				area.y1 = area.y0 + pb->area.y1 - pb->area.y0;
-    				
-    				// We do not update here anymore
-    
-    				// Set up buffer
-    				// fixme: (Lauris)
-    				nr_pixblock_setup_extern (&ppb, pb->mode, area.x0, area.y0, area.x1, area.y1, NR_PIXBLOCK_PX (pb), pb->rs, FALSE, FALSE);
-    				
-                    Inkscape::ColorRenderMode saved_colormode = pp->root->arena->colorrendermode;
-                    if (grayscale) {
-                        pp->root->arena->colorrendermode = Inkscape::COLORRENDERMODE_GRAYSCALE;
-                    }
-    				nr_arena_item_invoke_render (NULL, pp->root, &area, &ppb, 0);
-                    pp->root->arena->colorrendermode = saved_colormode;
-
-    				nr_pixblock_release (&ppb);
-    			}
-    		}
-     } 
-	}
->>>>>>> 9e724f14
 }
 
 /*
