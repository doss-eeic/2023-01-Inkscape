/*
 * SVG <pattern> implementation
 *
 * Author:
 *   Lauris Kaplinski <lauris@kaplinski.com>
 *   bulia byak <buliabyak@users.sf.net>
 *   Jon A. Cruz <jon@joncruz.org>
 *   Abhishek Sharma 
 *
 * Copyright (C) 2002 Lauris Kaplinski
 *
 * Released under GNU GPL, read the file 'COPYING' for more information
 */

#ifdef HAVE_CONFIG_H
# include "config.h"
#endif

#include <cstring>
#include <string>
#include <2geom/transforms.h>
#include "macros.h"
#include "svg/svg.h"
#include "display/cairo-utils.h"
#include "display/drawing-context.h"
#include "display/drawing-surface.h"
#include "display/drawing.h"
#include "display/drawing-group.h"
#include "attributes.h"
#include "document-private.h"
#include "uri.h"
#include "style.h"
#include "sp-pattern.h"
#include "xml/repr.h"
#include "display/grayscale.h"

#include <sigc++/functors/ptr_fun.h>
#include <sigc++/adaptors/bind.h>

/*
 * Pattern
 */
static void pattern_ref_changed(SPObject *old_ref, SPObject *ref, SPPattern *pat);
static void pattern_ref_modified (SPObject *ref, guint flags, SPPattern *pattern);

#include "sp-factory.h"

namespace {
	SPObject* createPattern() {
		return new SPPattern();
	}

	bool patternRegistered = SPFactory::instance().registerObject("svg:pattern", createPattern);
}

SPPattern::SPPattern() : SPPaintServer() {
	this->href = NULL;

	this->ref = new SPPatternReference(this);
	this->ref->changedSignal().connect(sigc::bind(sigc::ptr_fun(pattern_ref_changed), this));

	this->patternUnits = SP_PATTERN_UNITS_OBJECTBOUNDINGBOX;
	this->patternUnits_set = FALSE;

	this->patternContentUnits = SP_PATTERN_UNITS_USERSPACEONUSE;
	this->patternContentUnits_set = FALSE;

	this->patternTransform = Geom::identity();
	this->patternTransform_set = FALSE;

	this->x.unset();
	this->y.unset();
	this->width.unset();
	this->height.unset();

	this->viewBox_set = FALSE;
}

SPPattern::~SPPattern() {
}

void SPPattern::build(SPDocument* doc, Inkscape::XML::Node* repr) {
	SPPaintServer::build(doc, repr);

	this->readAttr( "patternUnits" );
	this->readAttr( "patternContentUnits" );
	this->readAttr( "patternTransform" );
	this->readAttr( "x" );
	this->readAttr( "y" );
	this->readAttr( "width" );
	this->readAttr( "height" );
	this->readAttr( "viewBox" );
	this->readAttr( "xlink:href" );

	/* Register ourselves */
	doc->addResource("pattern", this);
}

void SPPattern::release() {
    if (this->document) {
        // Unregister ourselves
        this->document->removeResource("pattern", this);
    }

    if (this->ref) {
        this->modified_connection.disconnect();
        this->ref->detach();
        delete this->ref;
        this->ref = NULL;
    }

    SPPaintServer::release();
}

void SPPattern::set(unsigned int key, const gchar* value) {
	switch (key) {
	case SP_ATTR_PATTERNUNITS:
		if (value) {
			if (!strcmp (value, "userSpaceOnUse")) {
				this->patternUnits = SP_PATTERN_UNITS_USERSPACEONUSE;
			} else {
				this->patternUnits = SP_PATTERN_UNITS_OBJECTBOUNDINGBOX;
			}

			this->patternUnits_set = TRUE;
		} else {
			this->patternUnits_set = FALSE;
		}

		this->requestModified(SP_OBJECT_MODIFIED_FLAG);
		break;

	case SP_ATTR_PATTERNCONTENTUNITS:
		if (value) {
			if (!strcmp (value, "userSpaceOnUse")) {
				this->patternContentUnits = SP_PATTERN_UNITS_USERSPACEONUSE;
			} else {
				this->patternContentUnits = SP_PATTERN_UNITS_OBJECTBOUNDINGBOX;
			}

			this->patternContentUnits_set = TRUE;
		} else {
			this->patternContentUnits_set = FALSE;
		}

		this->requestModified(SP_OBJECT_MODIFIED_FLAG);
		break;

	case SP_ATTR_PATTERNTRANSFORM: {
		Geom::Affine t;

		if (value && sp_svg_transform_read (value, &t)) {
			this->patternTransform = t;
			this->patternTransform_set = TRUE;
		} else {
			this->patternTransform = Geom::identity();
			this->patternTransform_set = FALSE;
		}

		this->requestModified(SP_OBJECT_MODIFIED_FLAG);
		break;
	}
	case SP_ATTR_X:
	    this->x.readOrUnset(value);
		this->requestModified(SP_OBJECT_MODIFIED_FLAG);
		break;

	case SP_ATTR_Y:
	    this->y.readOrUnset(value);
		this->requestModified(SP_OBJECT_MODIFIED_FLAG);
		break;

	case SP_ATTR_WIDTH:
	    this->width.readOrUnset(value);
		this->requestModified(SP_OBJECT_MODIFIED_FLAG);
		break;

	case SP_ATTR_HEIGHT:
	    this->height.readOrUnset(value);
		this->requestModified(SP_OBJECT_MODIFIED_FLAG);
		break;

	case SP_ATTR_VIEWBOX: {
		/* fixme: Think (Lauris) */
		double x, y, width, height;
		char *eptr;

		if (value) {
			eptr = (gchar *) value;
			x = g_ascii_strtod (eptr, &eptr);

			while (*eptr && ((*eptr == ',') || (*eptr == ' '))) {
				eptr++;
			}

			y = g_ascii_strtod (eptr, &eptr);

			while (*eptr && ((*eptr == ',') || (*eptr == ' '))) {
				eptr++;
			}

			width = g_ascii_strtod (eptr, &eptr);

			while (*eptr && ((*eptr == ',') || (*eptr == ' '))) {
				eptr++;
			}

			height = g_ascii_strtod (eptr, &eptr);

			while (*eptr && ((*eptr == ',') || (*eptr == ' '))) {
				eptr++;
			}

			if ((width > 0) && (height > 0)) {
			    this->viewBox = Geom::Rect::from_xywh(x, y, width, height);
			    this->viewBox_set = TRUE;
			} else {
				this->viewBox_set = FALSE;
			}
		} else {
			this->viewBox_set = FALSE;
		}

		this->requestModified(SP_OBJECT_MODIFIED_FLAG | SP_OBJECT_VIEWPORT_MODIFIED_FLAG);
		break;
	}
	case SP_ATTR_XLINK_HREF:
		if ( value && this->href && ( strcmp(value, this->href) == 0 ) ) {
			/* Href unchanged, do nothing. */
		} else {
			g_free(this->href);
			this->href = NULL;

			if (value) {
				// First, set the href field; it's only used in the "unchanged" check above.
				this->href = g_strdup(value);
				// Now do the attaching, which emits the changed signal.
				if (value) {
					try {
						this->ref->attach(Inkscape::URI(value));
					} catch (Inkscape::BadURIException &e) {
						g_warning("%s", e.what());
						this->ref->detach();
					}
				} else {
					this->ref->detach();
				}
			}
		}
		break;

	default:
		SPPaintServer::set(key, value);
		break;
	}
}


/* TODO: do we need a ::remove_child handler? */

/* fixme: We need ::order_changed handler too (Lauris) */

static GSList *pattern_getchildren(SPPattern *pat)
{
    GSList *l = NULL;

    for (SPPattern *pat_i = pat; pat_i != NULL; pat_i = pat_i->ref ? pat_i->ref->getObject() : NULL) {
        if (pat_i->firstChild()) { // find the first one with children
			for (SPObject *child = pat->firstChild() ; child ; child = child->getNext() ) {
				l = g_slist_prepend (l, child);
			}
			break; // do not go further up the chain if children are found
        }
    }

    return l;
}

void SPPattern::update(SPCtx* ctx, unsigned int flags) {
	if (flags & SP_OBJECT_MODIFIED_FLAG) {
		flags |= SP_OBJECT_PARENT_MODIFIED_FLAG;
	}

	flags &= SP_OBJECT_MODIFIED_CASCADE;

	GSList *l = pattern_getchildren (this);
	l = g_slist_reverse (l);

	while (l) {
		SPObject *child = SP_OBJECT (l->data);

		sp_object_ref (child, NULL);
		l = g_slist_remove (l, child);

		if (flags || (child->mflags & (SP_OBJECT_MODIFIED_FLAG | SP_OBJECT_CHILD_MODIFIED_FLAG))) {
			child->updateDisplay(ctx, flags);
		}

		sp_object_unref (child, NULL);
	}
}

void SPPattern::modified(unsigned int flags) {
	if (flags & SP_OBJECT_MODIFIED_FLAG) {
		flags |= SP_OBJECT_PARENT_MODIFIED_FLAG;
	}

	flags &= SP_OBJECT_MODIFIED_CASCADE;

	GSList *l = pattern_getchildren (this);
	l = g_slist_reverse (l);

	while (l) {
		SPObject *child = SP_OBJECT (l->data);

		sp_object_ref (child, NULL);
		l = g_slist_remove (l, child);

		if (flags || (child->mflags & (SP_OBJECT_MODIFIED_FLAG | SP_OBJECT_CHILD_MODIFIED_FLAG))) {
			child->emitModified(flags);
		}

		sp_object_unref (child, NULL);
	}
}

/**
Gets called when the pattern is reattached to another <pattern>
*/
static void
pattern_ref_changed(SPObject *old_ref, SPObject *ref, SPPattern *pat)
{
	if (old_ref) {
		pat->modified_connection.disconnect();
	}

	if (SP_IS_PATTERN (ref)) {
		pat->modified_connection = ref->connectModified(sigc::bind<2>(sigc::ptr_fun(&pattern_ref_modified), pat));
	}

    pattern_ref_modified (ref, 0, pat);
}

/**
Gets called when the referenced <pattern> is changed
*/
static void pattern_ref_modified (SPObject */*ref*/, guint /*flags*/, SPPattern *pattern)
{
    if ( SP_IS_OBJECT(pattern) ) {
        pattern->requestModified(SP_OBJECT_MODIFIED_FLAG);
    }
    // Conditional to avoid causing infinite loop if there's a cycle in the href chain.
}


/**
Count how many times pat is used by the styles of o and its descendants
*/
static guint
count_pattern_hrefs(SPObject *o, SPPattern *pat)
{
    if (!o)
        return 1;

    guint i = 0;

    SPStyle *style = o->style;
    if (style
        && style->fill.isPaintserver()
        && SP_IS_PATTERN(SP_STYLE_FILL_SERVER(style))
        && SP_PATTERN(SP_STYLE_FILL_SERVER(style)) == pat)
    {
        i ++;
    }
    if (style
        && style->stroke.isPaintserver()
        && SP_IS_PATTERN(SP_STYLE_STROKE_SERVER(style))
        && SP_PATTERN(SP_STYLE_STROKE_SERVER(style)) == pat)
    {
        i ++;
    }

    for ( SPObject *child = o->firstChild(); child != NULL; child = child->next ) {
        i += count_pattern_hrefs(child, pat);
    }

    return i;
}

SPPattern *pattern_chain(SPPattern *pattern)
{
    SPDocument *document = pattern->document;
        Inkscape::XML::Document *xml_doc = document->getReprDoc();
    Inkscape::XML::Node *defsrepr = document->getDefs()->getRepr();

    Inkscape::XML::Node *repr = xml_doc->createElement("svg:pattern");
    repr->setAttribute("inkscape:collect", "always");
    gchar *parent_ref = g_strconcat("#", pattern->getRepr()->attribute("id"), NULL);
    repr->setAttribute("xlink:href",  parent_ref);
    g_free (parent_ref);

    defsrepr->addChild(repr, NULL);
    const gchar *child_id = repr->attribute("id");
    SPObject *child = document->getObjectById(child_id);
    g_assert (SP_IS_PATTERN (child));

    return SP_PATTERN (child);
}

SPPattern *
sp_pattern_clone_if_necessary (SPItem *item, SPPattern *pattern, const gchar *property)
{
    if (!pattern->href || pattern->hrefcount > count_pattern_hrefs(item, pattern)) {
        pattern = pattern_chain (pattern);
        gchar *href = g_strconcat("url(#", pattern->getRepr()->attribute("id"), ")", NULL);

        SPCSSAttr *css = sp_repr_css_attr_new ();
        sp_repr_css_set_property (css, property, href);
        sp_repr_css_change_recursive(item->getRepr(), css, "style");
    }
    return pattern;
}

void
sp_pattern_transform_multiply (SPPattern *pattern, Geom::Affine postmul, bool set)
{
    // this formula is for a different interpretation of pattern transforms as described in (*) in sp-pattern.cpp
    // for it to work, we also need    sp_object_read_attr( item, "transform");
    //pattern->patternTransform = premul * item->transform * pattern->patternTransform * item->transform.inverse() * postmul;

    // otherwise the formula is much simpler
    if (set) {
        pattern->patternTransform = postmul;
    } else {
        pattern->patternTransform = pattern_patternTransform(pattern) * postmul;
    }
    pattern->patternTransform_set = TRUE;

    gchar *c=sp_svg_transform_write(pattern->patternTransform);
    pattern->getRepr()->setAttribute("patternTransform", c);
    g_free(c);
}

const gchar *pattern_tile(GSList *reprs, Geom::Rect bounds, SPDocument *document, Geom::Affine transform, Geom::Affine move)
{
    Inkscape::XML::Document *xml_doc = document->getReprDoc();
    Inkscape::XML::Node *defsrepr = document->getDefs()->getRepr();

    Inkscape::XML::Node *repr = xml_doc->createElement("svg:pattern");
    repr->setAttribute("patternUnits", "userSpaceOnUse");
    sp_repr_set_svg_double(repr, "width", bounds.dimensions()[Geom::X]);
    sp_repr_set_svg_double(repr, "height", bounds.dimensions()[Geom::Y]);

    gchar *t=sp_svg_transform_write(transform);
    repr->setAttribute("patternTransform", t);
    g_free(t);

    defsrepr->appendChild(repr);
    const gchar *pat_id = repr->attribute("id");
    SPObject *pat_object = document->getObjectById(pat_id);

    for (GSList *i = reprs; i != NULL; i = i->next) {
            Inkscape::XML::Node *node = (Inkscape::XML::Node *)(i->data);
        SPItem *copy = SP_ITEM(pat_object->appendChildRepr(node));

        Geom::Affine dup_transform;
        if (!sp_svg_transform_read (node->attribute("transform"), &dup_transform))
            dup_transform = Geom::identity();
        dup_transform *= move;

        copy->doWriteTransform(copy->getRepr(), dup_transform, NULL, false);
    }

    Inkscape::GC::release(repr);
    return pat_id;
}

SPPattern *pattern_getroot(SPPattern *pat)
{
    for (SPPattern *pat_i = pat; pat_i != NULL; pat_i = pat_i->ref ? pat_i->ref->getObject() : NULL) {
        if ( pat_i->firstChild() ) { // find the first one with children
            return pat_i;
        }
    }
    return pat; // document is broken, we can't get to root; but at least we can return pat which is supposedly a valid pattern
}



// Access functions that look up fields up the chain of referenced patterns and return the first one which is set
// FIXME: all of them must use chase_hrefs the same as in SPGradient, to avoid lockup on circular refs

guint pattern_patternUnits (SPPattern const *pat)
{
    for (SPPattern const *pat_i = pat; pat_i != NULL; pat_i = pat_i->ref ? pat_i->ref->getObject() : NULL) {
        if (pat_i->patternUnits_set)
            return pat_i->patternUnits;
    }
    return pat->patternUnits;
}

guint pattern_patternContentUnits (SPPattern const *pat)
{
    for (SPPattern const *pat_i = pat; pat_i != NULL; pat_i = pat_i->ref ? pat_i->ref->getObject() : NULL) {
        if (pat_i->patternContentUnits_set)
            return pat_i->patternContentUnits;
    }
    return pat->patternContentUnits;
}

Geom::Affine const &pattern_patternTransform(SPPattern const *pat)
{
    for (SPPattern const *pat_i = pat; pat_i != NULL; pat_i = pat_i->ref ? pat_i->ref->getObject() : NULL) {
        if (pat_i->patternTransform_set)
            return pat_i->patternTransform;
    }
    return pat->patternTransform;
}

gdouble pattern_x (SPPattern const *pat)
{
    for (SPPattern const *pat_i = pat; pat_i != NULL; pat_i = pat_i->ref ? pat_i->ref->getObject() : NULL) {
        if (pat_i->x._set)
            return pat_i->x.computed;
    }
    return 0;
}

gdouble pattern_y (SPPattern const *pat)
{
    for (SPPattern const *pat_i = pat; pat_i != NULL; pat_i = pat_i->ref ? pat_i->ref->getObject() : NULL) {
        if (pat_i->y._set)
            return pat_i->y.computed;
    }
    return 0;
}

gdouble pattern_width (SPPattern const* pat)
{
    for (SPPattern const *pat_i = pat; pat_i != NULL; pat_i = pat_i->ref ? pat_i->ref->getObject() : NULL) {
        if (pat_i->width._set)
            return pat_i->width.computed;
    }
    return 0;
}

gdouble pattern_height (SPPattern const *pat)
{
    for (SPPattern const *pat_i = pat; pat_i != NULL; pat_i = pat_i->ref ? pat_i->ref->getObject() : NULL) {
        if (pat_i->height._set)
            return pat_i->height.computed;
    }
    return 0;
}

Geom::OptRect pattern_viewBox (SPPattern const *pat)
{
    Geom::OptRect viewbox;
    for (SPPattern const *pat_i = pat; pat_i != NULL; pat_i = pat_i->ref ? pat_i->ref->getObject() : NULL) {
        if (pat_i->viewBox_set) {
            viewbox = pat_i->viewBox;
            break;
        }
    }
    return viewbox;
}

static bool pattern_hasItemChildren (SPPattern const *pat)
{
    bool hasChildren = false;
    for (SPObject const *child = pat->firstChild() ; child && !hasChildren ; child = child->getNext() ) {
        if (SP_IS_ITEM(child)) {
            hasChildren = true;
        }
    }
    return hasChildren;
}

cairo_pattern_t* SPPattern::pattern_new(cairo_t *base_ct, Geom::OptRect const &bbox, double opacity) {
    bool needs_opacity = (1.0 - opacity) >= 1e-3;
    bool visible = opacity >= 1e-3;

    if (!visible) {
        return NULL;
    }

    /* Show items */
    SPPattern *shown = NULL;

    for (SPPattern *pat_i = this; pat_i != NULL; pat_i = pat_i->ref ? pat_i->ref->getObject() : NULL) {
        // find the first one with item children
        if (pat_i && SP_IS_OBJECT(pat_i) && pattern_hasItemChildren(pat_i)) {
            shown = pat_i;
            break; // do not go further up the chain if children are found
        }
    }

    if (!shown) {
        return cairo_pattern_create_rgba(0,0,0,0);
    }

    /* Create drawing for rendering */
    Inkscape::Drawing drawing;
    unsigned int dkey = SPItem::display_key_new (1);
    Inkscape::DrawingGroup *root = new Inkscape::DrawingGroup(drawing);
    drawing.setRoot(root);

    for (SPObject *child = shown->firstChild(); child != NULL; child = child->getNext() ) {
        if (SP_IS_ITEM (child)) {
            // for each item in pattern, show it on our drawing, add to the group,
            // and connect to the release signal in case the item gets deleted
            Inkscape::DrawingItem *cai;
            cai = SP_ITEM(child)->invoke_show (drawing, dkey, SP_ITEM_SHOW_DISPLAY);
            root->appendChild(cai);
        }
    }

    // viewBox to pattern server
    Geom::Affine vb2ps = Geom::identity();
<<<<<<< HEAD
    if (shown->viewBox_set) {
        Geom::Rect vb = *pattern_viewBox(shown);
        gdouble tmp_x = pattern_width (shown) / vb.width();
        gdouble tmp_y = pattern_height (shown) / vb.height();

        // FIXME: preserveAspectRatio must be taken into account here too!
        vb2ps = Geom::Affine(tmp_x, 0.0, 0.0, tmp_y, pattern_x(shown) - vb.left() * tmp_x, pattern_y(shown) - vb.top() * tmp_y);
=======
    if (this->viewBox_set) {
        Geom::Rect vb = *pattern_viewBox(this);
        gdouble tmp_x = pattern_width (this) / vb.width();
        gdouble tmp_y = pattern_height (this) / vb.height();

        // FIXME: preserveAspectRatio must be taken into account here too!
        vb2ps = Geom::Affine(tmp_x, 0.0, 0.0, tmp_y, pattern_x(this) - vb.left() * tmp_x, pattern_y(this) - vb.top() * tmp_y);
>>>>>>> 7d61a9ad
    }

    // We must determine the size and scaling of the pattern at the time it is displayed and render
    // the pattern onto a surface with that size and at that resolution.

    // Pattern server to user
    Geom::Affine ps2user;
    ps2user = pattern_patternTransform(this);
    if (!this->viewBox_set && pattern_patternContentUnits (this) == SP_PATTERN_UNITS_OBJECTBOUNDINGBOX) {
        /* BBox to user coordinate system */
        Geom::Affine bbox2user (bbox->width(), 0.0, 0.0, bbox->height(), bbox->left(), bbox->top());
        ps2user *= bbox2user;
    }
    ps2user = Geom::Translate (pattern_x (this), pattern_y (this)) * ps2user;

    // Pattern size in pattern space
    Geom::Rect pattern_tile = Geom::Rect::from_xywh(pattern_x(this), pattern_y(this),
        pattern_width(this), pattern_height(this));

    if (pattern_patternUnits(this) == SP_PATTERN_UNITS_OBJECTBOUNDINGBOX) {
        // interpret x, y, width, height in relation to bbox
        Geom::Affine bbox2user(bbox->width(), 0.0, 0.0, bbox->height(), bbox->left(), bbox->top());
        pattern_tile = pattern_tile * bbox2user;
    }

    // Transform of object with pattern (includes screen scaling)
    cairo_matrix_t cm;
    cairo_get_matrix(base_ct, &cm);
    Geom::Affine full(cm.xx, cm.yx, cm.xy, cm.yy, 0, 0);

    // The DrawingSurface class is suppose to handle the mapping from "logical space"
    // (coordinates in the rendering) to "physical space" (surface pixels).
    // An oversampling is done as the pattern may not pixel align with the final surface.
    // The cairo surface is created when the DrawingContext is declared.

    // oversample the pattern slightly
    // TODO: find optimum value
    // TODO: this is lame. instead of using descrim(), we should extract
    //       the scaling component from the complete matrix and use it
    //       to find the optimum tile size for rendering
    // c is number of pixels in buffer x and y.
    Geom::Point c(pattern_tile.dimensions()*vb2ps.descrim()*ps2user.descrim()*full.descrim()*1.1);

    c[Geom::X] = ceil(c[Geom::X]);
    c[Geom::Y] = ceil(c[Geom::Y]);

    // Create drawing surface with size of pattern tile (in tile space) but with number of pixels
    // based on required resolution (c).
    Inkscape::DrawingSurface pattern_surface(pattern_tile, c.ceil());
    Inkscape::DrawingContext ct(pattern_surface);

    pattern_tile *= pattern_surface.drawingTransform();
    Geom::IntRect one_tile = pattern_tile.roundOutwards();

    // render pattern.
    if (needs_opacity) {
        ct.pushGroup(); // this group is for pattern + opacity
    }

    // TODO: make sure there are no leaks.
    Inkscape::UpdateContext ctx;  // UpdateContext is structure with only ctm!
    ctx.ctm = vb2ps * pattern_surface.drawingTransform();
    ct.transform( pattern_surface.drawingTransform().inverse() );
    drawing.update(Geom::IntRect::infinite(), ctx);

    // Render drawing to pattern_surface via drawing context, this calls root->render
    // which is really DrawingItem->render().
    drawing.render(ct, one_tile);
    for (SPObject *child = shown->firstChild() ; child != NULL; child = child->getNext() ) {
        if (SP_IS_ITEM (child)) {
            SP_ITEM(child)->invoke_hide(dkey);
        }
    }

    // Uncomment to debug
    // cairo_surface_t* raw = pattern_surface.raw();
    // std::cout << "  cairo_surface (sp-pattern): "
    //           << " width: "  << cairo_image_surface_get_width( raw )
    //           << " height: " << cairo_image_surface_get_height( raw )
    //           << std::endl;
    // cairo_surface_write_to_png( pattern_surface.raw(), "sp-pattern.png" );

    if (needs_opacity) {
        ct.popGroupToSource(); // pop raw pattern
        ct.paint(opacity); // apply opacity
    }

    cairo_pattern_t *cp = cairo_pattern_create_for_surface(pattern_surface.raw());
    // Apply transformation to user space. Also compensate for oversampling.
    ink_cairo_pattern_set_matrix(cp, ps2user.inverse() * pattern_surface.drawingTransform());

    cairo_pattern_set_extend(cp, CAIRO_EXTEND_REPEAT);

    return cp;
}

/*
  Local Variables:
  mode:c++
  c-file-style:"stroustrup"
  c-file-offsets:((innamespace . 0)(inline-open . 0)(case-label . +))
  indent-tabs-mode:nil
  fill-column:99
  End:
*/
// vim: filetype=cpp:expandtab:shiftwidth=4:tabstop=8:softtabstop=4:fileencoding=utf-8:textwidth=99 :<|MERGE_RESOLUTION|>--- conflicted
+++ resolved
@@ -617,15 +617,6 @@
 
     // viewBox to pattern server
     Geom::Affine vb2ps = Geom::identity();
-<<<<<<< HEAD
-    if (shown->viewBox_set) {
-        Geom::Rect vb = *pattern_viewBox(shown);
-        gdouble tmp_x = pattern_width (shown) / vb.width();
-        gdouble tmp_y = pattern_height (shown) / vb.height();
-
-        // FIXME: preserveAspectRatio must be taken into account here too!
-        vb2ps = Geom::Affine(tmp_x, 0.0, 0.0, tmp_y, pattern_x(shown) - vb.left() * tmp_x, pattern_y(shown) - vb.top() * tmp_y);
-=======
     if (this->viewBox_set) {
         Geom::Rect vb = *pattern_viewBox(this);
         gdouble tmp_x = pattern_width (this) / vb.width();
@@ -633,7 +624,6 @@
 
         // FIXME: preserveAspectRatio must be taken into account here too!
         vb2ps = Geom::Affine(tmp_x, 0.0, 0.0, tmp_y, pattern_x(this) - vb.left() * tmp_x, pattern_y(this) - vb.top() * tmp_y);
->>>>>>> 7d61a9ad
     }
 
     // We must determine the size and scaling of the pattern at the time it is displayed and render
