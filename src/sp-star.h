#ifndef __SP_STAR_H__
#define __SP_STAR_H__

/*
 * <sodipodi:star> implementation
 *
 * Authors:
 *   Mitsuru Oka <oka326@parkcity.ne.jp>
 *   Lauris Kaplinski <lauris@kaplinski.com>
 *
 * Copyright (C) 1999-2002 Lauris Kaplinski
 * Copyright (C) 2000-2001 Ximian, Inc.
 *
 * Released under GNU GPL, read the file 'COPYING' for more information
 */

#include "sp-polygon.h"

#define SP_TYPE_STAR            (sp_star_get_type ())
#define SP_STAR(obj)            (G_TYPE_CHECK_INSTANCE_CAST ((obj), SP_TYPE_STAR, SPStar))
#define SP_STAR_CLASS(klass)    (G_TYPE_CHECK_CLASS_CAST ((klass), SP_TYPE_STAR, SPStarClass))
#define SP_IS_STAR(obj)         (G_TYPE_CHECK_INSTANCE_TYPE ((obj), SP_TYPE_STAR))
#define SP_IS_STAR_CLASS(klass) (G_TYPE_CHECK_CLASS_TYPE ((klass), SP_TYPE_STAR))

<<<<<<< HEAD
class SPStar;
class SPStarClass;
class CStar;

=======
>>>>>>> 50ee0508
typedef enum {
	SP_STAR_POINT_KNOT1,
	SP_STAR_POINT_KNOT2
} SPStarPoint;

class SPStar : public SPPolygon {
public:
	CStar* cstar;

	gint sides;

	Geom::Point center;
	double r[2];
	double arg[2];
	bool flatsided;

	double rounded;
	double randomized;
};

struct SPStarClass {
	SPPolygonClass parent_class;
};

// CPPIFY: This derivation is a bit weird.
// parent_class = reinterpret_cast<SPShapeClass *>(g_type_class_ref(SP_TYPE_SHAPE));
// So shouldn't star be derived from shape instead of polygon?
// What does polygon have that shape doesn't?
class CStar : public CPolygon {
public:
	CStar(SPStar* star);
	virtual ~CStar();

	virtual void onBuild(SPDocument *document, Inkscape::XML::Node *repr);
	virtual Inkscape::XML::Node* onWrite(Inkscape::XML::Document *xml_doc, Inkscape::XML::Node *repr, guint flags);
	virtual void onSet(unsigned int key, gchar const* value);
	virtual void onUpdate(SPCtx* ctx, guint flags);

	virtual gchar* onDescription();
	virtual void onSnappoints(std::vector<Inkscape::SnapCandidatePoint> &p, Inkscape::SnapPreferences const *snapprefs);

	virtual void onUpdatePatheffect(bool write);
	virtual void onSetShape();

protected:
	SPStar* spstar;
};


GType sp_star_get_type (void);

void sp_star_position_set (SPStar *star, gint sides, Geom::Point center, gdouble r1, gdouble r2, gdouble arg1, gdouble arg2, bool isflat, double rounded, double randomized);

Geom::Point sp_star_get_xy (SPStar const *star, SPStarPoint point, gint index, bool randomized = false);



#endif<|MERGE_RESOLUTION|>--- conflicted
+++ resolved
@@ -22,13 +22,7 @@
 #define SP_IS_STAR(obj)         (G_TYPE_CHECK_INSTANCE_TYPE ((obj), SP_TYPE_STAR))
 #define SP_IS_STAR_CLASS(klass) (G_TYPE_CHECK_CLASS_TYPE ((klass), SP_TYPE_STAR))
 
-<<<<<<< HEAD
-class SPStar;
-class SPStarClass;
 class CStar;
-
-=======
->>>>>>> 50ee0508
 typedef enum {
 	SP_STAR_POINT_KNOT1,
 	SP_STAR_POINT_KNOT2
