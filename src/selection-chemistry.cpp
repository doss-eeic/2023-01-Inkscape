/** @file
 * Miscellanous operations on selected items.
 */
/* Authors:
 *   Lauris Kaplinski <lauris@kaplinski.com>
 *   Frank Felfe <innerspace@iname.com>
 *   MenTaLguY <mental@rydia.net>
 *   bulia byak <buliabyak@users.sf.net>
 *   Andrius R. <knutux@gmail.com>
 *   Jon A. Cruz <jon@joncruz.org>
 *   Martin Sucha <martin.sucha-inkscape@jts-sro.sk>
 *   Abhishek Sharma
 *   Kris De Gussem <Kris.DeGussem@gmail.com>
 *   Tavmjong Bah <tavmjong@free.fr> (Symbol additions)
 *
 * Copyright (C) 1999-2010,2012 authors
 * Copyright (C) 2001-2002 Ximian, Inc.
 *
 * Released under GNU GPL, read the file 'COPYING' for more information
 */

#ifdef HAVE_CONFIG_H
# include "config.h"
#endif

#include <gtkmm/clipboard.h>

#include "file.h"
#include "selection-chemistry.h"

// TOOD fixme: This should be moved into preference repr
SPCycleType SP_CYCLING = SP_CYCLE_FOCUS;

#include "svg/svg.h"
#include "desktop.h"
#include "desktop-style.h"
#include "dir-util.h"
#include "layer-model.h"
#include "selection.h"
#include "ui/tools-switch.h"
#include "desktop-handles.h"
#include "message-stack.h"
#include "sp-item-transform.h"
#include "sp-marker.h"
#include "sp-use.h"
#include "sp-textpath.h"
#include "sp-tspan.h"
#include "sp-tref.h"
#include "sp-flowtext.h"
#include "sp-flowregion.h"
#include "sp-image.h"
#include "sp-rect.h"
#include "sp-ellipse.h"
#include "sp-star.h"
#include "sp-spiral.h"
#include "sp-switch.h"
#include "sp-polyline.h"
#include "sp-line.h"
#include "text-editing.h"
#include "display/sp-canvas.h"
#include "ui/tools/text-tool.h"
#include "ui/tools/connector-tool.h"
#include "sp-path.h"
#include "sp-conn-end.h"
#include "ui/tools/dropper-tool.h"
#include <glibmm/i18n.h>
#include <2geom/transforms.h>
#include "xml/repr.h"
#include "xml/rebase-hrefs.h"
#include "style.h"
#include "document-private.h"
#include "document-undo.h"
#include "sp-gradient.h"
#include "sp-gradient-reference.h"
#include "sp-linear-gradient.h"
#include "sp-pattern.h"
#include "sp-symbol.h"
#include "sp-radial-gradient.h"
#include "ui/tools/gradient-tool.h"
#include "sp-namedview.h"
#include "preferences.h"
#include "sp-offset.h"
#include "sp-clippath.h"
#include "sp-mask.h"
#include "helper/png-write.h"
#include "layer-fns.h"
#include "context-fns.h"
#include <map>
#include <cstring>
#include <string>
#include "sp-item.h"
#include "box3d.h"
#include "persp3d.h"
#include "util/units.h"
#include "xml/simple-document.h"
#include "sp-filter-reference.h"
#include "gradient-drag.h"
#include "uri-references.h"
#include "display/curve.h"
#include "display/canvas-bpath.h"
#include "display/cairo-utils.h"
#include "inkscape-private.h"
#include "path-chemistry.h"
#include "ui/tool/control-point-selection.h"
#include "ui/tool/multi-path-manipulator.h"
#include "sp-lpe-item.h"
#include "live_effects/effect.h"
#include "live_effects/effect-enum.h"
#include "live_effects/parameter/originalpath.h"

#include "enums.h"
#include "sp-item-group.h"

// For clippath editing
#include "ui/tools-switch.h"
#include "ui/tools/node-tool.h"

#include "ui/clipboard.h"
#include "verbs.h"

using Inkscape::DocumentUndo;
using Geom::X;
using Geom::Y;
using Inkscape::UI::Tools::NodeTool;

/* The clipboard handling is in ui/clipboard.cpp now. There are some legacy functions left here,
because the layer manipulation code uses them. It should be rewritten specifically
for that purpose. */


// helper for printing error messages, regardless of whether we have a GUI or not
// If desktop == NULL, errors will be shown on stderr
static void
selection_display_message(SPDesktop *desktop, Inkscape::MessageType msgType, Glib::ustring const &msg)
{
    if (desktop) {
        desktop->messageStack()->flash(msgType, msg);
    } else {
        if (msgType == Inkscape::IMMEDIATE_MESSAGE ||
            msgType == Inkscape::WARNING_MESSAGE ||
            msgType == Inkscape::ERROR_MESSAGE) {
            g_printerr("%s\n", msg.c_str());
        }
    }
}

namespace Inkscape {

void SelectionHelper::selectAll(SPDesktop *dt)
{
    if (tools_isactive(dt, TOOLS_NODES)) {
        NodeTool *nt = static_cast<NodeTool*>(dt->event_context);
        if (!nt->_multipath->empty()) {
            nt->_multipath->selectSubpaths();
            return;
        }
    }
    sp_edit_select_all(dt);
}

void SelectionHelper::selectAllInAll(SPDesktop *dt)
{
    if (tools_isactive(dt, TOOLS_NODES)) {
        NodeTool *nt = static_cast<NodeTool*>(dt->event_context);
        nt->_selected_nodes->selectAll();
    } else {
        sp_edit_select_all_in_all_layers(dt);
    }
}

void SelectionHelper::selectNone(SPDesktop *dt)
{
    NodeTool *nt = NULL;
    if (tools_isactive(dt, TOOLS_NODES)) {
        nt = static_cast<NodeTool*>(dt->event_context);
    }

    if (nt && !nt->_selected_nodes->empty()) {
        nt->_selected_nodes->clear();
    } else if (!sp_desktop_selection(dt)->isEmpty()) {
        sp_desktop_selection(dt)->clear();
    } else {
        // If nothing selected switch to selection tool
        tools_switch(dt, TOOLS_SELECT);
    }
}

void SelectionHelper::selectSameFillStroke(SPDesktop *dt)
{
    sp_select_same_fill_stroke_style(dt, true, true, true);
}

void SelectionHelper::selectSameFillColor(SPDesktop *dt)
{
    sp_select_same_fill_stroke_style(dt, true, false, false);
}

void SelectionHelper::selectSameStrokeColor(SPDesktop *dt)
{
    sp_select_same_fill_stroke_style(dt, false, true, false);
}

void SelectionHelper::selectSameStrokeStyle(SPDesktop *dt)
{
    sp_select_same_stroke_style(dt);
}

void SelectionHelper::selectSameObjectType(SPDesktop *dt)
{
    sp_select_same_object_type(dt);
}

void SelectionHelper::invert(SPDesktop *dt)
{
    if (tools_isactive(dt, TOOLS_NODES)) {
        NodeTool *nt = static_cast<NodeTool*>(dt->event_context);
        nt->_multipath->invertSelectionInSubpaths();
    } else {
        sp_edit_invert(dt);
    }
}

void SelectionHelper::invertAllInAll(SPDesktop *dt)
{
    if (tools_isactive(dt, TOOLS_NODES)) {
        NodeTool *nt = static_cast<NodeTool*>(dt->event_context);
        nt->_selected_nodes->invertSelection();
    } else {
        sp_edit_invert_in_all_layers(dt);
    }
}

void SelectionHelper::reverse(SPDesktop *dt)
{
    // TODO make this a virtual method of event context!
    if (tools_isactive(dt, TOOLS_NODES)) {
        NodeTool *nt = static_cast<NodeTool*>(dt->event_context);
        nt->_multipath->reverseSubpaths();
    } else {
        sp_selected_path_reverse(dt);
    }
}

void SelectionHelper::selectNext(SPDesktop *dt)
{
    Inkscape::UI::Tools::ToolBase *ec = dt->event_context;
    if (tools_isactive(dt, TOOLS_NODES)) {
        NodeTool *nt = static_cast<NodeTool*>(dt->event_context);
        nt->_multipath->shiftSelection(1);
    } else if (tools_isactive(dt, TOOLS_GRADIENT)
               && ec->_grdrag->isNonEmpty()) {
        Inkscape::UI::Tools::sp_gradient_context_select_next(ec);
    } else {
        sp_selection_item_next(dt);
    }
}

void SelectionHelper::selectPrev(SPDesktop *dt)
{
    Inkscape::UI::Tools::ToolBase *ec = dt->event_context;
    if (tools_isactive(dt, TOOLS_NODES)) {
        NodeTool *nt = static_cast<NodeTool*>(dt->event_context);
        nt->_multipath->shiftSelection(-1);
    } else if (tools_isactive(dt, TOOLS_GRADIENT)
               && ec->_grdrag->isNonEmpty()) {
        Inkscape::UI::Tools::sp_gradient_context_select_prev(ec);
    } else {
        sp_selection_item_prev(dt);
    }
}

/*
 * Fixes the current selection, removing locked objects from it
 */
void SelectionHelper::fixSelection(SPDesktop *dt) 
{
    if(!dt)
        return;

    Inkscape::Selection *selection = sp_desktop_selection(dt);
    
    GSList *items = NULL;

    GSList const *selList = selection->itemList();

    for( GSList const *i = selList; i; i = i->next ) {
        SPItem *item = dynamic_cast<SPItem *>(static_cast<SPObject *>(i->data));
        if( item &&
            !dt->isLayer(item) &&
            (!item->isLocked()))
        {
            items = g_slist_prepend(items, item);
        }
    }

    selection->setList(items);

    if(items) {
        g_slist_free(items);
    }
}

} // namespace Inkscape


/**
 * Copies repr and its inherited css style elements, along with the accumulated transform 'full_t',
 * then prepends the copy to 'clip'.
 */
static void sp_selection_copy_one(Inkscape::XML::Node *repr, Geom::Affine full_t, GSList **clip, Inkscape::XML::Document* xml_doc)
{
    Inkscape::XML::Node *copy = repr->duplicate(xml_doc);

    // copy complete inherited style
    SPCSSAttr *css = sp_repr_css_attr_inherited(repr, "style");
    sp_repr_css_set(copy, css, "style");
    sp_repr_css_attr_unref(css);

    // write the complete accumulated transform passed to us
    // (we're dealing with unattached repr, so we write to its attr
    // instead of using sp_item_set_transform)
    gchar *affinestr=sp_svg_transform_write(full_t);
    copy->setAttribute("transform", affinestr);
    g_free(affinestr);

    *clip = g_slist_prepend(*clip, copy);
}

static void sp_selection_copy_impl(GSList const *items, GSList **clip, Inkscape::XML::Document* xml_doc)
{
    // Sort items:
    GSList *sorted_items = g_slist_copy(const_cast<GSList *>(items));
    sorted_items = g_slist_sort(static_cast<GSList *>(sorted_items), (GCompareFunc) sp_object_compare_position);

    // Copy item reprs:
    for (GSList *i = sorted_items; i != NULL; i = i->next) {
        SPItem *item = dynamic_cast<SPItem *>(SP_OBJECT(i->data));
        if (item) {
            sp_selection_copy_one(item->getRepr(), item->i2doc_affine(), clip, xml_doc);
        } else {
            g_assert_not_reached();
        }
    }

    *clip = g_slist_reverse(*clip);
    g_slist_free(static_cast<GSList *>(sorted_items));
}

// TODO check if parent parameter should be changed to SPItem, of if the code should handle non-items.
static GSList *sp_selection_paste_impl(SPDocument *doc, SPObject *parent, GSList **clip)
{
    Inkscape::XML::Document *xml_doc = doc->getReprDoc();

    SPItem *parentItem = dynamic_cast<SPItem *>(parent);
    g_assert(parentItem != NULL);

    GSList *copied = NULL;
    // add objects to document
    for (GSList *l = *clip; l != NULL; l = l->next) {
        Inkscape::XML::Node *repr = static_cast<Inkscape::XML::Node *>(l->data);
        Inkscape::XML::Node *copy = repr->duplicate(xml_doc);

        // premultiply the item transform by the accumulated parent transform in the paste layer
        Geom::Affine local(parentItem->i2doc_affine());
        if (!local.isIdentity()) {
            gchar const *t_str = copy->attribute("transform");
            Geom::Affine item_t(Geom::identity());
            if (t_str)
                sp_svg_transform_read(t_str, &item_t);
            item_t *= local.inverse();
            // (we're dealing with unattached repr, so we write to its attr instead of using sp_item_set_transform)
            gchar *affinestr=sp_svg_transform_write(item_t);
            copy->setAttribute("transform", affinestr);
            g_free(affinestr);
        }

        parent->appendChildRepr(copy);
        copied = g_slist_prepend(copied, copy);
        Inkscape::GC::release(copy);
    }
    return copied;
}

static void sp_selection_delete_impl(GSList const *items, bool propagate = true, bool propagate_descendants = true)
{
    for (GSList const *i = items ; i ; i = i->next ) {
        sp_object_ref(static_cast<SPItem *>(i->data), NULL);
    }
    for (GSList const *i = items; i != NULL; i = i->next) {
        SPItem *item = static_cast<SPItem *>(i->data);
        item->deleteObject(propagate, propagate_descendants);
        sp_object_unref(item, NULL);
    }
}


void sp_selection_delete(SPDesktop *desktop)
{
    if (desktop == NULL) {
        return;
    }

    if (tools_isactive(desktop, TOOLS_TEXT))
        if (Inkscape::UI::Tools::sp_text_delete_selection(desktop->event_context)) {
            DocumentUndo::done(sp_desktop_document(desktop), SP_VERB_CONTEXT_TEXT,
                               _("Delete text"));
            return;
        }

    Inkscape::Selection *selection = sp_desktop_selection(desktop);

    // check if something is selected
    if (selection->isEmpty()) {
        desktop->messageStack()->flash(Inkscape::WARNING_MESSAGE, _("<b>Nothing</b> was deleted."));
        return;
    }

    GSList *selected = g_slist_copy(const_cast<GSList *>(selection->itemList()));
    selection->clear();
    sp_selection_delete_impl(selected);
    g_slist_free(selected);
    desktop->currentLayer()->requestDisplayUpdate(SP_OBJECT_MODIFIED_FLAG);

    /* a tool may have set up private information in it's selection context
     * that depends on desktop items.  I think the only sane way to deal with
     * this currently is to reset the current tool, which will reset it's
     * associated selection context.  For example: deleting an object
     * while moving it around the canvas.
     */
    tools_switch( desktop, tools_active( desktop ) );

    DocumentUndo::done(sp_desktop_document(desktop), SP_VERB_EDIT_DELETE,
                       _("Delete"));
}

static void add_ids_recursive(std::vector<const gchar *> &ids, SPObject *obj)
{
    if (obj) {
        ids.push_back(obj->getId());

        if (dynamic_cast<SPGroup *>(obj)) {
            for (SPObject *child = obj->firstChild() ; child; child = child->getNext() ) {
                add_ids_recursive(ids, child);
            }
        }
    }
}

void sp_selection_duplicate(SPDesktop *desktop, bool suppressDone)
{
    if (desktop == NULL) {
        return;
    }

    SPDocument *doc = desktop->doc();
    Inkscape::XML::Document* xml_doc = doc->getReprDoc();
    Inkscape::Selection *selection = sp_desktop_selection(desktop);

    // check if something is selected
    if (selection->isEmpty()) {
        desktop->messageStack()->flash(Inkscape::WARNING_MESSAGE, _("Select <b>object(s)</b> to duplicate."));
        return;
    }

    GSList *reprs = g_slist_copy(const_cast<GSList *>(selection->reprList()));

    selection->clear();

    // sorting items from different parents sorts each parent's subset without possibly mixing
    // them, just what we need
    reprs = g_slist_sort(reprs, (GCompareFunc) sp_repr_compare_position);

    GSList *newsel = NULL;

    std::vector<const gchar *> old_ids;
    std::vector<const gchar *> new_ids;
    Inkscape::Preferences *prefs = Inkscape::Preferences::get();
    bool relink_clones = prefs->getBool("/options/relinkclonesonduplicate/value");
    const bool fork_livepatheffects = prefs->getBool("/options/forklpeonduplicate/value", true);

    while (reprs) {
        Inkscape::XML::Node *old_repr = static_cast<Inkscape::XML::Node *>(reprs->data);
        Inkscape::XML::Node *parent = old_repr->parent();
        Inkscape::XML::Node *copy = old_repr->duplicate(xml_doc);

        parent->appendChild(copy);

        if (relink_clones) {
            SPObject *old_obj = doc->getObjectByRepr(old_repr);
            SPObject *new_obj = doc->getObjectByRepr(copy);
            add_ids_recursive(old_ids, old_obj);
            add_ids_recursive(new_ids, new_obj);
        }

        if (fork_livepatheffects) {
            SPObject *new_obj = doc->getObjectByRepr(copy);
            SPLPEItem *newLPEObj = dynamic_cast<SPLPEItem *>(new_obj);
            if (newLPEObj) {
                newLPEObj->forkPathEffectsIfNecessary(1);
            }
        }

        newsel = g_slist_prepend(newsel, copy);
        reprs = g_slist_remove(reprs, reprs->data);
        Inkscape::GC::release(copy);
    }

    if (relink_clones) {

        g_assert(old_ids.size() == new_ids.size());

        for (unsigned int i = 0; i < old_ids.size(); i++) {
            const gchar *id = old_ids[i];
            SPObject *old_clone = doc->getObjectById(id);
            SPUse *use = dynamic_cast<SPUse *>(old_clone);
            if (use) {
                SPItem *orig = use->get_original();
                if (!orig) // orphaned
                    continue;
                for (unsigned int j = 0; j < old_ids.size(); j++) {
                    if (!strcmp(orig->getId(), old_ids[j])) {
                        // we have both orig and clone in selection, relink
                        // std::cout << id  << " old, its ori: " << orig->getId() << "; will relink:" << new_ids[i] << " to " << new_ids[j] << "\n";
                        gchar *newref = g_strdup_printf("#%s", new_ids[j]);
                        SPObject *new_clone = doc->getObjectById(new_ids[i]);
                        new_clone->getRepr()->setAttribute("xlink:href", newref);
                        new_clone->requestDisplayUpdate(SP_OBJECT_MODIFIED_FLAG);
                        g_free(newref);
                    }
                }
            } else {
                SPOffset *offset = dynamic_cast<SPOffset *>(old_clone);
                if (offset) {
                    for (guint j = 0; j < old_ids.size(); j++) {
                        gchar *source_href = offset->sourceHref;
                        if (source_href && source_href[0]=='#' && !strcmp(source_href+1, old_ids[j])) {
                            gchar *newref = g_strdup_printf("#%s", new_ids[j]);
                            doc->getObjectById(new_ids[i])->getRepr()->setAttribute("xlink:href", newref);
                            g_free(newref);
                        }
                    }
                }
            }
        }
    }


    if ( !suppressDone ) {
        DocumentUndo::done(sp_desktop_document(desktop), SP_VERB_EDIT_DUPLICATE,
                           _("Duplicate"));
    }

    selection->setReprList(newsel);

    g_slist_free(newsel);
}

void sp_edit_clear_all(Inkscape::Selection *selection)
{
    if (!selection)
        return;

    SPDocument *doc = selection->layers()->getDocument();
    selection->clear();

    SPGroup *group = dynamic_cast<SPGroup *>(selection->layers()->currentLayer());
    g_return_if_fail(group != NULL);
    GSList *items = sp_item_group_item_list(group);

    while (items) {
        reinterpret_cast<SPObject*>(items->data)->deleteObject();
        items = g_slist_remove(items, items->data);
    }

    DocumentUndo::done(doc, SP_VERB_EDIT_CLEAR_ALL,
                       _("Delete all"));
}

/*
 * Return a list of SPItems that are the children of 'list'
 *
 * list - source list of items to search in
 * desktop - desktop associated with the source list
 * exclude - list of items to exclude from result
 * onlyvisible - TRUE includes only items visible on canvas
 * onlysensitive - TRUE includes only non-locked items
 * ingroups - TRUE to recursively get grouped items children
 */
GSList *get_all_items(GSList *list, SPObject *from, SPDesktop *desktop, bool onlyvisible, bool onlysensitive, bool ingroups, GSList const *exclude)
{
    for ( SPObject *child = from->firstChild() ; child; child = child->getNext() ) {
        SPItem *item = dynamic_cast<SPItem *>(child);
        if (item &&
            !desktop->isLayer(item) &&
            (!onlysensitive || !item->isLocked()) &&
            (!onlyvisible || !desktop->itemIsHidden(item)) &&
            (!exclude || !g_slist_find(const_cast<GSList *>(exclude), child))
            )
        {
            list = g_slist_prepend(list, item);
        }

        if (ingroups || (item && desktop->isLayer(item))) {
            list = get_all_items(list, child, desktop, onlyvisible, onlysensitive, ingroups, exclude);
        }
    }

    return list;
}

static void sp_edit_select_all_full(SPDesktop *dt, bool force_all_layers, bool invert)
{
    if (!dt)
        return;

    Inkscape::Selection *selection = sp_desktop_selection(dt);

    g_return_if_fail(dynamic_cast<SPGroup *>(dt->currentLayer()));

    Inkscape::Preferences *prefs = Inkscape::Preferences::get();
    PrefsSelectionContext inlayer = (PrefsSelectionContext) prefs->getInt("/options/kbselection/inlayer", PREFS_SELECTION_LAYER);
    bool onlyvisible = prefs->getBool("/options/kbselection/onlyvisible", true);
    bool onlysensitive = prefs->getBool("/options/kbselection/onlysensitive", true);

    GSList *items = NULL;

    GSList const *exclude = NULL;
    if (invert) {
        exclude = selection->itemList();
    }

    if (force_all_layers)
        inlayer = PREFS_SELECTION_ALL;

    switch (inlayer) {
        case PREFS_SELECTION_LAYER: {
        if ( (onlysensitive && dynamic_cast<SPItem *>(dt->currentLayer())->isLocked()) ||
             (onlyvisible && dt->itemIsHidden(dynamic_cast<SPItem *>(dt->currentLayer()))) )
        return;

        GSList *all_items = sp_item_group_item_list(dynamic_cast<SPGroup *>(dt->currentLayer()));

        for (GSList *i = all_items; i; i = i->next) {
            SPItem *item = dynamic_cast<SPItem *>(static_cast<SPObject *>(i->data));

            if (item && (!onlysensitive || !item->isLocked())) {
                if (!onlyvisible || !dt->itemIsHidden(item)) {
                    if (!dt->isLayer(item)) {
                        if (!invert || !g_slist_find(const_cast<GSList *>(exclude), item)) {
                            items = g_slist_prepend(items, item); // leave it in the list
                        }
                    }
                }
            }
        }

        g_slist_free(all_items);
            break;
        }
        case PREFS_SELECTION_LAYER_RECURSIVE: {
            items = get_all_items(NULL, dt->currentLayer(), dt, onlyvisible, onlysensitive, FALSE, exclude);
            break;
        }
        default: {
        items = get_all_items(NULL, dt->currentRoot(), dt, onlyvisible, onlysensitive, FALSE, exclude);
            break;
    }
    }

    selection->setList(items);

    if (items) {
        g_slist_free(items);
    }
}

void sp_edit_select_all(SPDesktop *desktop)
{
    sp_edit_select_all_full(desktop, false, false);
}

void sp_edit_select_all_in_all_layers(SPDesktop *desktop)
{
    sp_edit_select_all_full(desktop, true, false);
}

void sp_edit_invert(SPDesktop *desktop)
{
    sp_edit_select_all_full(desktop, false, true);
}

void sp_edit_invert_in_all_layers(SPDesktop *desktop)
{
    sp_edit_select_all_full(desktop, true, true);
}

static void sp_selection_group_impl(GSList *p, Inkscape::XML::Node *group, Inkscape::XML::Document *xml_doc, SPDocument *doc) {

    p = g_slist_sort(p, (GCompareFunc) sp_repr_compare_position);

    // Remember the position and parent of the topmost object.
    gint topmost = (static_cast<Inkscape::XML::Node *>(g_slist_last(p)->data))->position();
    Inkscape::XML::Node *topmost_parent = (static_cast<Inkscape::XML::Node *>(g_slist_last(p)->data))->parent();

    while (p) {
        Inkscape::XML::Node *current = static_cast<Inkscape::XML::Node *>(p->data);

        if (current->parent() == topmost_parent) {
            Inkscape::XML::Node *spnew = current->duplicate(xml_doc);
            sp_repr_unparent(current);
            group->appendChild(spnew);
            Inkscape::GC::release(spnew);
            topmost --; // only reduce count for those items deleted from topmost_parent
        } else { // move it to topmost_parent first
            GSList *temp_clip = NULL;

            // At this point, current may already have no item, due to its being a clone whose original is already moved away
            // So we copy it artificially calculating the transform from its repr->attr("transform") and the parent transform
            gchar const *t_str = current->attribute("transform");
            Geom::Affine item_t(Geom::identity());
            if (t_str)
                sp_svg_transform_read(t_str, &item_t);
            item_t *= dynamic_cast<SPItem *>(doc->getObjectByRepr(current->parent()))->i2doc_affine();
            // FIXME: when moving both clone and original from a transformed group (either by
            // grouping into another parent, or by cut/paste) the transform from the original's
            // parent becomes embedded into original itself, and this affects its clones. Fix
            // this by remembering the transform diffs we write to each item into an array and
            // then, if this is clone, looking up its original in that array and pre-multiplying
            // it by the inverse of that original's transform diff.

            sp_selection_copy_one(current, item_t, &temp_clip, xml_doc);
            sp_repr_unparent(current);

            // paste into topmost_parent (temporarily)
            GSList *copied = sp_selection_paste_impl(doc, doc->getObjectByRepr(topmost_parent), &temp_clip);
            if (temp_clip) g_slist_free(temp_clip);
            if (copied) { // if success,
                // take pasted object (now in topmost_parent)
                Inkscape::XML::Node *in_topmost = static_cast<Inkscape::XML::Node *>(copied->data);
                // make a copy
                Inkscape::XML::Node *spnew = in_topmost->duplicate(xml_doc);
                // remove pasted
                sp_repr_unparent(in_topmost);
                // put its copy into group
                group->appendChild(spnew);
                Inkscape::GC::release(spnew);
                g_slist_free(copied);
            }
        }
        p = g_slist_remove(p, current);
    }

    // Add the new group to the topmost members' parent
    topmost_parent->appendChild(group);

    // Move to the position of the topmost, reduced by the number of items deleted from topmost_parent
    group->setPosition(topmost + 1);
}

void sp_selection_group(Inkscape::Selection *selection, SPDesktop *desktop)
{
    SPDocument *doc = selection->layers()->getDocument();
    Inkscape::XML::Document *xml_doc = doc->getReprDoc();

    // Check if something is selected.
    if (selection->isEmpty()) {
        selection_display_message(desktop, Inkscape::WARNING_MESSAGE, _("Select <b>some objects</b> to group."));
        return;
    }

    GSList const *l = const_cast<GSList *>(selection->reprList());

    GSList *p = g_slist_copy(const_cast<GSList *>(l));

    selection->clear();

    Inkscape::XML::Node *group = xml_doc->createElement("svg:g");

    sp_selection_group_impl(p, group, xml_doc, doc);

    DocumentUndo::done(doc, SP_VERB_SELECTION_GROUP,
                       C_("Verb", "Group"));

    selection->set(group);
    Inkscape::GC::release(group);
}

static gint clone_depth_descending(gconstpointer a, gconstpointer b) {
    SPUse *use_a = static_cast<SPUse *>(const_cast<gpointer>(a));
    SPUse *use_b = static_cast<SPUse *>(const_cast<gpointer>(b));
    int depth_a = use_a->cloneDepth();
    int depth_b = use_b->cloneDepth();
    if (depth_a < depth_b) {
        return 1;
    } else if (depth_a == depth_b) {
        return 0;
    } else {
        return -1;
    }
}

void sp_selection_ungroup(Inkscape::Selection *selection, SPDesktop *desktop)
{
    if (selection->isEmpty()) {
        selection_display_message(desktop, Inkscape::WARNING_MESSAGE, _("Select a <b>group</b> to ungroup."));
    }

    // first check whether there is anything to ungroup
    GSList *old_select = const_cast<GSList *>(selection->itemList());
    GSList *new_select = NULL;
    GSList *groups = NULL;
    for (GSList *item = old_select; item; item = item->next) {
        SPItem *obj = static_cast<SPItem*>(item->data);
        if (dynamic_cast<SPGroup *>(obj)) {
            groups = g_slist_prepend(groups, obj);
        }
    }

    if (groups == NULL) {
        selection_display_message(desktop, Inkscape::ERROR_MESSAGE, _("<b>No groups</b> to ungroup in the selection."));
        g_slist_free(groups);
        return;
    }

    GSList *items = g_slist_copy(old_select);
    selection->clear();

    // If any of the clones refer to the groups, unlink them and replace them with successors
    // in the items list.
    GSList *clones_to_unlink = NULL;
    for (GSList *item = items; item; item = item->next) {
        SPUse *use = dynamic_cast<SPUse *>(static_cast<SPItem *>(item->data));

        SPItem *original = use;
        while (dynamic_cast<SPUse *>(original)) {
            original = dynamic_cast<SPUse *>(original)->get_original();
        }

        if (g_slist_find(groups, original) != NULL) {
            clones_to_unlink = g_slist_prepend(clones_to_unlink, item->data);
        }
    }

    // Unlink clones beginning from those with highest clone depth.
    // This way we can be sure than no additional automatic unlinking happens,
    // and the items in the list remain valid
    clones_to_unlink = g_slist_sort(clones_to_unlink, clone_depth_descending);

    for (GSList *item = clones_to_unlink; item; item = item->next) {
        SPUse *use = static_cast<SPUse *>(item->data);
        GSList *items_node = g_slist_find(items, item->data);
        items_node->data = use->unlink();
    }
    g_slist_free(clones_to_unlink);

    // do the actual work
    for (GSList *item = items; item; item = item->next) {
        SPItem *obj = static_cast<SPItem *>(item->data);

        // ungroup only the groups marked earlier
        if (g_slist_find(groups, item->data) != NULL) {
            GSList *children = NULL;
            sp_item_group_ungroup(dynamic_cast<SPGroup *>(obj), &children, false);
            // add the items resulting from ungrouping to the selection
            new_select = g_slist_concat(new_select, children);
            item->data = NULL; // zero out the original pointer, which is no longer valid
        } else {
            // if not a group, keep in the selection
            new_select = g_slist_append(new_select, item->data);
        }
    }

    selection->addList(new_select);
    g_slist_free(new_select);
    g_slist_free(items);

    DocumentUndo::done(selection->layers()->getDocument(), SP_VERB_SELECTION_UNGROUP,
                       _("Ungroup"));
}

/** Replace all groups in the list with their member objects, recursively; returns a new list, frees old */
GSList *
sp_degroup_list(GSList *items)
{
    GSList *out = NULL;
    bool has_groups = false;
    for (GSList *item = items; item; item = item->next) {
        SPGroup *group = dynamic_cast<SPGroup *>(static_cast<SPObject *>(item->data));
        if (!group) {
            out = g_slist_prepend(out, item->data);
        } else {
            has_groups = true;
            GSList *members = sp_item_group_item_list(group);
            for (GSList *member = members; member; member = member->next) {
                out = g_slist_prepend(out, member->data);
            }
            g_slist_free(members);
        }
    }
    out = g_slist_reverse(out);
    g_slist_free(items);

    if (has_groups) { // recurse if we unwrapped a group - it may have contained others
        out = sp_degroup_list(out);
    }

    return out;
}


/** If items in the list have a common parent, return it, otherwise return NULL */
static SPGroup *
sp_item_list_common_parent_group(GSList const *items)
{
    if (!items) {
        return NULL;
    }
    SPObject *parent = SP_OBJECT(items->data)->parent;
    // Strictly speaking this CAN happen, if user selects <svg> from Inkscape::XML editor
    if (!dynamic_cast<SPGroup *>(parent)) {
        return NULL;
    }
    for (items = items->next; items; items = items->next) {
        if (SP_OBJECT(items->data)->parent != parent) {
            return NULL;
        }
    }

    return dynamic_cast<SPGroup *>(parent);
}

/** Finds out the minimum common bbox of the selected items. */
static Geom::OptRect
enclose_items(GSList const *items)
{
    g_assert(items != NULL);

    Geom::OptRect r;
    for (GSList const *i = items; i; i = i->next) {
        r.unionWith(static_cast<SPItem *>(i->data)->desktopVisualBounds());
    }
    return r;
}

// TODO determine if this is intentionally different from SPObject::getPrev()
static SPObject *prev_sibling(SPObject *child)
{
    SPObject *prev = 0;
    if ( child && dynamic_cast<SPGroup *>(child->parent) ) {
        prev = child->getPrev();
    }
    return prev;
}

void
sp_selection_raise(Inkscape::Selection *selection, SPDesktop *desktop)
{
    GSList const *items = const_cast<GSList *>(selection->itemList());
    if (!items) {
        selection_display_message(desktop, Inkscape::WARNING_MESSAGE, _("Select <b>object(s)</b> to raise."));
        return;
    }

    SPGroup const *group = sp_item_list_common_parent_group(items);
    if (!group) {
        selection_display_message(desktop, Inkscape::ERROR_MESSAGE, _("You cannot raise/lower objects from <b>different groups</b> or <b>layers</b>."));
        return;
    }

    Inkscape::XML::Node *grepr = const_cast<Inkscape::XML::Node *>(group->getRepr());

    /* Construct reverse-ordered list of selected children. */
    GSList *rev = g_slist_copy(const_cast<GSList *>(items));
    rev = g_slist_sort(rev, (GCompareFunc) sp_item_repr_compare_position);

    // Determine the common bbox of the selected items.
    Geom::OptRect selected = enclose_items(items);

    // Iterate over all objects in the selection (starting from top).
    if (selected) {
        while (rev) {
            SPObject *child = reinterpret_cast<SPObject*>(rev->data);
            // for each selected object, find the next sibling
            for (SPObject *newref = child->next; newref; newref = newref->next) {
                // if the sibling is an item AND overlaps our selection,
                SPItem *newItem = dynamic_cast<SPItem *>(newref);
                if (newItem) {
                    Geom::OptRect newref_bbox = newItem->desktopVisualBounds();
                    if ( newref_bbox && selected->intersects(*newref_bbox) ) {
                        // AND if it's not one of our selected objects,
                        if (!g_slist_find(const_cast<GSList *>(items), newref)) {
                            // move the selected object after that sibling
                            grepr->changeOrder(child->getRepr(), newref->getRepr());
                        }
                        break;
                    }
                }
            }
            rev = g_slist_remove(rev, child);
        }
    } else {
        g_slist_free(rev);
    }

    DocumentUndo::done(selection->layers()->getDocument(), SP_VERB_SELECTION_RAISE,
                       //TRANSLATORS: "Raise" means "to raise an object" in the undo history
                       C_("Undo action", "Raise"));
}

void sp_selection_raise_to_top(Inkscape::Selection *selection, SPDesktop *desktop)
{
    SPDocument *document = selection->layers()->getDocument();

    if (selection->isEmpty()) {
        selection_display_message(desktop, Inkscape::WARNING_MESSAGE, _("Select <b>object(s)</b> to raise to top."));
        return;
    }

    GSList const *items = const_cast<GSList *>(selection->itemList());

    SPGroup const *group = sp_item_list_common_parent_group(items);
    if (!group) {
        selection_display_message(desktop, Inkscape::ERROR_MESSAGE, _("You cannot raise/lower objects from <b>different groups</b> or <b>layers</b>."));
        return;
    }

    GSList *rl = g_slist_copy(const_cast<GSList *>(selection->reprList()));
    rl = g_slist_sort(rl, (GCompareFunc) sp_repr_compare_position);

    for (GSList *l = rl; l != NULL; l = l->next) {
        Inkscape::XML::Node *repr = static_cast<Inkscape::XML::Node *>(l->data);
        repr->setPosition(-1);
    }

    g_slist_free(rl);

    DocumentUndo::done(document, SP_VERB_SELECTION_TO_FRONT,
                       _("Raise to top"));
}

void sp_selection_lower(Inkscape::Selection *selection, SPDesktop *desktop)
{
    GSList const *items = const_cast<GSList *>(selection->itemList());
    if (!items) {
        selection_display_message(desktop, Inkscape::WARNING_MESSAGE, _("Select <b>object(s)</b> to lower."));
        return;
    }

    SPGroup const *group = sp_item_list_common_parent_group(items);
    if (!group) {
        selection_display_message(desktop, Inkscape::ERROR_MESSAGE, _("You cannot raise/lower objects from <b>different groups</b> or <b>layers</b>."));
        return;
    }

    Inkscape::XML::Node *grepr = const_cast<Inkscape::XML::Node *>(group->getRepr());

    // Determine the common bbox of the selected items.
    Geom::OptRect selected = enclose_items(items);

    /* Construct direct-ordered list of selected children. */
    GSList *rev = g_slist_copy(const_cast<GSList *>(items));
    rev = g_slist_sort(rev, (GCompareFunc) sp_item_repr_compare_position);
    rev = g_slist_reverse(rev);

    // Iterate over all objects in the selection (starting from top).
    if (selected) {
        while (rev) {
            SPObject *child = reinterpret_cast<SPObject*>(rev->data);
            // for each selected object, find the prev sibling
            for (SPObject *newref = prev_sibling(child); newref; newref = prev_sibling(newref)) {
                // if the sibling is an item AND overlaps our selection,
                SPItem *newItem = dynamic_cast<SPItem *>(newref);
                if (newItem) {
                    Geom::OptRect ref_bbox = newItem->desktopVisualBounds();
                    if ( ref_bbox && selected->intersects(*ref_bbox) ) {
                        // AND if it's not one of our selected objects,
                        if (!g_slist_find(const_cast<GSList *>(items), newref)) {
                            // move the selected object before that sibling
                            SPObject *put_after = prev_sibling(newref);
                            if (put_after)
                                grepr->changeOrder(child->getRepr(), put_after->getRepr());
                            else
                                child->getRepr()->setPosition(0);
                        }
                        break;
                    }
                }
            }
            rev = g_slist_remove(rev, child);
        }
    } else {
        g_slist_free(rev);
    }

    DocumentUndo::done(selection->layers()->getDocument(), SP_VERB_SELECTION_LOWER,
                       //TRANSLATORS: "Lower" means "to lower an object" in the undo history
                       C_("Undo action", "Lower"));
}

void sp_selection_lower_to_bottom(Inkscape::Selection *selection, SPDesktop *desktop)
{
    SPDocument *document = selection->layers()->getDocument();

    if (selection->isEmpty()) {
        selection_display_message(desktop, Inkscape::WARNING_MESSAGE, _("Select <b>object(s)</b> to lower to bottom."));
        return;
    }

    GSList const *items = const_cast<GSList *>(selection->itemList());

    SPGroup const *group = sp_item_list_common_parent_group(items);
    if (!group) {
        selection_display_message(desktop, Inkscape::ERROR_MESSAGE, _("You cannot raise/lower objects from <b>different groups</b> or <b>layers</b>."));
        return;
    }

    GSList *rl;
    rl = g_slist_copy(const_cast<GSList *>(selection->reprList()));
    rl = g_slist_sort(rl, (GCompareFunc) sp_repr_compare_position);
    rl = g_slist_reverse(rl);

    for (GSList *l = rl; l != NULL; l = l->next) {
        gint minpos;
        SPObject *pp, *pc;
        Inkscape::XML::Node *repr = static_cast<Inkscape::XML::Node *>(l->data);
        pp = document->getObjectByRepr(repr->parent());
        minpos = 0;
        g_assert(dynamic_cast<SPGroup *>(pp));
        pc = pp->firstChild();
        while (!dynamic_cast<SPItem *>(pc)) {
            minpos += 1;
            pc = pc->next;
        }
        repr->setPosition(minpos);
    }

    g_slist_free(rl);

    DocumentUndo::done(document, SP_VERB_SELECTION_TO_BACK,
                       _("Lower to bottom"));
}

void
sp_undo(SPDesktop *desktop, SPDocument *)
{
    // No re/undo while dragging, too dangerous.
    if(desktop->getCanvas()->is_dragging) return;

    if (!DocumentUndo::undo(sp_desktop_document(desktop))) {
        desktop->messageStack()->flash(Inkscape::WARNING_MESSAGE, _("Nothing to undo."));
    }
}

void
sp_redo(SPDesktop *desktop, SPDocument *)
{
    // No re/undo while dragging, too dangerous.
    if(desktop->getCanvas()->is_dragging) return;

    if (!DocumentUndo::redo(sp_desktop_document(desktop))) {
        desktop->messageStack()->flash(Inkscape::WARNING_MESSAGE, _("Nothing to redo."));
    }
}

void sp_selection_cut(SPDesktop *desktop)
{
    sp_selection_copy(desktop);
    sp_selection_delete(desktop);
}

/**
 * \pre item != NULL
 */
SPCSSAttr *
take_style_from_item(SPObject *object)
{
    // CPPIFY:
    // This function should only take SPItems, but currently SPString is not an Item.

    // write the complete cascaded style, context-free
    SPCSSAttr *css = sp_css_attr_from_object(object, SP_STYLE_FLAG_ALWAYS);
    if (css == NULL)
        return NULL;

    if ((dynamic_cast<SPGroup *>(object) && object->children) ||
        (dynamic_cast<SPText *>(object) && object->children && object->children->next == NULL)) {
        // if this is a text with exactly one tspan child, merge the style of that tspan as well
        // If this is a group, merge the style of its topmost (last) child with style
        for (SPObject *last_element = object->lastChild(); last_element != NULL; last_element = last_element->getPrev()) {
            if ( last_element->style ) {
                SPCSSAttr *temp = sp_css_attr_from_object(last_element, SP_STYLE_FLAG_IFSET);
                if (temp) {
                    sp_repr_css_merge(css, temp);
                    sp_repr_css_attr_unref(temp);
                }
                break;
            }
        }
    }

    if (!(dynamic_cast<SPText *>(object) || dynamic_cast<SPTSpan *>(object) || dynamic_cast<SPTRef *>(object) || dynamic_cast<SPString *>(object))) {
        // do not copy text properties from non-text objects, it's confusing
        css = sp_css_attr_unset_text(css);
    }


    SPItem *item = dynamic_cast<SPItem *>(object);
    if (item) {
        // FIXME: also transform gradient/pattern fills, by forking? NO, this must be nondestructive
        double ex = item->i2doc_affine().descrim();
        if (ex != 1.0) {
            css = sp_css_attr_scale(css, ex);
        }
    }

    return css;
}


void sp_selection_copy(SPDesktop *desktop)
{
    Inkscape::UI::ClipboardManager *cm = Inkscape::UI::ClipboardManager::get();
    cm->copy(desktop);
}

void sp_selection_paste(SPDesktop *desktop, bool in_place)
{
    Inkscape::UI::ClipboardManager *cm = Inkscape::UI::ClipboardManager::get();
    if (cm->paste(desktop, in_place)) {
        DocumentUndo::done(sp_desktop_document(desktop), SP_VERB_EDIT_PASTE, _("Paste"));
    }
}

void sp_selection_paste_style(SPDesktop *desktop)
{
    Inkscape::UI::ClipboardManager *cm = Inkscape::UI::ClipboardManager::get();
    if (cm->pasteStyle(desktop)) {
        DocumentUndo::done(sp_desktop_document(desktop), SP_VERB_EDIT_PASTE_STYLE, _("Paste style"));
    }
}


void sp_selection_paste_livepatheffect(SPDesktop *desktop)
{
    Inkscape::UI::ClipboardManager *cm = Inkscape::UI::ClipboardManager::get();
    if (cm->pastePathEffect(desktop)) {
        DocumentUndo::done(sp_desktop_document(desktop), SP_VERB_EDIT_PASTE_LIVEPATHEFFECT,
                           _("Paste live path effect"));
    }
}


static void sp_selection_remove_livepatheffect_impl(SPItem *item)
{
    if ( SPLPEItem *lpeitem = dynamic_cast<SPLPEItem*>(item) ) {
        if ( lpeitem->hasPathEffect() ) {
            lpeitem->removeAllPathEffects(false);
        }
    }
}

void sp_selection_remove_livepatheffect(SPDesktop *desktop)
{
    if (desktop == NULL) return;

    Inkscape::Selection *selection = sp_desktop_selection(desktop);

    // check if something is selected
    if (selection->isEmpty()) {
        desktop->messageStack()->flash(Inkscape::WARNING_MESSAGE, _("Select <b>object(s)</b> to remove live path effects from."));
        return;
    }

    for ( GSList const *itemlist = selection->itemList(); itemlist != NULL; itemlist = g_slist_next(itemlist) ) {
        SPItem *item = reinterpret_cast<SPItem*>(itemlist->data);

        sp_selection_remove_livepatheffect_impl(item);

    }

    DocumentUndo::done(sp_desktop_document(desktop), SP_VERB_EDIT_REMOVE_LIVEPATHEFFECT,
                       _("Remove live path effect"));
}

void sp_selection_remove_filter(SPDesktop *desktop)
{
    if (desktop == NULL) return;

    Inkscape::Selection *selection = sp_desktop_selection(desktop);

    // check if something is selected
    if (selection->isEmpty()) {
        desktop->messageStack()->flash(Inkscape::WARNING_MESSAGE, _("Select <b>object(s)</b> to remove filters from."));
        return;
    }

    SPCSSAttr *css = sp_repr_css_attr_new();
    sp_repr_css_unset_property(css, "filter");
    sp_desktop_set_style(desktop, css);
    sp_repr_css_attr_unref(css);

    DocumentUndo::done(sp_desktop_document(desktop), SP_VERB_EDIT_REMOVE_FILTER,
                       _("Remove filter"));
}


void sp_selection_paste_size(SPDesktop *desktop, bool apply_x, bool apply_y)
{
    Inkscape::UI::ClipboardManager *cm = Inkscape::UI::ClipboardManager::get();
    if (cm->pasteSize(desktop, false, apply_x, apply_y)) {
        DocumentUndo::done(sp_desktop_document(desktop), SP_VERB_EDIT_PASTE_SIZE,
                           _("Paste size"));
    }
}

void sp_selection_paste_size_separately(SPDesktop *desktop, bool apply_x, bool apply_y)
{
    Inkscape::UI::ClipboardManager *cm = Inkscape::UI::ClipboardManager::get();
    if (cm->pasteSize(desktop, true, apply_x, apply_y)) {
        DocumentUndo::done(sp_desktop_document(desktop), SP_VERB_EDIT_PASTE_SIZE_SEPARATELY,
                           _("Paste size separately"));
    }
}

void sp_selection_to_next_layer(SPDesktop *dt, bool suppressDone)
{
    Inkscape::Selection *selection = sp_desktop_selection(dt);

    // check if something is selected
    if (selection->isEmpty()) {
        dt->messageStack()->flash(Inkscape::WARNING_MESSAGE, _("Select <b>object(s)</b> to move to the layer above."));
        return;
    }

    GSList const *items = g_slist_copy(const_cast<GSList *>(selection->itemList()));

    bool no_more = false; // Set to true, if no more layers above
    SPObject *next=Inkscape::next_layer(dt->currentRoot(), dt->currentLayer());
    if (next) {
        GSList *temp_clip = NULL;
        sp_selection_copy_impl(items, &temp_clip, dt->doc()->getReprDoc());
        sp_selection_delete_impl(items, false, false);
        next=Inkscape::next_layer(dt->currentRoot(), dt->currentLayer()); // Fixes bug 1482973: crash while moving layers
        GSList *copied;
        if (next) {
            copied = sp_selection_paste_impl(sp_desktop_document(dt), next, &temp_clip);
        } else {
            copied = sp_selection_paste_impl(sp_desktop_document(dt), dt->currentLayer(), &temp_clip);
            no_more = true;
        }
        selection->setReprList((GSList const *) copied);
        g_slist_free(copied);
        if (temp_clip) g_slist_free(temp_clip);
        if (next) dt->setCurrentLayer(next);
        if ( !suppressDone ) {
            DocumentUndo::done(sp_desktop_document(dt), SP_VERB_LAYER_MOVE_TO_NEXT,
                               _("Raise to next layer"));
        }
    } else {
        no_more = true;
    }

    if (no_more) {
        dt->messageStack()->flash(Inkscape::WARNING_MESSAGE, _("No more layers above."));
    }

    g_slist_free(const_cast<GSList *>(items));
}

void sp_selection_to_prev_layer(SPDesktop *dt, bool suppressDone)
{
    Inkscape::Selection *selection = sp_desktop_selection(dt);

    // check if something is selected
    if (selection->isEmpty()) {
        dt->messageStack()->flash(Inkscape::WARNING_MESSAGE, _("Select <b>object(s)</b> to move to the layer below."));
        return;
    }

    GSList const *items = g_slist_copy(const_cast<GSList *>(selection->itemList()));

    bool no_more = false; // Set to true, if no more layers below
    SPObject *next=Inkscape::previous_layer(dt->currentRoot(), dt->currentLayer());
    if (next) {
        GSList *temp_clip = NULL;
        sp_selection_copy_impl(items, &temp_clip, dt->doc()->getReprDoc()); // we're in the same doc, so no need to copy defs
        sp_selection_delete_impl(items, false, false);
        next=Inkscape::previous_layer(dt->currentRoot(), dt->currentLayer()); // Fixes bug 1482973: crash while moving layers
        GSList *copied;
        if (next) {
            copied = sp_selection_paste_impl(sp_desktop_document(dt), next, &temp_clip);
        } else {
            copied = sp_selection_paste_impl(sp_desktop_document(dt), dt->currentLayer(), &temp_clip);
            no_more = true;
        }
        selection->setReprList((GSList const *) copied);
        g_slist_free(copied);
        if (temp_clip) g_slist_free(temp_clip);
        if (next) dt->setCurrentLayer(next);
        if ( !suppressDone ) {
            DocumentUndo::done(sp_desktop_document(dt), SP_VERB_LAYER_MOVE_TO_PREV,
                               _("Lower to previous layer"));
        }
    } else {
        no_more = true;
    }

    if (no_more) {
        dt->messageStack()->flash(Inkscape::WARNING_MESSAGE, _("No more layers below."));
    }

    g_slist_free(const_cast<GSList *>(items));
}

void sp_selection_to_layer(SPDesktop *dt, SPObject *moveto, bool suppressDone)
{
    Inkscape::Selection *selection = sp_desktop_selection(dt);

    // check if something is selected
    if (selection->isEmpty()) {
        dt->messageStack()->flash(Inkscape::WARNING_MESSAGE, _("Select <b>object(s)</b> to move."));
        return;
    }

    GSList const *items = g_slist_copy(const_cast<GSList *>(selection->itemList()));

    if (moveto) {
        GSList *temp_clip = NULL;
        sp_selection_copy_impl(items, &temp_clip, dt->doc()->getReprDoc()); // we're in the same doc, so no need to copy defs
        sp_selection_delete_impl(items, false, false);
        GSList *copied = sp_selection_paste_impl(sp_desktop_document(dt), moveto, &temp_clip);
        selection->setReprList((GSList const *) copied);
        g_slist_free(copied);
        if (temp_clip) g_slist_free(temp_clip);
        if (moveto) dt->setCurrentLayer(moveto);
        if ( !suppressDone ) {
            DocumentUndo::done(sp_desktop_document(dt), SP_VERB_LAYER_MOVE_TO,
                               _("Move selection to layer"));
        }
    }

    g_slist_free(const_cast<GSList *>(items));
}

static bool
selection_contains_original(SPItem *item, Inkscape::Selection *selection)
{
    bool contains_original = false;

    SPItem *item_use = item;
    SPItem *item_use_first = item;
    SPUse *use = dynamic_cast<SPUse *>(item_use);
    while (use && item_use && !contains_original)
    {
        item_use = use->get_original();
        use = dynamic_cast<SPUse *>(item_use);
        contains_original |= selection->includes(item_use);
        if (item_use == item_use_first)
            break;
    }

    // If it's a tref, check whether the object containing the character
    // data is part of the selection
    SPTRef *tref = dynamic_cast<SPTRef *>(item);
    if (!contains_original && tref) {
        contains_original = selection->includes(tref->getObjectReferredTo());
    }

    return contains_original;
}


static bool
selection_contains_both_clone_and_original(Inkscape::Selection *selection)
{
    bool clone_with_original = false;
    for (GSList const *l = selection->itemList(); l != NULL; l = l->next) {
        SPItem *item = dynamic_cast<SPItem *>(static_cast<SPObject *>(l->data));
        if (item) {
            clone_with_original |= selection_contains_original(item, selection);
            if (clone_with_original)
                break;
        }
    }
    return clone_with_original;
}

/** Apply matrix to the selection.  \a set_i2d is normally true, which means objects are in the
original transform, synced with their reprs, and need to jump to the new transform in one go. A
value of set_i2d==false is only used by seltrans when it's dragging objects live (not outlines); in
that case, items are already in the new position, but the repr is in the old, and this function
then simply updates the repr from item->transform.
 */
void sp_selection_apply_affine(Inkscape::Selection *selection, Geom::Affine const &affine, bool set_i2d, bool compensate, bool adjust_transf_center)
{
    if (selection->isEmpty())
        return;

    // For each perspective with a box in selection, check whether all boxes are selected and
    // unlink all non-selected boxes.
    Persp3D *persp;
    Persp3D *transf_persp;
    std::list<Persp3D *> plist = selection->perspList();
    for (std::list<Persp3D *>::iterator i = plist.begin(); i != plist.end(); ++i) {
        persp = (Persp3D *) (*i);

        if (!persp3d_has_all_boxes_in_selection (persp, selection)) {
            std::list<SPBox3D *> selboxes = selection->box3DList(persp);

            // create a new perspective as a copy of the current one and link the selected boxes to it
            transf_persp = persp3d_create_xml_element (persp->document, persp->perspective_impl);

            for (std::list<SPBox3D *>::iterator b = selboxes.begin(); b != selboxes.end(); ++b)
                box3d_switch_perspectives(*b, persp, transf_persp);
        } else {
            transf_persp = persp;
        }

        persp3d_apply_affine_transformation(transf_persp, affine);
    }

    for (GSList const *l = selection->itemList(); l != NULL; l = l->next) {
        SPItem *item = dynamic_cast<SPItem *>(static_cast<SPObject *>(l->data));

        if( dynamic_cast<SPRoot *>(item) ) {
            // An SVG element cannot have a transform. We could change 'x' and 'y' in response
            // to a translation... but leave that for another day.
            selection->desktop()->messageStack()->flash(Inkscape::WARNING_MESSAGE, _("Cannot transform an embedded SVG."));
            break;
        }

        Geom::Point old_center(0,0);
        if (set_i2d && item->isCenterSet())
            old_center = item->getCenter();

#if 0 /* Re-enable this once persistent guides have a graphical indication.
         At the time of writing, this is the only place to re-enable. */
        sp_item_update_cns(*item, selection->desktop());
#endif

        // we're moving both a clone and its original or any ancestor in clone chain?
        bool transform_clone_with_original = selection_contains_original(item, selection);

        // ...both a text-on-path and its path?
        bool transform_textpath_with_path = ((dynamic_cast<SPText *>(item) && item->firstChild() && dynamic_cast<SPTextPath *>(item->firstChild()))
                                             && selection->includes( sp_textpath_get_path_item(dynamic_cast<SPTextPath *>(item->firstChild())) ));

        // ...both a flowtext and its frame?
        bool transform_flowtext_with_frame = (dynamic_cast<SPFlowtext *>(item) && selection->includes( dynamic_cast<SPFlowtext *>(item)->get_frame(NULL))); // (only the first frame is checked so far)

        // ...both an offset and its source?
        bool transform_offset_with_source = (dynamic_cast<SPOffset *>(item) && dynamic_cast<SPOffset *>(item)->sourceHref) && selection->includes( sp_offset_get_source(dynamic_cast<SPOffset *>(item)) );

        // If we're moving a connector, we want to detach it
        // from shapes that aren't part of the selection, but
        // leave it attached if they are
        if (Inkscape::UI::Tools::cc_item_is_connector(item)) {
            SPPath *path = dynamic_cast<SPPath *>(item);
            if (path) {
                SPItem *attItem[2] = {0, 0};
                path->connEndPair.getAttachedItems(attItem);
                for (int n = 0; n < 2; ++n) {
                    if (!selection->includes(attItem[n])) {
                        sp_conn_end_detach(item, n);
                    }
                }
            } else {
                g_assert_not_reached();
            }
        }

        // "clones are unmoved when original is moved" preference
        Inkscape::Preferences *prefs = Inkscape::Preferences::get();
        int compensation = prefs->getInt("/options/clonecompensation/value", SP_CLONE_COMPENSATION_UNMOVED);
        bool prefs_unmoved = (compensation == SP_CLONE_COMPENSATION_UNMOVED);
        bool prefs_parallel = (compensation == SP_CLONE_COMPENSATION_PARALLEL);

        /* If this is a clone and it's selected along with its original, do not move it;
         * it will feel the transform of its original and respond to it itself.
         * Without this, a clone is doubly transformed, very unintuitive.
         *
         * Same for textpath if we are also doing ANY transform to its path: do not touch textpath,
         * letters cannot be squeezed or rotated anyway, they only refill the changed path.
         * Same for linked offset if we are also moving its source: do not move it. */
        if (transform_textpath_with_path) {
            // Restore item->transform field from the repr, in case it was changed by seltrans.
            item->readAttr( "transform" );
        } else if (transform_flowtext_with_frame) {
            // apply the inverse of the region's transform to the <use> so that the flow remains
            // the same (even though the output itself gets transformed)
            for ( SPObject *region = item->firstChild() ; region ; region = region->getNext() ) {
                if (dynamic_cast<SPFlowregion *>(region) || dynamic_cast<SPFlowregionExclude *>(region)) {
                    for ( SPObject *item = region->firstChild() ; item ; item = item->getNext() ) {
                        SPUse *use = dynamic_cast<SPUse *>(item);
                        if ( use ) {
                            use->doWriteTransform(use->getRepr(), use->transform.inverse(), NULL, compensate);
                        }
                    }
                }
            }
        } else if (transform_clone_with_original || transform_offset_with_source) {
            // We are transforming a clone along with its original. The below matrix juggling is
            // necessary to ensure that they transform as a whole, i.e. the clone's induced
            // transform and its move compensation are both cancelled out.

            // restore item->transform field from the repr, in case it was changed by seltrans
            item->readAttr( "transform" );

            // calculate the matrix we need to apply to the clone to cancel its induced transform from its original
            Geom::Affine parent2dt;
            {
                SPItem *parentItem = dynamic_cast<SPItem *>(item->parent);
                if (parentItem) {
                    parent2dt = parentItem->i2dt_affine();
                } else {
                    g_assert_not_reached();
                }
            }
            Geom::Affine t = parent2dt * affine * parent2dt.inverse();
            Geom::Affine t_inv = t.inverse();
            Geom::Affine result = t_inv * item->transform * t;

            if (transform_clone_with_original && (prefs_parallel || prefs_unmoved) && affine.isTranslation()) {
                // we need to cancel out the move compensation, too

                // find out the clone move, same as in sp_use_move_compensate
                Geom::Affine parent;
                {
                    SPUse *use = dynamic_cast<SPUse *>(item);
                    if (use) {
                        parent = use->get_parent_transform();
                    } else {
                        g_assert_not_reached();
                    }
                }
                Geom::Affine clone_move = parent.inverse() * t * parent;

                if (prefs_parallel) {
                    Geom::Affine move = result * clone_move * t_inv;
                    item->doWriteTransform(item->getRepr(), move, &move, compensate);

                } else if (prefs_unmoved) {
                    //if (SP_IS_USE(sp_use_get_original(SP_USE(item))))
                    //    clone_move = Geom::identity();
                    Geom::Affine move = result * clone_move;
                    item->doWriteTransform(item->getRepr(), move, &t, compensate);
                }

            } else if (transform_offset_with_source && (prefs_parallel || prefs_unmoved) && affine.isTranslation()){
                Geom::Affine parent = item->transform;
                Geom::Affine offset_move = parent.inverse() * t * parent;

                if (prefs_parallel) {
                    Geom::Affine move = result * offset_move * t_inv;
                    item->doWriteTransform(item->getRepr(), move, &move, compensate);

                } else if (prefs_unmoved) {
                    Geom::Affine move = result * offset_move;
                    item->doWriteTransform(item->getRepr(), move, &t, compensate);
                }

            } else {
                // just apply the result
                item->doWriteTransform(item->getRepr(), result, &t, compensate);
            }

        } else {
            if (set_i2d) {
                item->set_i2d_affine(item->i2dt_affine() * (Geom::Affine)affine);
            }
            item->doWriteTransform(item->getRepr(), item->transform, NULL, compensate);
        }

        if (adjust_transf_center) { // The transformation center should not be touched in case of pasting or importing, which is allowed by this if clause
            // if we're moving the actual object, not just updating the repr, we can transform the
            // center by the same matrix (only necessary for non-translations)
            if (set_i2d && item->isCenterSet() && !(affine.isTranslation() || affine.isIdentity())) {
                item->setCenter(old_center * affine);
                item->updateRepr();
            }
        }
    }
}

void sp_selection_remove_transform(SPDesktop *desktop)
{
    if (desktop == NULL)
        return;

    Inkscape::Selection *selection = sp_desktop_selection(desktop);

    GSList const *l = const_cast<GSList *>(selection->reprList());
    while (l != NULL) {
        ((Inkscape::XML::Node*)l->data)->setAttribute("transform", NULL, false);
        l = l->next;
    }

    DocumentUndo::done(sp_desktop_document(desktop), SP_VERB_OBJECT_FLATTEN,
                       _("Remove transform"));
}

void
sp_selection_scale_absolute(Inkscape::Selection *selection,
                            double const x0, double const x1,
                            double const y0, double const y1)
{
    if (selection->isEmpty())
        return;

    Geom::OptRect bbox = selection->visualBounds();
    if ( !bbox ) {
        return;
    }

    Geom::Translate const p2o(-bbox->min());

    Geom::Scale const newSize(x1 - x0,
                              y1 - y0);
    Geom::Scale const scale( newSize * Geom::Scale(bbox->dimensions()).inverse() );
    Geom::Translate const o2n(x0, y0);
    Geom::Affine const final( p2o * scale * o2n );

    sp_selection_apply_affine(selection, final);
}


void sp_selection_scale_relative(Inkscape::Selection *selection, Geom::Point const &align, Geom::Scale const &scale)
{
    if (selection->isEmpty())
        return;

    Geom::OptRect bbox = selection->visualBounds();

    if ( !bbox ) {
        return;
    }

    // FIXME: ARBITRARY LIMIT: don't try to scale above 1 Mpx, it won't display properly and will crash sooner or later anyway
    if ( bbox->dimensions()[Geom::X] * scale[Geom::X] > 1e6  ||
         bbox->dimensions()[Geom::Y] * scale[Geom::Y] > 1e6 )
    {
        return;
    }

    Geom::Translate const n2d(-align);
    Geom::Translate const d2n(align);
    Geom::Affine const final( n2d * scale * d2n );
    sp_selection_apply_affine(selection, final);
}

void
sp_selection_rotate_relative(Inkscape::Selection *selection, Geom::Point const &center, gdouble const angle_degrees)
{
    Geom::Translate const d2n(center);
    Geom::Translate const n2d(-center);
    Geom::Rotate const rotate(Geom::Rotate::from_degrees(angle_degrees));
    Geom::Affine const final( Geom::Affine(n2d) * rotate * d2n );
    sp_selection_apply_affine(selection, final);
}

void
sp_selection_skew_relative(Inkscape::Selection *selection, Geom::Point const &align, double dx, double dy)
{
    Geom::Translate const d2n(align);
    Geom::Translate const n2d(-align);
    Geom::Affine const skew(1, dy,
                            dx, 1,
                            0, 0);
    Geom::Affine const final( n2d * skew * d2n );
    sp_selection_apply_affine(selection, final);
}

void sp_selection_move_relative(Inkscape::Selection *selection, Geom::Point const &move, bool compensate)
{
    sp_selection_apply_affine(selection, Geom::Affine(Geom::Translate(move)), true, compensate);
}

void sp_selection_move_relative(Inkscape::Selection *selection, double dx, double dy)
{
    sp_selection_apply_affine(selection, Geom::Affine(Geom::Translate(dx, dy)));
}

/**
 * Rotates selected objects 90 degrees, either clock-wise or counter-clockwise, depending on the value of ccw.
 */
void sp_selection_rotate_90(SPDesktop *desktop, bool ccw)
{
    Inkscape::Selection *selection = sp_desktop_selection(desktop);

    if (selection->isEmpty())
        return;

    GSList const *l = selection->itemList();
    Geom::Rotate const rot_90(Geom::Point(0, ccw ? 1 : -1)); // pos. or neg. rotation, depending on the value of ccw
    for (GSList const *l2 = l ; l2 != NULL ; l2 = l2->next) {
        SPItem *item = dynamic_cast<SPItem *>(static_cast<SPObject *>(l2->data));
        if (item) {
            sp_item_rotate_rel(item, rot_90);
        } else {
            g_assert_not_reached();
        }
    }

    DocumentUndo::done(sp_desktop_document(desktop),
                       ccw ? SP_VERB_OBJECT_ROTATE_90_CCW : SP_VERB_OBJECT_ROTATE_90_CW,
                       ccw ? _("Rotate 90\xc2\xb0 CCW") : _("Rotate 90\xc2\xb0 CW"));
}

void
sp_selection_rotate(Inkscape::Selection *selection, gdouble const angle_degrees)
{
    if (selection->isEmpty())
        return;

    boost::optional<Geom::Point> center = selection->center();
    if (!center) {
        return;
    }

    sp_selection_rotate_relative(selection, *center, angle_degrees);

    DocumentUndo::maybeDone(sp_desktop_document(selection->desktop()),
                            ( ( angle_degrees > 0 )
                              ? "selector:rotate:ccw"
                              : "selector:rotate:cw" ),
                            SP_VERB_CONTEXT_SELECT,
                            _("Rotate"));
}

/*
 * Selects all the visible items with the same fill and/or stroke color/style as the items in the current selection
 *
 * Params:
 * desktop - set the selection on this desktop
 * fill - select objects matching fill
 * stroke - select objects matching stroke
 */
void sp_select_same_fill_stroke_style(SPDesktop *desktop, gboolean fill, gboolean stroke, gboolean style)
{
    if (!desktop) {
        return;
    }

    if (!fill && !stroke && !style) {
        return;
    }

    Inkscape::Preferences *prefs = Inkscape::Preferences::get();
    bool onlyvisible = prefs->getBool("/options/kbselection/onlyvisible", true);
    bool onlysensitive = prefs->getBool("/options/kbselection/onlysensitive", true);
    bool ingroups = TRUE;

    GSList *all_list = get_all_items(NULL, desktop->currentRoot(), desktop, onlyvisible, onlysensitive, ingroups, NULL);
    GSList *all_matches = NULL;

    Inkscape::Selection *selection = sp_desktop_selection (desktop);

    for (GSList const* sel_iter = selection->itemList(); sel_iter; sel_iter = sel_iter->next) {
        SPItem *sel = dynamic_cast<SPItem *>(static_cast<SPObject *>(sel_iter->data));
        GSList *matches = all_list;
        if (fill) {
            matches = sp_get_same_fill_or_stroke_color(sel, matches, SP_FILL_COLOR);
        }
        if (stroke) {
            matches = sp_get_same_fill_or_stroke_color(sel, matches, SP_STROKE_COLOR);
        }
        if (style) {
            matches = sp_get_same_stroke_style(sel, matches, SP_STROKE_STYLE_WIDTH);
            matches = sp_get_same_stroke_style(sel, matches, SP_STROKE_STYLE_DASHES);
            matches = sp_get_same_stroke_style(sel, matches, SP_STROKE_STYLE_MARKERS);
        }
        all_matches = g_slist_concat (all_matches, matches);
    }

    selection->clear();
    selection->setList(all_matches);

    if (all_matches) {
        g_slist_free(all_matches);
    }
    if (all_list) {
        g_slist_free(all_list);
    }

}


/*
 * Selects all the visible items with the same object type as the items in the current selection
 *
 * Params:
 * desktop - set the selection on this desktop
 */
void sp_select_same_object_type(SPDesktop *desktop)
{
    if (!desktop) {
        return;
    }


    Inkscape::Preferences *prefs = Inkscape::Preferences::get();
    bool onlyvisible = prefs->getBool("/options/kbselection/onlyvisible", true);
    bool onlysensitive = prefs->getBool("/options/kbselection/onlysensitive", true);
    bool ingroups = TRUE;

    GSList *all_list = get_all_items(NULL, desktop->currentRoot(), desktop, onlyvisible, onlysensitive, ingroups, NULL);
    GSList *matches = all_list;

    Inkscape::Selection *selection = sp_desktop_selection (desktop);

    for (GSList const* sel_iter = selection->itemList(); sel_iter; sel_iter = sel_iter->next) {
        SPItem *sel = dynamic_cast<SPItem *>(static_cast<SPObject *>(sel_iter->data));
        if (sel) {
            matches = sp_get_same_object_type(sel, matches);
        } else {
            g_assert_not_reached();
        }
    }

    selection->clear();
    selection->setList(matches);

    if (matches) {
        g_slist_free(matches);
    }
    if (all_list) {
        g_slist_free(all_list);
    }
}

/*
 * Selects all the visible items with the same stroke style as the items in the current selection
 *
 * Params:
 * desktop - set the selection on this desktop
 */
void sp_select_same_stroke_style(SPDesktop *desktop)
{
    if (!desktop) {
        return;
    }

    Inkscape::Preferences *prefs = Inkscape::Preferences::get();
    bool onlyvisible = prefs->getBool("/options/kbselection/onlyvisible", true);
    bool onlysensitive = prefs->getBool("/options/kbselection/onlysensitive", true);
    bool ingroups = TRUE;

    GSList *all_list = get_all_items(NULL, desktop->currentRoot(), desktop, onlyvisible, onlysensitive, ingroups, NULL);
    GSList *matches = all_list;

    Inkscape::Selection *selection = sp_desktop_selection (desktop);

    for (GSList const* sel_iter = selection->itemList(); sel_iter; sel_iter = sel_iter->next) {
        SPItem *sel = dynamic_cast<SPItem *>(static_cast<SPObject *>(sel_iter->data));
        if (sel) {
            matches = sp_get_same_stroke_style(sel, matches, SP_STROKE_STYLE_WIDTH);
            matches = sp_get_same_stroke_style(sel, matches, SP_STROKE_STYLE_DASHES);
            matches = sp_get_same_stroke_style(sel, matches, SP_STROKE_STYLE_MARKERS);
        } else {
            g_assert_not_reached();
        }
    }

    selection->clear();
    selection->setList(matches);

    if (matches) {
        g_slist_free(matches);
    }
    if (all_list) {
        g_slist_free(all_list);
    }
}

/*
 * Find all items in src list that have the same fill or stroke style as sel
 * Return the list of matching items
 */
GSList *sp_get_same_fill_or_stroke_color(SPItem *sel, GSList *src, SPSelectStrokeStyleType type)
{
    GSList *matches = NULL;
    gboolean match = false;

    SPIPaint *sel_paint = (type == SP_FILL_COLOR) ? &(sel->style->fill) : &(sel->style->stroke);

    for (GSList *i = src; i != NULL; i = i->next) {
        SPItem *iter = dynamic_cast<SPItem *>(static_cast<SPObject *>(i->data));
        if (iter) {
            SPIPaint *iter_paint = (type == SP_FILL_COLOR) ? &(iter->style->fill) : &(iter->style->stroke);
            match = false;
            if (sel_paint->isColor() && iter_paint->isColor() // color == color comparision doesnt seem to work here.
                && (sel_paint->value.color.toRGBA32(1.0) == iter_paint->value.color.toRGBA32(1.0))) {
                match = true;
            } else if (sel_paint->isPaintserver() && iter_paint->isPaintserver()) {

                SPPaintServer *sel_server =
                    (type == SP_FILL_COLOR) ? sel->style->getFillPaintServer() : sel->style->getStrokePaintServer();
                SPPaintServer *iter_server =
                    (type == SP_FILL_COLOR) ? iter->style->getFillPaintServer() : iter->style->getStrokePaintServer();

                if ((dynamic_cast<SPLinearGradient *>(sel_server) || dynamic_cast<SPRadialGradient *>(sel_server) ||
                     (dynamic_cast<SPGradient *>(sel_server) && dynamic_cast<SPGradient *>(sel_server)->getVector()->isSwatch()))
                    &&
                    (dynamic_cast<SPLinearGradient *>(iter_server) || dynamic_cast<SPRadialGradient *>(iter_server) ||
                     (dynamic_cast<SPGradient *>(iter_server) && dynamic_cast<SPGradient *>(iter_server)->getVector()->isSwatch()))) {
                    SPGradient *sel_vector = dynamic_cast<SPGradient *>(sel_server)->getVector();
                    SPGradient *iter_vector = dynamic_cast<SPGradient *>(iter_server)->getVector();
                    if (sel_vector == iter_vector) {
                        match = true;
                    }

                } else if (dynamic_cast<SPPattern *>(sel_server) && dynamic_cast<SPPattern *>(iter_server)) {
                    SPPattern *sel_pat = pattern_getroot(dynamic_cast<SPPattern *>(sel_server));
                    SPPattern *iter_pat = pattern_getroot(dynamic_cast<SPPattern *>(iter_server));
                    if (sel_pat == iter_pat) {
                        match = true;
                    }
                }
            } else if (sel_paint->isNone() && iter_paint->isNone()) {
                match = true;
            } else if (sel_paint->isNoneSet() && iter_paint->isNoneSet()) {
                match = true;
            }

            if (match) {
                matches = g_slist_prepend(matches, iter);
            }
        } else {
            g_assert_not_reached();
        }
    }

    return matches;
}

static bool item_type_match (SPItem *i, SPItem *j)
{
    if ( dynamic_cast<SPRect *>(i)) {
        return ( dynamic_cast<SPRect *>(j) );

    } else if (dynamic_cast<SPGenericEllipse *>(i)) {
        return (dynamic_cast<SPGenericEllipse *>(j));

    } else if (dynamic_cast<SPStar *>(i) || dynamic_cast<SPPolygon *>(i)) {
        return (dynamic_cast<SPStar *>(j) || dynamic_cast<SPPolygon *>(j)) ;

    } else if (dynamic_cast<SPSpiral *>(i)) {
        return (dynamic_cast<SPSpiral *>(j));

    } else if (dynamic_cast<SPPath *>(i) || dynamic_cast<SPLine *>(i) || dynamic_cast<SPPolyLine *>(i)) {
        return (dynamic_cast<SPPath *>(j) || dynamic_cast<SPLine *>(j) || dynamic_cast<SPPolyLine *>(j));

    } else if (dynamic_cast<SPText *>(i) || dynamic_cast<SPFlowtext *>(i) || dynamic_cast<SPTSpan *>(i) || dynamic_cast<SPTRef *>(i) || dynamic_cast<SPString *>(i)) {
        return (dynamic_cast<SPText *>(j) || dynamic_cast<SPFlowtext *>(j) || dynamic_cast<SPTSpan *>(j) || dynamic_cast<SPTRef *>(j) || dynamic_cast<SPString *>(j));

    }  else if (dynamic_cast<SPUse *>(i)) {
        return (dynamic_cast<SPUse *>(j)) ;

    } else if (dynamic_cast<SPImage *>(i)) {
        return (dynamic_cast<SPImage *>(j));

    } else if (dynamic_cast<SPOffset *>(i) && dynamic_cast<SPOffset *>(i)->sourceHref) {   // Linked offset
        return (dynamic_cast<SPOffset *>(j) && dynamic_cast<SPOffset *>(j)->sourceHref);

    }  else if (dynamic_cast<SPOffset *>(i) && !dynamic_cast<SPOffset *>(i)->sourceHref) { // Dynamic offset
        return (dynamic_cast<SPOffset *>(j) && !dynamic_cast<SPOffset *>(j)->sourceHref);

    }

    return false;
}

/*
 * Find all items in src list that have the same object type as sel by type
 * Return the list of matching items
 */
GSList *sp_get_same_object_type(SPItem *sel, GSList *src)
{
    GSList *matches = NULL;

    for (GSList *i = src; i != NULL; i = i->next) {
        SPItem *item = dynamic_cast<SPItem *>(static_cast<SPObject *>(i->data));
        if (item && item_type_match(sel, item)) {
            matches = g_slist_prepend (matches, item);
        }
    }

    return matches;
}

/*
 * Find all items in src list that have the same stroke style as sel by type
 * Return the list of matching items
 */
GSList *sp_get_same_stroke_style(SPItem *sel, GSList *src, SPSelectStrokeStyleType type)
{
    GSList *matches = NULL;
    gboolean match = false;

    SPStyle *sel_style = sel->style;

    if (type == SP_FILL_COLOR || type == SP_STROKE_COLOR) {
        return sp_get_same_fill_or_stroke_color(sel, src, type);
    }

    /*
     * Stroke width needs to handle transformations, so call this function
     * to get the transformed stroke width
     */
    GSList *objects = NULL;
    SPStyle *sel_style_for_width = NULL;
    if (type == SP_STROKE_STYLE_WIDTH) {
        objects = g_slist_prepend(objects, sel);
        sel_style_for_width = sp_style_new (SP_ACTIVE_DOCUMENT);
        objects_query_strokewidth (objects, sel_style_for_width);
    }

    for (GSList *i = src; i != NULL; i = i->next) {
        SPItem *iter = dynamic_cast<SPItem *>(static_cast<SPObject *>(i->data));
        if (iter) {
            SPStyle *iter_style = iter->style;
            match = false;

            if (type == SP_STROKE_STYLE_WIDTH) {
                match = (sel_style->stroke_width.set == iter_style->stroke_width.set);
                if (sel_style->stroke_width.set && iter_style->stroke_width.set) {
                    GSList *objects = NULL;
                    objects = g_slist_prepend(objects, iter);
                    SPStyle *iter_style_for_width = sp_style_new (SP_ACTIVE_DOCUMENT);
                    objects_query_strokewidth (objects, iter_style_for_width);

                    if (sel_style_for_width) {
                        match = (sel_style_for_width->stroke_width.computed == iter_style_for_width->stroke_width.computed);
                    }
                    g_slist_free(objects);
                }
            }
            else if (type == SP_STROKE_STYLE_DASHES ) {
                match = (sel_style->stroke_dasharray.set == iter_style->stroke_dasharray.set);
                if (sel_style->stroke_dasharray.set && iter_style->stroke_dasharray.set) {
                    match = (sel_style->stroke_dasharray.values == iter_style->stroke_dasharray.values);
                }
            }
            else if (type == SP_STROKE_STYLE_MARKERS) {
                match = true;
                int len = sizeof(sel_style->marker)/sizeof(SPIString);
                for (int i = 0; i < len; i++) {
                    match = (sel_style->marker_ptrs[i]->set == iter_style->marker_ptrs[i]->set);
                    if (sel_style->marker_ptrs[i]->set && iter_style->marker_ptrs[i]->set &&
                        (strcmp(sel_style->marker_ptrs[i]->value, iter_style->marker_ptrs[i]->value))) {
                        match = false;
                        break;
                    }
                }
            }

            if (match) {
                matches = g_slist_prepend(matches, iter);
            }
        } else {
            g_assert_not_reached();
        }
    }

    g_slist_free(objects);

    return matches;
}

// helper function:
static
Geom::Point
cornerFarthestFrom(Geom::Rect const &r, Geom::Point const &p){
    Geom::Point m = r.midpoint();
    unsigned i = 0;
    if (p[X] < m[X]) {
        i = 1;
    }
    if (p[Y] < m[Y]) {
        i = 3 - i;
    }
    return r.corner(i);
}

/**
\param  angle   the angle in "angular pixels", i.e. how many visible pixels must move the outermost point of the rotated object
*/
void
sp_selection_rotate_screen(Inkscape::Selection *selection, gdouble angle)
{
    if (selection->isEmpty())
        return;

    Geom::OptRect bbox = selection->visualBounds();
    boost::optional<Geom::Point> center = selection->center();

    if ( !bbox || !center ) {
        return;
    }

    gdouble const zoom = selection->desktop()->current_zoom();
    gdouble const zmove = angle / zoom;
    gdouble const r = Geom::L2(cornerFarthestFrom(*bbox, *center) - *center);

    gdouble const zangle = 180 * atan2(zmove, r) / M_PI;

    sp_selection_rotate_relative(selection, *center, zangle);

    DocumentUndo::maybeDone(sp_desktop_document(selection->desktop()),
                            ( (angle > 0)
                              ? "selector:rotate:ccw"
                              : "selector:rotate:cw" ),
                            SP_VERB_CONTEXT_SELECT,
                            _("Rotate by pixels"));
}

void
sp_selection_scale(Inkscape::Selection *selection, gdouble grow)
{
    if (selection->isEmpty())
        return;

    Geom::OptRect bbox = selection->visualBounds();
    if (!bbox) {
        return;
    }

    Geom::Point const center(bbox->midpoint());

    // you can't scale "do nizhe pola" (below zero)
    double const max_len = bbox->maxExtent();
    if ( max_len + grow <= 1e-3 ) {
        return;
    }

    double const times = 1.0 + grow / max_len;
    sp_selection_scale_relative(selection, center, Geom::Scale(times, times));

    DocumentUndo::maybeDone(sp_desktop_document(selection->desktop()),
                            ( (grow > 0)
                              ? "selector:scale:larger"
                              : "selector:scale:smaller" ),
                            SP_VERB_CONTEXT_SELECT,
                            _("Scale"));
}

void
sp_selection_scale_screen(Inkscape::Selection *selection, gdouble grow_pixels)
{
    sp_selection_scale(selection,
                       grow_pixels / selection->desktop()->current_zoom());
}

void
sp_selection_scale_times(Inkscape::Selection *selection, gdouble times)
{
    if (selection->isEmpty())
        return;

    Geom::OptRect sel_bbox = selection->visualBounds();

    if (!sel_bbox) {
        return;
    }

    Geom::Point const center(sel_bbox->midpoint());
    sp_selection_scale_relative(selection, center, Geom::Scale(times, times));
    DocumentUndo::done(sp_desktop_document(selection->desktop()), SP_VERB_CONTEXT_SELECT,
                       _("Scale by whole factor"));
}

void
sp_selection_move(Inkscape::Selection *selection, gdouble dx, gdouble dy)
{
    if (selection->isEmpty()) {
        return;
    }

    sp_selection_move_relative(selection, dx, dy);

    SPDocument *doc = selection->layers()->getDocument();
    if (dx == 0) {
        DocumentUndo::maybeDone(doc, "selector:move:vertical", SP_VERB_CONTEXT_SELECT,
                                _("Move vertically"));
    } else if (dy == 0) {
        DocumentUndo::maybeDone(doc, "selector:move:horizontal", SP_VERB_CONTEXT_SELECT,
                                _("Move horizontally"));
    } else {
        DocumentUndo::done(doc, SP_VERB_CONTEXT_SELECT,
                           _("Move"));
    }
}

void
sp_selection_move_screen(Inkscape::Selection *selection, gdouble dx, gdouble dy)
{
    if (selection->isEmpty() || !selection->desktop()) {
        return;
    }

    // same as sp_selection_move but divide deltas by zoom factor
    gdouble const zoom = selection->desktop()->current_zoom();
    gdouble const zdx = dx / zoom;
    gdouble const zdy = dy / zoom;
    sp_selection_move_relative(selection, zdx, zdy);

    SPDocument *doc = selection->layers()->getDocument();
    if (dx == 0) {
        DocumentUndo::maybeDone(doc, "selector:move:vertical", SP_VERB_CONTEXT_SELECT,
                                _("Move vertically by pixels"));
    } else if (dy == 0) {
        DocumentUndo::maybeDone(doc, "selector:move:horizontal", SP_VERB_CONTEXT_SELECT,
                                _("Move horizontally by pixels"));
    } else {
        DocumentUndo::done(doc, SP_VERB_CONTEXT_SELECT,
                           _("Move"));
    }
}

namespace {

template <typename D>
SPItem *next_item(SPDesktop *desktop, GSList *path, SPObject *root,
                  bool only_in_viewport, PrefsSelectionContext inlayer, bool onlyvisible, bool onlysensitive);

template <typename D>
SPItem *next_item_from_list(SPDesktop *desktop, GSList const *items, SPObject *root,
                  bool only_in_viewport, PrefsSelectionContext inlayer, bool onlyvisible, bool onlysensitive);

struct Forward {
    typedef SPObject *Iterator;

    static Iterator children(SPObject *o) { return o->firstChild(); }
    static Iterator siblings_after(SPObject *o) { return o->getNext(); }
    static void dispose(Iterator /*i*/) {}

    static SPObject *object(Iterator i) { return i; }
    static Iterator next(Iterator i) { return i->getNext(); }
};

struct ListReverse {
    typedef GSList *Iterator;

    static Iterator children(SPObject *o) {
        return make_list(o->firstChild(), NULL);
    }
    static Iterator siblings_after(SPObject *o) {
        return make_list(o->parent->firstChild(), o);
    }
    static void dispose(Iterator i) {
        g_slist_free(i);
    }

    static SPObject *object(Iterator i) {
        return reinterpret_cast<SPObject *>(i->data);
    }
    static Iterator next(Iterator i) { return i->next; }

private:
    static GSList *make_list(SPObject *object, SPObject *limit) {
        GSList *list = NULL;
        while ( object != limit ) {
            if (!object) { // TODO check if this happens in practice
                g_warning("Unexpected list overrun");
                break;
            }
            list = g_slist_prepend(list, object);
            object = object->getNext();
        }
        return list;
    }
};

}

void
sp_selection_item_next(SPDesktop *desktop)
{
    g_return_if_fail(desktop != NULL);
    Inkscape::Selection *selection = sp_desktop_selection(desktop);

    Inkscape::Preferences *prefs = Inkscape::Preferences::get();
    PrefsSelectionContext inlayer = (PrefsSelectionContext)prefs->getInt("/options/kbselection/inlayer", PREFS_SELECTION_LAYER);
    bool onlyvisible = prefs->getBool("/options/kbselection/onlyvisible", true);
    bool onlysensitive = prefs->getBool("/options/kbselection/onlysensitive", true);

    SPObject *root;
    if (PREFS_SELECTION_ALL != inlayer) {
        root = selection->activeContext();
    } else {
        root = desktop->currentRoot();
    }

    SPItem *item=next_item_from_list<Forward>(desktop, selection->itemList(), root, SP_CYCLING == SP_CYCLE_VISIBLE, inlayer, onlyvisible, onlysensitive);

    if (item) {
        selection->set(item, PREFS_SELECTION_LAYER_RECURSIVE == inlayer);
        if ( SP_CYCLING == SP_CYCLE_FOCUS ) {
            scroll_to_show_item(desktop, item);
        }
    }
}

void
sp_selection_item_prev(SPDesktop *desktop)
{
    SPDocument *document = sp_desktop_document(desktop);
    g_return_if_fail(document != NULL);
    g_return_if_fail(desktop != NULL);
    Inkscape::Selection *selection = sp_desktop_selection(desktop);

    Inkscape::Preferences *prefs = Inkscape::Preferences::get();
    PrefsSelectionContext inlayer = (PrefsSelectionContext) prefs->getInt("/options/kbselection/inlayer", PREFS_SELECTION_LAYER);
    bool onlyvisible = prefs->getBool("/options/kbselection/onlyvisible", true);
    bool onlysensitive = prefs->getBool("/options/kbselection/onlysensitive", true);

    SPObject *root;
    if (PREFS_SELECTION_ALL != inlayer) {
        root = selection->activeContext();
    } else {
        root = desktop->currentRoot();
    }

    SPItem *item=next_item_from_list<ListReverse>(desktop, selection->itemList(), root, SP_CYCLING == SP_CYCLE_VISIBLE, inlayer, onlyvisible, onlysensitive);

    if (item) {
        selection->set(item, PREFS_SELECTION_LAYER_RECURSIVE == inlayer);
        if ( SP_CYCLING == SP_CYCLE_FOCUS ) {
            scroll_to_show_item(desktop, item);
        }
    }
}

void sp_selection_next_patheffect_param(SPDesktop * dt)
{
    if (!dt) return;

    Inkscape::Selection *selection = sp_desktop_selection(dt);
    if ( selection && !selection->isEmpty() ) {
        SPItem *item = selection->singleItem();
        if ( SPLPEItem *lpeitem = dynamic_cast<SPLPEItem*>(item) ) {
            if (lpeitem->hasPathEffect()) {
                lpeitem->editNextParamOncanvas(dt);
            } else {
                dt->messageStack()->flash(Inkscape::WARNING_MESSAGE, _("The selection has no applied path effect."));
            }
        }
    }
}

/*bool has_path_recursive(SPObject *obj)
{
    if (!obj) return false;
    if (SP_IS_PATH(obj)) {
        return true;
    }
    if (SP_IS_GROUP(obj) || SP_IS_OBJECTGROUP(obj)) {
        for (SPObject *c = obj->children; c; c = c->next) {
            if (has_path_recursive(c)) return true;
        }
    }
    return false;
}*/

void sp_selection_edit_clip_or_mask(SPDesktop * /*dt*/, bool /*clip*/)
{
    return;
    /*if (!dt) return;
    using namespace Inkscape::UI;

    Inkscape::Selection *selection = sp_desktop_selection(dt);
    if (!selection || selection->isEmpty()) return;

    GSList const *items = selection->itemList();
    bool has_path = false;
    for (GSList *i = const_cast<GSList*>(items); i; i= i->next) {
        SPItem *item = SP_ITEM(i->data);
        SPObject *search = clip
            ? (item->clip_ref ? item->clip_ref->getObject() : NULL)
            : item->mask_ref ? item->mask_ref->getObject() : NULL;
        has_path |= has_path_recursive(search);
        if (has_path) break;
    }
    if (has_path) {
        if (!tools_isactive(dt, TOOLS_NODES)) {
            tools_switch(dt, TOOLS_NODES);
        }
        ink_node_tool_set_mode(INK_NODE_TOOL(dt->event_context),
            clip ? NODE_TOOL_EDIT_CLIPPING_PATHS : NODE_TOOL_EDIT_MASKS);
    } else if (clip) {
        dt->messageStack()->flash(Inkscape::WARNING_MESSAGE,
            _("The selection has no applied clip path."));
    } else {
        dt->messageStack()->flash(Inkscape::WARNING_MESSAGE,
            _("The selection has no applied mask."));
    }*/
}


namespace {

template <typename D>
SPItem *next_item_from_list(SPDesktop *desktop, GSList const *items,
                            SPObject *root, bool only_in_viewport, PrefsSelectionContext inlayer, bool onlyvisible, bool onlysensitive)
{
    SPObject *current=root;
    while (items) {
        SPItem *item = dynamic_cast<SPItem *>(static_cast<SPObject *>(items->data));
        if ( root->isAncestorOf(item) &&
             ( !only_in_viewport || desktop->isWithinViewport(item) ) )
        {
            current = item;
            break;
        }
        items = items->next;
    }

    GSList *path=NULL;
    while ( current != root ) {
        path = g_slist_prepend(path, current);
        current = current->parent;
    }

    SPItem *next;
    // first, try from the current object
    next = next_item<D>(desktop, path, root, only_in_viewport, inlayer, onlyvisible, onlysensitive);
    g_slist_free(path);

    if (!next) { // if we ran out of objects, start over at the root
        next = next_item<D>(desktop, NULL, root, only_in_viewport, inlayer, onlyvisible, onlysensitive);
    }

    return next;
}

template <typename D>
SPItem *next_item(SPDesktop *desktop, GSList *path, SPObject *root,
                  bool only_in_viewport, PrefsSelectionContext inlayer, bool onlyvisible, bool onlysensitive)
{
    typename D::Iterator children;
    typename D::Iterator iter;

    SPItem *found=NULL;

    if (path) {
        SPObject *object=reinterpret_cast<SPObject *>(path->data);
        g_assert(object->parent == root);
        if (desktop->isLayer(object)) {
            found = next_item<D>(desktop, path->next, object, only_in_viewport, inlayer, onlyvisible, onlysensitive);
        }
        iter = children = D::siblings_after(object);
    } else {
        iter = children = D::children(root);
    }

    while ( iter && !found ) {
        SPObject *object=D::object(iter);
        if (desktop->isLayer(object)) {
            if (PREFS_SELECTION_LAYER != inlayer) { // recurse into sublayers
                found = next_item<D>(desktop, NULL, object, only_in_viewport, inlayer, onlyvisible, onlysensitive);
            }
        } else {
            SPItem *item = dynamic_cast<SPItem *>(object);
            if ( item &&
                 ( !only_in_viewport || desktop->isWithinViewport(item) ) &&
                 ( !onlyvisible || !desktop->itemIsHidden(item)) &&
                 ( !onlysensitive || !item->isLocked()) &&
                 !desktop->isLayer(item) )
            {
                found = item;
            }
        }
        iter = D::next(iter);
    }

    D::dispose(children);

    return found;
}

}

/**
 * If \a item is not entirely visible then adjust visible area to centre on the centre on of
 * \a item.
 */
void scroll_to_show_item(SPDesktop *desktop, SPItem *item)
{
    Geom::Rect dbox = desktop->get_display_area();
    Geom::OptRect sbox = item->desktopVisualBounds();

    if ( sbox && dbox.contains(*sbox) == false ) {
        Geom::Point const s_dt = sbox->midpoint();
        Geom::Point const s_w = desktop->d2w(s_dt);
        Geom::Point const d_dt = dbox.midpoint();
        Geom::Point const d_w = desktop->d2w(d_dt);
        Geom::Point const moved_w( d_w - s_w );
        gint const dx = (gint) moved_w[X];
        gint const dy = (gint) moved_w[Y];
        desktop->scroll_world(dx, dy);
    }
}


void sp_selection_clone(SPDesktop *desktop)
{
    if (desktop == NULL) {
        return;
    }

    Inkscape::Selection *selection = sp_desktop_selection(desktop);

    Inkscape::XML::Document *xml_doc = desktop->doc()->getReprDoc();

    // check if something is selected
    if (selection->isEmpty()) {
        desktop->messageStack()->flash(Inkscape::WARNING_MESSAGE, _("Select an <b>object</b> to clone."));
        return;
    }

    GSList *reprs = g_slist_copy(const_cast<GSList *>(selection->reprList()));

    selection->clear();

    // sorting items from different parents sorts each parent's subset without possibly mixing them, just what we need
    reprs = g_slist_sort(reprs, (GCompareFunc) sp_repr_compare_position);

    GSList *newsel = NULL;

    while (reprs) {
        Inkscape::XML::Node *sel_repr = static_cast<Inkscape::XML::Node *>(reprs->data);
        Inkscape::XML::Node *parent = sel_repr->parent();

        Inkscape::XML::Node *clone = xml_doc->createElement("svg:use");
        clone->setAttribute("x", "0", false);
        clone->setAttribute("y", "0", false);
        gchar *href_str = g_strdup_printf("#%s", sel_repr->attribute("id"));
        clone->setAttribute("xlink:href", href_str, false);
        g_free(href_str);

        clone->setAttribute("inkscape:transform-center-x", sel_repr->attribute("inkscape:transform-center-x"), false);
        clone->setAttribute("inkscape:transform-center-y", sel_repr->attribute("inkscape:transform-center-y"), false);

        // add the new clone to the top of the original's parent
        parent->appendChild(clone);

        newsel = g_slist_prepend(newsel, clone);
        reprs = g_slist_remove(reprs, sel_repr);
        Inkscape::GC::release(clone);
    }

    DocumentUndo::done(sp_desktop_document(desktop), SP_VERB_EDIT_CLONE,
                       C_("Action", "Clone"));

    selection->setReprList(newsel);

    g_slist_free(newsel);
}

void
sp_selection_relink(SPDesktop *desktop)
{
    if (!desktop)
        return;

    Inkscape::Selection *selection = sp_desktop_selection(desktop);

    if (selection->isEmpty()) {
        desktop->messageStack()->flash(Inkscape::WARNING_MESSAGE, _("Select <b>clones</b> to relink."));
        return;
    }

    Inkscape::UI::ClipboardManager *cm = Inkscape::UI::ClipboardManager::get();
    const gchar *newid = cm->getFirstObjectID();
    if (!newid) {
        desktop->messageStack()->flash(Inkscape::WARNING_MESSAGE, _("Copy an <b>object</b> to clipboard to relink clones to."));
        return;
    }
    gchar *newref = g_strdup_printf("#%s", newid);

    // Get a copy of current selection.
    bool relinked = false;
    for (GSList *items = const_cast<GSList *>(selection->itemList());
         items != NULL;
         items = items->next)
    {
        SPItem *item = static_cast<SPItem *>(items->data);

        if (dynamic_cast<SPUse *>(item)) {
            item->getRepr()->setAttribute("xlink:href", newref);
            item->requestDisplayUpdate(SP_OBJECT_MODIFIED_FLAG);
            relinked = true;
        }
    }

    g_free(newref);

    if (!relinked) {
        desktop->messageStack()->flash(Inkscape::ERROR_MESSAGE, _("<b>No clones to relink</b> in the selection."));
    } else {
        DocumentUndo::done(sp_desktop_document(desktop), SP_VERB_EDIT_UNLINK_CLONE,
                           _("Relink clone"));
    }
}


void
sp_selection_unlink(SPDesktop *desktop)
{
    if (!desktop)
        return;

    Inkscape::Selection *selection = sp_desktop_selection(desktop);

    if (selection->isEmpty()) {
        desktop->messageStack()->flash(Inkscape::WARNING_MESSAGE, _("Select <b>clones</b> to unlink."));
        return;
    }

    // Get a copy of current selection.
    GSList *new_select = NULL;
    bool unlinked = false;
    for (GSList *items = g_slist_copy(const_cast<GSList *>(selection->itemList()));
         items != NULL;
         items = items->next)
    {
        SPItem *item = static_cast<SPItem *>(items->data);

        if (dynamic_cast<SPText *>(item)) {
            SPObject *tspan = sp_tref_convert_to_tspan(item);

            if (tspan) {
                item->requestDisplayUpdate(SP_OBJECT_MODIFIED_FLAG);
            }

            // Set unlink to true, and fall into the next if which
            // will include this text item in the new selection
            unlinked = true;
        }

        if (!(dynamic_cast<SPUse *>(item) || dynamic_cast<SPTRef *>(item))) {
            // keep the non-use item in the new selection
            new_select = g_slist_prepend(new_select, item);
            continue;
        }

        SPItem *unlink = NULL;
        SPUse *use = dynamic_cast<SPUse *>(item);
        if (use) {
            unlink = use->unlink();
            // Unable to unlink use (external or invalid href?)
            if (!unlink) {
                new_select = g_slist_prepend(new_select, item);
                continue;
            }
        } else /*if (SP_IS_TREF(use))*/ {
            unlink = dynamic_cast<SPItem *>(sp_tref_convert_to_tspan(item));
            g_assert(unlink != NULL);
        }

        unlinked = true;
        // Add ungrouped items to the new selection.
        new_select = g_slist_prepend(new_select, unlink);
    }

    if (new_select) { // set new selection
        selection->clear();
        selection->setList(new_select);
        g_slist_free(new_select);
    }
    if (!unlinked) {
        desktop->messageStack()->flash(Inkscape::ERROR_MESSAGE, _("<b>No clones to unlink</b> in the selection."));
    }

    DocumentUndo::done(sp_desktop_document(desktop), SP_VERB_EDIT_UNLINK_CLONE,
                       _("Unlink clone"));
}

void
sp_select_clone_original(SPDesktop *desktop)
{
    if (desktop == NULL)
        return;

    Inkscape::Selection *selection = sp_desktop_selection(desktop);

    SPItem *item = selection->singleItem();

    gchar const *error = _("Select a <b>clone</b> to go to its original. Select a <b>linked offset</b> to go to its source. Select a <b>text on path</b> to go to the path. Select a <b>flowed text</b> to go to its frame.");

    // Check if other than two objects are selected
    if (g_slist_length(const_cast<GSList *>(selection->itemList())) != 1 || !item) {
        desktop->messageStack()->flash(Inkscape::WARNING_MESSAGE, error);
        return;
    }

    SPItem *original = NULL;
    SPUse *use = dynamic_cast<SPUse *>(item);
    if (use) {
        original = use->get_original();
    } else {
        SPOffset *offset = dynamic_cast<SPOffset *>(item);
        if (offset && offset->sourceHref) {
            original = sp_offset_get_source(offset);
        } else {
            SPText *text = dynamic_cast<SPText *>(item);
            SPTextPath *textpath = (text) ? dynamic_cast<SPTextPath *>(text->firstChild()) : NULL;
            if (text && textpath) {
                original = sp_textpath_get_path_item(textpath);
            } else {
                SPFlowtext *flowtext = dynamic_cast<SPFlowtext *>(item);
                if (flowtext) {
                    original = flowtext->get_frame(NULL); // first frame only
                } else {
                    SPLPEItem *lpeItem = dynamic_cast<SPLPEItem *>(item);
                    if (lpeItem) {
                        // check if the applied LPE is Clone original, if so, go to the refered path
                        Inkscape::LivePathEffect::Effect* lpe = lpeItem->getPathEffectOfType(Inkscape::LivePathEffect::CLONE_ORIGINAL);
                        if (lpe) {
                            Inkscape::LivePathEffect::Parameter *lpeparam = lpe->getParameter("linkedpath");
                            if (Inkscape::LivePathEffect::OriginalPathParam *pathparam = dynamic_cast<Inkscape::LivePathEffect::OriginalPathParam *>(lpeparam)) {
                                original = pathparam->getObject();
                            }
                        }
                    }
                }
            }
        }
    }

    if (original == NULL) { // it's an object that we don't know what to do with
        desktop->messageStack()->flash(Inkscape::WARNING_MESSAGE, error);
        return;
    }

    if (!original) {
        desktop->messageStack()->flash(Inkscape::ERROR_MESSAGE, _("<b>Cannot find</b> the object to select (orphaned clone, offset, textpath, flowed text?)"));
        return;
    }

    for (SPObject *o = original; o && !dynamic_cast<SPRoot *>(o); o = o->parent) {
        if (dynamic_cast<SPDefs *>(o)) {
            desktop->messageStack()->flash(Inkscape::ERROR_MESSAGE, _("The object you're trying to select is <b>not visible</b> (it is in &lt;defs&gt;)"));
            return;
        }
    }

    if (original) {
        Inkscape::Preferences *prefs = Inkscape::Preferences::get();
        bool highlight = prefs->getBool("/options/highlightoriginal/value");
        if (highlight) {
            Geom::OptRect a = item->desktopVisualBounds();
            Geom::OptRect b = original->desktopVisualBounds();
            if ( a && b ) {
                // draw a flashing line between the objects
                SPCurve *curve = new SPCurve();
                curve->moveto(a->midpoint());
                curve->lineto(b->midpoint());

                SPCanvasItem * canvasitem = sp_canvas_bpath_new(sp_desktop_tempgroup(desktop), curve);
                sp_canvas_bpath_set_stroke(SP_CANVAS_BPATH(canvasitem), 0x0000ddff, 1.0, SP_STROKE_LINEJOIN_MITER, SP_STROKE_LINECAP_BUTT, 5, 3);
                sp_canvas_item_show(canvasitem);
                curve->unref();
                desktop->add_temporary_canvasitem(canvasitem, 1000);
            }
        }

        selection->clear();
        selection->set(original);
        if (SP_CYCLING == SP_CYCLE_FOCUS) {
            scroll_to_show_item(desktop, original);
        }
    }
}

/**
* This creates a new path, applies the Original Path LPE, and has it refer to the selection.
*/
void sp_selection_clone_original_path_lpe(SPDesktop *desktop)
{
    if (desktop == NULL) {
        return;
    }
<<<<<<< HEAD
    
    Inkscape::SVGOStringStream os;
    SPObject * firstItem = NULL;
    for (const GSList * item = desktop->selection->itemList(); item != NULL; item = item->next) {
        if (SP_IS_SHAPE(item->data) || SP_IS_TEXT(item->data)) {
            if (firstItem) {
                os << "|";
            } else {
                firstItem = SP_ITEM(item->data);
            }
            os << "#" << SP_ITEM(item->data)->getId() << ",0";
=======

    Inkscape::Selection *selection = sp_desktop_selection(desktop);
    SPItem *item = selection->singleItem();
    if (g_slist_length(const_cast<GSList *>(selection->itemList())) != 1 || !item) {
        desktop->messageStack()->flash(Inkscape::WARNING_MESSAGE, _("Select <b>one</b> path to clone."));
        return;
    }
    if ( !(dynamic_cast<SPShape *>(item) || dynamic_cast<SPText *>(item)) ) {
        desktop->messageStack()->flash(Inkscape::WARNING_MESSAGE, _("Select one <b>path</b> to clone."));
        return;
    }

    Inkscape::XML::Document *xml_doc = desktop->doc()->getReprDoc();
    Inkscape::XML::Node *parent = item->getRepr()->parent();

    // create the LPE
    Inkscape::XML::Node *lpe_repr = xml_doc->createElement("inkscape:path-effect");
    {
        lpe_repr->setAttribute("effect", "clone_original");
        gchar *href = g_strdup_printf("#%s", item->getRepr()->attribute("id"));
        lpe_repr->setAttribute("linkedpath", href);
        g_free(href);
        desktop->doc()->getDefs()->getRepr()->addChild(lpe_repr, NULL); // adds to <defs> and assigns the 'id' attribute
    }
    const gchar * lpe_id = lpe_repr->attribute("id");
    Inkscape::GC::release(lpe_repr);

    // create the new path
    Inkscape::XML::Node *clone = xml_doc->createElement("svg:path");
    {
        clone->setAttribute("d", "M 0 0", false);
        // add the new clone to the top of the original's parent
        parent->appendChild(clone);
        SPObject *clone_obj = desktop->doc()->getObjectById(clone->attribute("id"));
        SPLPEItem *clone_lpe = dynamic_cast<SPLPEItem *>(clone_obj);
        if (clone_lpe) {
            gchar *href = g_strdup_printf("#%s", lpe_id);
            clone_lpe->addPathEffect( href, false );
            g_free(href);
>>>>>>> 0d7c3ee0
        }
    }
    if (firstItem) {
        Inkscape::XML::Document *xml_doc = desktop->doc()->getReprDoc();
        SPObject *parent = firstItem->parent;

        // create the LPE
        Inkscape::XML::Node *lpe_repr = xml_doc->createElement("inkscape:path-effect");
        {
            lpe_repr->setAttribute("effect", "fill_between_many");
            lpe_repr->setAttribute("linkedpaths", os.str().c_str());
            desktop->doc()->getDefs()->getRepr()->addChild(lpe_repr, NULL); // adds to <defs> and assigns the 'id' attribute
        }
        const gchar * lpe_id = lpe_repr->attribute("id");
        Inkscape::GC::release(lpe_repr);

        // create the new path
        Inkscape::XML::Node *clone = xml_doc->createElement("svg:path");
        {
            clone->setAttribute("d", "M 0 0", false);
            // add the new clone to the top of the original's parent
            parent->appendChildRepr(clone);
            SPObject *clone_obj = desktop->doc()->getObjectById(clone->attribute("id"));
            if (SP_IS_LPE_ITEM(clone_obj)) {
                gchar *href = g_strdup_printf("#%s", lpe_id);
                //sp_lpe_item_add_path_effect( SP_LPE_ITEM(clone_obj), href, false );
                SP_LPE_ITEM(clone_obj)->addPathEffect(href, false);
                g_free(href);
            }
        }

        DocumentUndo::done(sp_desktop_document(desktop), SP_VERB_EDIT_CLONE_ORIGINAL_PATH_LPE,
                            _("Fill between strokes"));
    } else {
        desktop->messageStack()->flash(Inkscape::WARNING_MESSAGE, _("Select path(s) to fill."));
    }
}

void sp_selection_to_marker(SPDesktop *desktop, bool apply)
{
    // sp_selection_tile has similar code
    if (desktop == NULL) {
        return;
    }

    SPDocument *doc = sp_desktop_document(desktop);
    Inkscape::XML::Document *xml_doc = doc->getReprDoc();

    Inkscape::Selection *selection = sp_desktop_selection(desktop);

    // check if something is selected
    if (selection->isEmpty()) {
        desktop->messageStack()->flash(Inkscape::WARNING_MESSAGE, _("Select <b>object(s)</b> to convert to marker."));
        return;
    }

    doc->ensureUpToDate();
    Geom::OptRect r = selection->visualBounds();
    boost::optional<Geom::Point> c = selection->center();
    if ( !r || !c ) {
        return;
    }

    // FIXME: Inverted Y coodinate
    Geom::Point doc_height( 0, doc->getHeight().value("px"));

    // calculate the transform to be applied to objects to move them to 0,0
    Geom::Point corner( r->min()[Geom::X], r->max()[Geom::Y] ); // FIXME: Inverted Y coodinate  
    Geom::Point move_p = doc_height - corner;
    move_p[Geom::Y] = -move_p[Geom::Y];
    Geom::Affine move = Geom::Affine(Geom::Translate(move_p));

    Geom::Point center( *c - corner ); // As defined by rotation center
    center[Geom::Y] = -center[Geom::Y];

    GSList *items = g_slist_copy(const_cast<GSList *>(selection->itemList()));

    //items = g_slist_sort(items, (GCompareFunc) sp_object_compare_position);  // Why needed?

    // bottommost object, after sorting
    SPObject *parent = SP_OBJECT(items->data)->parent;

    Geom::Affine parent_transform;
    {
        SPItem *parentItem = dynamic_cast<SPItem *>(parent);
        if (parent) {
            parent_transform = parentItem->i2doc_affine();
        } else {
            g_assert_not_reached();
        }
    }

    // Create a list of duplicates, to be pasted inside marker element.
    GSList *repr_copies = NULL;
    for (GSList *i = items; i != NULL; i = i->next) {
        Inkscape::XML::Node *dup = SP_OBJECT(i->data)->getRepr()->duplicate(xml_doc);
        repr_copies = g_slist_prepend(repr_copies, dup);
    }

    Geom::Rect bbox(desktop->dt2doc(r->min()), desktop->dt2doc(r->max()));

    if (apply) {
        // Delete objects so that their clones don't get alerted;
        // the objects will be restored inside the marker element.
        for (GSList *i = items; i != NULL; i = i->next) {
            SPObject *item = reinterpret_cast<SPObject*>(i->data);
            item->deleteObject(false);
        }
    }

    // Hack: Temporarily set clone compensation to unmoved, so that we can move clone-originals
    // without disturbing clones.
    // See ActorAlign::on_button_click() in src/ui/dialog/align-and-distribute.cpp
    Inkscape::Preferences *prefs = Inkscape::Preferences::get();
    int saved_compensation = prefs->getInt("/options/clonecompensation/value", SP_CLONE_COMPENSATION_UNMOVED);
    prefs->setInt("/options/clonecompensation/value", SP_CLONE_COMPENSATION_UNMOVED);

    gchar const *mark_id = generate_marker(repr_copies, bbox, doc, center, parent_transform * move);
    (void)mark_id;

    // restore compensation setting
    prefs->setInt("/options/clonecompensation/value", saved_compensation);


    g_slist_free(items);

    DocumentUndo::done(doc, SP_VERB_EDIT_SELECTION_2_MARKER,
                       _("Objects to marker"));
}

static void sp_selection_to_guides_recursive(SPItem *item, bool wholegroups) {
    SPGroup *group = dynamic_cast<SPGroup *>(item);
    if (group && !dynamic_cast<SPBox3D *>(item) && !wholegroups) {
        for (GSList *i = sp_item_group_item_list(group); i != NULL; i = i->next) {
            sp_selection_to_guides_recursive(static_cast<SPItem*>(i->data), wholegroups);
        }
    } else {
        item->convert_to_guides();
    }
}

void sp_selection_to_guides(SPDesktop *desktop)
{
    if (desktop == NULL)
        return;

    SPDocument *doc = sp_desktop_document(desktop);
    Inkscape::Selection *selection = sp_desktop_selection(desktop);
    // we need to copy the list because it gets reset when objects are deleted
    GSList *items = g_slist_copy(const_cast<GSList *>(selection->itemList()));

    if (!items) {
        desktop->messageStack()->flash(Inkscape::WARNING_MESSAGE, _("Select <b>object(s)</b> to convert to guides."));
        return;
    }

    Inkscape::Preferences *prefs = Inkscape::Preferences::get();
    bool deleteitems = !prefs->getBool("/tools/cvg_keep_objects", 0);
    bool wholegroups = prefs->getBool("/tools/cvg_convert_whole_groups", 0);

    // If an object is earlier in the selection list than its clone, and it is deleted, then the clone will have changed
    // and its entry in the selection list is invalid (crash).
    // Therefore: first convert all, then delete all.

    for (GSList const *i = items; i != NULL; i = i->next) {
        sp_selection_to_guides_recursive(static_cast<SPItem*>(i->data), wholegroups);
    }

    if (deleteitems) {
        selection->clear();
        sp_selection_delete_impl(items);
    }

    g_slist_free(items);

    DocumentUndo::done(doc, SP_VERB_EDIT_SELECTION_2_GUIDES, _("Objects to guides"));
}

/*
 * Convert objects to <symbol>. How that happens depends on what is selected:
 * 
 * 1) A random selection of objects will be embedded into a single <symbol> element.
 *
 * 2) Except, a single <g> will have its content directly embedded into a <symbol>; the 'id' and
 *    'style' of the <g> are transferred to the <symbol>.
 *
 * 3) Except, a single <g> with a transform that isn't a translation will keep the group when
 *    embedded into a <symbol> (with 'id' and 'style' transferred to <symbol>). This is because a
 *    <symbol> cannot have a transform. (If the transform is a pure translation, the translation
 *    is moved to the referencing <use> element that is created.)
 *
 * Possible improvements:
 *
 *   Move objects inside symbol so bbox corner at 0,0 (see marker/pattern)
 *
 *   For SVG2, set 'refX' 'refY' to object center (with compensating shift in <use>
 *   transformation).
 */
void sp_selection_symbol(SPDesktop *desktop, bool /*apply*/ )
{
    if (desktop == NULL) {
        return;
    }

    SPDocument *doc = sp_desktop_document(desktop);
    Inkscape::XML::Document *xml_doc = doc->getReprDoc();

    Inkscape::Selection *selection = sp_desktop_selection(desktop);

    // Check if something is selected.
    if (selection->isEmpty()) {
      desktop->messageStack()->flash(Inkscape::WARNING_MESSAGE, _("Select <b>objects</b> to convert to symbol."));
      return;
    }

    doc->ensureUpToDate();

    GSList *items = g_slist_copy(const_cast<GSList *>(selection->list()));

    // Keep track of parent, this is where <use> will be inserted.
    Inkscape::XML::Node *the_first_repr = reinterpret_cast<SPObject *>( items->data )->getRepr();
    Inkscape::XML::Node *the_parent_repr = the_first_repr->parent();

    // Find out if we have a single group
    bool single_group = false;
    SPGroup *the_group = NULL;
    Geom::Affine transform;
    if( g_slist_length( items ) == 1 ) {
        SPObject *object = reinterpret_cast<SPObject *>( items->data );
        the_group = dynamic_cast<SPGroup *>(object);
        if ( the_group ) {
            single_group = true;

            if( !sp_svg_transform_read( object->getAttribute("transform"), &transform ))
                transform = Geom::identity();

            if( transform.isTranslation() ) {

                // Create new list from group children.
                g_slist_free(items);
                items = object->childList(false);

                // Hack: Temporarily set clone compensation to unmoved, so that we can move clone-originals
                // without disturbing clones.
                // See ActorAlign::on_button_click() in src/ui/dialog/align-and-distribute.cpp
                Inkscape::Preferences *prefs = Inkscape::Preferences::get();
                int saved_compensation = prefs->getInt("/options/clonecompensation/value", SP_CLONE_COMPENSATION_UNMOVED);
                prefs->setInt("/options/clonecompensation/value", SP_CLONE_COMPENSATION_UNMOVED);

                // Remove transform on group, updating clones.
                the_group->doWriteTransform(object->getRepr(), Geom::identity());

                // restore compensation setting
                prefs->setInt("/options/clonecompensation/value", saved_compensation);
            }
        }
    }

    // Create new <symbol>
    Inkscape::XML::Node *defsrepr = doc->getDefs()->getRepr();
    Inkscape::XML::Node *symbol_repr = xml_doc->createElement("svg:symbol");
    defsrepr->appendChild(symbol_repr);

    // For a single group, copy relevant attributes.
    if( single_group ) {

        symbol_repr->setAttribute("style",  the_group->getAttribute("style"));
        symbol_repr->setAttribute("class",  the_group->getAttribute("class"));
        symbol_repr->setAttribute("id",     the_group->getAttribute("id")   );

        // This should eventually be replaced by 'refX' and 'refY' once SVG WG approves it.
        // It is done here for round-tripping
        symbol_repr->setAttribute("inkscape:transform-center-x",
                                  the_group->getAttribute("inkscape:transform-center-x"));
        symbol_repr->setAttribute("inkscape:transform-center-y",
                                  the_group->getAttribute("inkscape:transform-center-y"));

        the_group->setAttribute("style", NULL);
        std::string id = symbol_repr->attribute("id");
        id += "_transform";
        the_group->setAttribute("id", id.c_str());

    }

    // Move selected items to new <symbol>
    for (GSList *i = items; i != NULL; i = i->next) {
      Inkscape::XML::Node *repr = SP_OBJECT(i->data)->getRepr();
      repr->parent()->removeChild(repr);
      symbol_repr->addChild(repr,NULL);
    }

    if( single_group && transform.isTranslation() ) {
        the_group->deleteObject(true);
    }

    // Create <use> pointing to new symbol (to replace the moved objects).
    Inkscape::XML::Node *clone = xml_doc->createElement("svg:use");

    const gchar *symbol_id = symbol_repr->attribute("id");
    gchar *href_str = g_strdup_printf("#%s", symbol_id);
    clone->setAttribute("xlink:href", href_str, false);
    g_free(href_str);

    the_parent_repr->appendChild(clone);

    if( single_group && transform.isTranslation() ) {
        if( !transform.isIdentity() )
            clone->setAttribute("transform", sp_svg_transform_write( transform ));
    }

    // Change selection to new <use> element.
    selection->set(clone);

    // Clean up
    Inkscape::GC::release(symbol_repr);
    g_slist_free(items);

    DocumentUndo::done(doc, SP_VERB_EDIT_SYMBOL, _("Group to symbol"));
}

/*
 * Convert <symbol> to <g>. All <use> elements referencing symbol remain unchanged.
 */
void sp_selection_unsymbol(SPDesktop *desktop)
{
    if (desktop == NULL) {
        return;
    }

    SPDocument *doc = sp_desktop_document(desktop);
    Inkscape::XML::Document *xml_doc = doc->getReprDoc();

    Inkscape::Selection *selection = sp_desktop_selection(desktop);

    // Check if something is selected.
    if (selection->isEmpty()) {
        desktop->messageStack()->flash(Inkscape::WARNING_MESSAGE, _("Select a <b>symbol</b> to extract objects from."));
        return;
    }

    SPObject* symbol = selection->single();
 
    // Make sure we have only one object in selection.
    // Require that we really have a <symbol>.
    if( symbol == NULL || !dynamic_cast<SPSymbol *>( symbol ))  {
        desktop->messageStack()->flash(Inkscape::WARNING_MESSAGE, _("Select only one <b>symbol</b> in Symbol dialog to convert to group."));
        return;
    }

    doc->ensureUpToDate();

    // Create new <g> and insert in current layer
    Inkscape::XML::Node *group = xml_doc->createElement("svg:g");
    desktop->currentLayer()->getRepr()->appendChild(group);

    // Move all children of symbol to group
    GSList* children = symbol->childList(false);

    // Converting a group to a symbol inserts a group for non-translational transform.
    // In converting a symbol back to a group we strip out the inserted group (or any other
    // group that only adds a transform to the symbol content).
    if( g_slist_length( children ) == 1 ) {
        SPObject *object = reinterpret_cast<SPObject *>( children->data );
        if ( dynamic_cast<SPGroup *>( object ) ) {
            if( object->getAttribute("style") == NULL ||
                object->getAttribute("class") == NULL ) {

                group->setAttribute("transform", object->getAttribute("transform"));
                g_slist_free(children);
                children = object->childList(false);
            }
        }
    }
        
    for (GSList* i = children; i != NULL; i = i->next ) {
        Inkscape::XML::Node *repr = SP_OBJECT(i->data)->getRepr();
        repr->parent()->removeChild(repr);
        group->addChild(repr,NULL);
    }

    // Copy relevant attributes
    group->setAttribute("style", symbol->getAttribute("style"));
    group->setAttribute("class", symbol->getAttribute("class"));
    group->setAttribute("inkscape:transform-center-x",
                        symbol->getAttribute("inkscape:transform-center-x"));
    group->setAttribute("inkscape:transform-center-y",
                        symbol->getAttribute("inkscape:transform-center-y"));


    // Need to delete <symbol>; all <use> elements that referenced <symbol> should
    // auto-magically reference <g> (if <symbol> deleted after setting <g> 'id').
    Glib::ustring id = symbol->getAttribute("id");
    group->setAttribute("id",id.c_str());
    symbol->deleteObject(true);

    // Change selection to new <g> element.
    SPItem *group_item = static_cast<SPItem *>(sp_desktop_document(desktop)->getObjectByRepr(group));
    selection->set(group_item);

    // Clean up
    Inkscape::GC::release(group);
    g_slist_free(children);

    DocumentUndo::done(doc, SP_VERB_EDIT_UNSYMBOL, _("Group from symbol"));
}

void
sp_selection_tile(SPDesktop *desktop, bool apply)
{
    // sp_selection_to_marker has similar code
    if (desktop == NULL) {
        return;
    }

    SPDocument *doc = sp_desktop_document(desktop);
    Inkscape::XML::Document *xml_doc = doc->getReprDoc();

    Inkscape::Selection *selection = sp_desktop_selection(desktop);

    // check if something is selected
    if (selection->isEmpty()) {
        desktop->messageStack()->flash(Inkscape::WARNING_MESSAGE, _("Select <b>object(s)</b> to convert to pattern."));
        return;
    }

    doc->ensureUpToDate();
    Geom::OptRect r = selection->visualBounds();
    if ( !r ) {
        return;
    }

    // calculate the transform to be applied to objects to move them to 0,0
    Geom::Point move_p = Geom::Point(0, doc->getHeight().value("px")) - (r->min() + Geom::Point(0, r->dimensions()[Geom::Y]));
    move_p[Geom::Y] = -move_p[Geom::Y];
    Geom::Affine move = Geom::Affine(Geom::Translate(move_p));

    GSList *items = g_slist_copy(const_cast<GSList *>(selection->itemList()));

    items = g_slist_sort(items, (GCompareFunc) sp_object_compare_position);

    // bottommost object, after sorting
    SPObject *parent = SP_OBJECT(items->data)->parent;
    

    Geom::Affine parent_transform;
    {
        SPItem *parentItem = dynamic_cast<SPItem *>(parent);
        if (parentItem) {
            parent_transform = parentItem->i2doc_affine();
        } else {
            g_assert_not_reached();
        }
    }

    // remember the position of the first item
    gint pos = SP_OBJECT(items->data)->getRepr()->position();

    // create a list of duplicates
    GSList *repr_copies = NULL;
    for (GSList *i = items; i != NULL; i = i->next) {
        Inkscape::XML::Node *dup = SP_OBJECT(i->data)->getRepr()->duplicate(xml_doc);
        repr_copies = g_slist_prepend(repr_copies, dup);
    }
    // restore the z-order after prepends
    repr_copies = g_slist_reverse(repr_copies);

    Geom::Rect bbox(desktop->dt2doc(r->min()), desktop->dt2doc(r->max()));

    if (apply) {
        // delete objects so that their clones don't get alerted; this object will be restored shortly
        for (GSList *i = items; i != NULL; i = i->next) {
            SPObject *item = reinterpret_cast<SPObject*>(i->data);
            item->deleteObject(false);
        }
    }

    // Hack: Temporarily set clone compensation to unmoved, so that we can move clone-originals
    // without disturbing clones.
    // See ActorAlign::on_button_click() in src/ui/dialog/align-and-distribute.cpp
    Inkscape::Preferences *prefs = Inkscape::Preferences::get();
    int saved_compensation = prefs->getInt("/options/clonecompensation/value", SP_CLONE_COMPENSATION_UNMOVED);
    prefs->setInt("/options/clonecompensation/value", SP_CLONE_COMPENSATION_UNMOVED);

    gchar const *pat_id = pattern_tile(repr_copies, bbox, doc,
                                       ( Geom::Affine(Geom::Translate(desktop->dt2doc(Geom::Point(r->min()[Geom::X],
                                                                                            r->max()[Geom::Y]))))
                                         * parent_transform.inverse() ),
                                       parent_transform * move);

    // restore compensation setting
    prefs->setInt("/options/clonecompensation/value", saved_compensation);

    if (apply) {
        Inkscape::XML::Node *rect = xml_doc->createElement("svg:rect");
        gchar *style_str = g_strdup_printf("stroke:none;fill:url(#%s)", pat_id);
        rect->setAttribute("style", style_str);
        g_free(style_str);

        Geom::Point min = bbox.min() * parent_transform.inverse();
        Geom::Point max = bbox.max() * parent_transform.inverse();

        sp_repr_set_svg_double(rect, "width", max[Geom::X] - min[Geom::X]);
        sp_repr_set_svg_double(rect, "height", max[Geom::Y] - min[Geom::Y]);
        sp_repr_set_svg_double(rect, "x", min[Geom::X]);
        sp_repr_set_svg_double(rect, "y", min[Geom::Y]);

        // restore parent and position
        parent->getRepr()->appendChild(rect);
        rect->setPosition(pos > 0 ? pos : 0);
        SPItem *rectangle = static_cast<SPItem *>(sp_desktop_document(desktop)->getObjectByRepr(rect));

        Inkscape::GC::release(rect);

        selection->clear();
        selection->set(rectangle);
    }

    g_slist_free(items);

    DocumentUndo::done(doc, SP_VERB_EDIT_TILE,
                       _("Objects to pattern"));
}

void sp_selection_untile(SPDesktop *desktop)
{
    if (desktop == NULL) {
        return;
    }

    SPDocument *doc = sp_desktop_document(desktop);
    Inkscape::XML::Document *xml_doc = doc->getReprDoc();

    Inkscape::Selection *selection = sp_desktop_selection(desktop);

    // check if something is selected
    if (selection->isEmpty()) {
        desktop->messageStack()->flash(Inkscape::WARNING_MESSAGE, _("Select an <b>object with pattern fill</b> to extract objects from."));
        return;
    }

    GSList *new_select = NULL;

    bool did = false;

    for (GSList *items = g_slist_copy(const_cast<GSList *>(selection->itemList()));
         items != NULL;
         items = items->next) {

        SPItem *item = static_cast<SPItem *>(items->data);

        SPStyle *style = item->style;

        if (!style || !style->fill.isPaintserver())
            continue;

        SPPaintServer *server = item->style->getFillPaintServer();

        SPPattern *basePat = dynamic_cast<SPPattern *>(server);
        if (!basePat) {
            continue;
        }

        did = true;

        SPPattern *pattern = pattern_getroot(basePat);

        Geom::Affine pat_transform = pattern_patternTransform(basePat);
        pat_transform *= item->transform;

        for (SPObject *child = pattern->firstChild() ; child != NULL; child = child->next ) {
            if (dynamic_cast<SPItem *>(child)) {
                Inkscape::XML::Node *copy = child->getRepr()->duplicate(xml_doc);
                SPItem *i = dynamic_cast<SPItem *>(desktop->currentLayer()->appendChildRepr(copy));

               // FIXME: relink clones to the new canvas objects
               // use SPObject::setid when mental finishes it to steal ids of

                // this is needed to make sure the new item has curve (simply requestDisplayUpdate does not work)
                doc->ensureUpToDate();

                if (i) {
                    Geom::Affine transform( i->transform * pat_transform );
                    i->doWriteTransform(i->getRepr(), transform);

                    new_select = g_slist_prepend(new_select, i);
                } else {
                    g_assert_not_reached();
                }
            }
        }

        SPCSSAttr *css = sp_repr_css_attr_new();
        sp_repr_css_set_property(css, "fill", "none");
        sp_repr_css_change(item->getRepr(), css, "style");
    }

    if (!did) {
        desktop->messageStack()->flash(Inkscape::ERROR_MESSAGE, _("<b>No pattern fills</b> in the selection."));
    } else {
        DocumentUndo::done(sp_desktop_document(desktop), SP_VERB_EDIT_UNTILE,
                           _("Pattern to objects"));
        selection->setList(new_select);
    }
}

void sp_selection_get_export_hints(Inkscape::Selection *selection, Glib::ustring &filename, float *xdpi, float *ydpi)
{
    if (selection->isEmpty()) {
        return;
    }

    GSList const *reprlst = selection->reprList();
    bool filename_search = TRUE;
    bool xdpi_search = TRUE;
    bool ydpi_search = TRUE;

    for (; reprlst != NULL &&
            filename_search &&
            xdpi_search &&
            ydpi_search;
        reprlst = reprlst->next) {
        gchar const *dpi_string;
        Inkscape::XML::Node * repr = static_cast<Inkscape::XML::Node *>(reprlst->data);

        if (filename_search) {
            const gchar* tmp = repr->attribute("inkscape:export-filename");
            if (tmp){
                filename = tmp;
                filename_search = FALSE;
            }
            else{
                filename.clear();
            }
        }

        if (xdpi_search) {
            dpi_string = repr->attribute("inkscape:export-xdpi");
            if (dpi_string != NULL) {
                *xdpi = atof(dpi_string);
                xdpi_search = FALSE;
            }
        }

        if (ydpi_search) {
            dpi_string = repr->attribute("inkscape:export-ydpi");
            if (dpi_string != NULL) {
                *ydpi = atof(dpi_string);
                ydpi_search = FALSE;
            }
        }
    }
}

void sp_document_get_export_hints(SPDocument *doc, Glib::ustring &filename, float *xdpi, float *ydpi)
{
    Inkscape::XML::Node * repr = doc->getReprRoot();

    const gchar* tmp = repr->attribute("inkscape:export-filename");
    if(tmp)
    {
        filename = tmp;
    }
    else
    {
        filename.clear();
    }
    gchar const *dpi_string = repr->attribute("inkscape:export-xdpi");
    if (dpi_string != NULL) {
        *xdpi = atof(dpi_string);
    }

    dpi_string = NULL;
    dpi_string = repr->attribute("inkscape:export-ydpi");
    if (dpi_string != NULL) {
        *ydpi = atof(dpi_string);
    }
}

void sp_selection_create_bitmap_copy(SPDesktop *desktop)
{
    if (desktop == NULL) {
        return;
    }

    SPDocument *document = sp_desktop_document(desktop);
    Inkscape::XML::Document *xml_doc = document->getReprDoc();

    Inkscape::Selection *selection = sp_desktop_selection(desktop);

    // check if something is selected
    if (selection->isEmpty()) {
        desktop->messageStack()->flash(Inkscape::WARNING_MESSAGE, _("Select <b>object(s)</b> to make a bitmap copy."));
        return;
    }

    desktop->messageStack()->flash(Inkscape::IMMEDIATE_MESSAGE, _("Rendering bitmap..."));
    // set "busy" cursor
    desktop->setWaitingCursor();

    // Get the bounding box of the selection
    document->ensureUpToDate();
    Geom::OptRect bbox = selection->visualBounds();
    if (!bbox) {
        desktop->clearWaitingCursor();
        return; // exceptional situation, so not bother with a translatable error message, just quit quietly
    }

    // List of the items to show; all others will be hidden
    GSList *items = g_slist_copy(const_cast<GSList *>(selection->itemList()));

    // Sort items so that the topmost comes last
    items = g_slist_sort(items, (GCompareFunc) sp_item_repr_compare_position);

    // Generate a random value from the current time (you may create bitmap from the same object(s)
    // multiple times, and this is done so that they don't clash)
    GTimeVal cu;
    g_get_current_time(&cu);
    guint current = (int) (cu.tv_sec * 1000000 + cu.tv_usec) % 1024;

    // Create the filename.
    gchar *const basename = g_strdup_printf("%s-%s-%u.png",
                                            document->getName(),
                                            SP_OBJECT(items->data)->getRepr()->attribute("id"),
                                            current);
    // Imagemagick is known not to handle spaces in filenames, so we replace anything but letters,
    // digits, and a few other chars, with "_"
    g_strcanon(basename, "ABCDEFGHIJKLMNOPQRSTUVWXYZabcdefghijklmnopqrstuvwxyz0123456789-_.=+~$#@^&!?", '_');

    // Build the complete path by adding document base dir, if set, otherwise home dir
    gchar *directory = NULL;
    if ( document->getURI() ) {
        directory = g_path_get_dirname( document->getURI() );
    }
    if (directory == NULL) {
        directory = homedir_path(NULL);
    }
    gchar *filepath = g_build_filename(directory, basename, NULL);
    g_free(directory);

    //g_print("%s\n", filepath);

    // Remember parent and z-order of the topmost one
    gint pos = SP_OBJECT(g_slist_last(items)->data)->getRepr()->position();
    SPObject *parent_object = SP_OBJECT(g_slist_last(items)->data)->parent;
    Inkscape::XML::Node *parent = parent_object->getRepr();

    // Calculate resolution
    Inkscape::Preferences *prefs = Inkscape::Preferences::get();
    double res;
    int const prefs_res = prefs->getInt("/options/createbitmap/resolution", 0);
    int const prefs_min = prefs->getInt("/options/createbitmap/minsize", 0);
    if (0 < prefs_res) {
        // If it's given explicitly in prefs, take it
        res = prefs_res;
    } else if (0 < prefs_min) {
        // If minsize is given, look up minimum bitmap size (default 250 pixels) and calculate resolution from it
        res = Inkscape::Util::Quantity::convert(prefs_min, "in", "px") / MIN(bbox->width(), bbox->height());
    } else {
        float hint_xdpi = 0, hint_ydpi = 0;
        Glib::ustring hint_filename;
        // take resolution hint from the selected objects
        sp_selection_get_export_hints(selection, hint_filename, &hint_xdpi, &hint_ydpi);
        if (hint_xdpi != 0) {
            res = hint_xdpi;
        } else {
            // take resolution hint from the document
            sp_document_get_export_hints(document, hint_filename, &hint_xdpi, &hint_ydpi);
            if (hint_xdpi != 0) {
                res = hint_xdpi;
            } else {
                // if all else fails, take the default 90 dpi
                res = Inkscape::Util::Quantity::convert(1, "in", "px");
            }
        }
    }

    // The width and height of the bitmap in pixels
    unsigned width = (unsigned) floor(bbox->width() * Inkscape::Util::Quantity::convert(res, "px", "in"));
    unsigned height =(unsigned) floor(bbox->height() * Inkscape::Util::Quantity::convert(res, "px", "in"));

    // Find out if we have to run an external filter
    gchar const *run = NULL;
    Glib::ustring filter = prefs->getString("/options/createbitmap/filter");
    if (!filter.empty()) {
        // filter command is given;
        // see if we have a parameter to pass to it
        Glib::ustring param1 = prefs->getString("/options/createbitmap/filter_param1");
        if (!param1.empty()) {
            if (param1[param1.length() - 1] == '%') {
                // if the param string ends with %, interpret it as a percentage of the image's max dimension
                gchar p1[256];
                g_ascii_dtostr(p1, 256, ceil(g_ascii_strtod(param1.data(), NULL) * MAX(width, height) / 100));
                // the first param is always the image filename, the second is param1
                run = g_strdup_printf("%s \"%s\" %s", filter.data(), filepath, p1);
            } else {
                // otherwise pass the param1 unchanged
                run = g_strdup_printf("%s \"%s\" %s", filter.data(), filepath, param1.data());
            }
        } else {
            // run without extra parameter
            run = g_strdup_printf("%s \"%s\"", filter.data(), filepath);
        }
    }

    // Calculate the matrix that will be applied to the image so that it exactly overlaps the source objects
    Geom::Affine eek;
    {
        SPItem *parentItem = dynamic_cast<SPItem *>(parent_object);
        if (parentItem) {
            eek = parentItem->i2dt_affine();
        } else {
            g_assert_not_reached();
        }
    }
    Geom::Affine t;

    double shift_x = bbox->min()[Geom::X];
    double shift_y = bbox->max()[Geom::Y];
    if (res == Inkscape::Util::Quantity::convert(1, "in", "px")) { // for default 90 dpi, snap it to pixel grid
        shift_x = round(shift_x);
        shift_y = -round(-shift_y); // this gets correct rounding despite coordinate inversion, remove the negations when the inversion is gone
    }
    t = Geom::Scale(1, -1) * Geom::Translate(shift_x, shift_y) * eek.inverse();  /// @fixme hardcoded doc2dt transform?

    // TODO: avoid roundtrip via file
    // Do the export
    sp_export_png_file(document, filepath,
                       bbox->min()[Geom::X], bbox->min()[Geom::Y],
                       bbox->max()[Geom::X], bbox->max()[Geom::Y],
                       width, height, res, res,
                       (guint32) 0xffffff00,
                       NULL, NULL,
                       true,  /*bool force_overwrite,*/
                       items);

    g_slist_free(items);

    // Run filter, if any
    if (run) {
        g_print("Running external filter: %s\n", run);
        int result = system(run);

        if(result == -1)
            g_warning("Could not run external filter: %s\n", run);
    }

    // Import the image back
    Inkscape::Pixbuf *pb = Inkscape::Pixbuf::create_from_file(filepath);
    if (pb) {
        // Create the repr for the image
        // TODO: avoid unnecessary roundtrip between data URI and decoded pixbuf
        Inkscape::XML::Node * repr = xml_doc->createElement("svg:image");
        sp_embed_image(repr, pb);
        if (res == Inkscape::Util::Quantity::convert(1, "in", "px")) { // for default 90 dpi, snap it to pixel grid
            sp_repr_set_svg_double(repr, "width", width);
            sp_repr_set_svg_double(repr, "height", height);
        } else {
            sp_repr_set_svg_double(repr, "width", bbox->width());
            sp_repr_set_svg_double(repr, "height", bbox->height());
        }

        // Write transform
        gchar *c=sp_svg_transform_write(t);
        repr->setAttribute("transform", c);
        g_free(c);

        // add the new repr to the parent
        parent->appendChild(repr);

        // move to the saved position
        repr->setPosition(pos > 0 ? pos + 1 : 1);

        // Set selection to the new image
        selection->clear();
        selection->add(repr);

        // Clean up
        Inkscape::GC::release(repr);
        g_object_unref(pb);

        // Complete undoable transaction
        DocumentUndo::done(document, SP_VERB_SELECTION_CREATE_BITMAP,
                           _("Create bitmap"));
    }

    desktop->clearWaitingCursor();

    g_free(basename);
    g_free(filepath);
}

/* Creates a mask or clipPath from selection.
 * What is a clip group?
 * A clip group is a tangled mess of XML that allows an object inside a group
 * to clip the entire group using a few <use>s and generally irritating me.
 */

void sp_selection_set_clipgroup(SPDesktop *desktop)
{
    if (desktop == NULL) {
        return;
    }
    SPDocument* doc = sp_desktop_document(desktop);
    Inkscape::XML::Document *xml_doc = doc->getReprDoc();

    Inkscape::Selection *selection = sp_desktop_selection(desktop);
    if (selection->isEmpty()) {
        desktop->messageStack()->flash(Inkscape::WARNING_MESSAGE, _("Select <b>object(s)</b> to create clippath or mask from."));
        return;
    }
        
    GSList const *l = const_cast<GSList *>(selection->reprList());

    GSList *p = g_slist_copy(const_cast<GSList *>(l));
    
    p = g_slist_sort(p, (GCompareFunc) sp_repr_compare_position);

    selection->clear();

    gint topmost = (static_cast<Inkscape::XML::Node *>(g_slist_last(p)->data))->position();
    Inkscape::XML::Node *topmost_parent = (static_cast<Inkscape::XML::Node *>(g_slist_last(p)->data))->parent();

    Inkscape::XML::Node *inner = xml_doc->createElement("svg:g");
    inner->setAttribute("inkscape:label", "Clip");
    
    while (p) {
        Inkscape::XML::Node *current = static_cast<Inkscape::XML::Node *>(p->data);

        if (current->parent() == topmost_parent) {
            Inkscape::XML::Node *spnew = current->duplicate(xml_doc);
            sp_repr_unparent(current);
            inner->appendChild(spnew);
            Inkscape::GC::release(spnew);
            topmost --; // only reduce count for those items deleted from topmost_parent
        } else { // move it to topmost_parent first
            GSList *temp_clip = NULL;

            // At this point, current may already have no item, due to its being a clone whose original is already moved away
            // So we copy it artificially calculating the transform from its repr->attr("transform") and the parent transform
            gchar const *t_str = current->attribute("transform");
            Geom::Affine item_t(Geom::identity());
            if (t_str)
                sp_svg_transform_read(t_str, &item_t);
            item_t *= SP_ITEM(doc->getObjectByRepr(current->parent()))->i2doc_affine();
            // FIXME: when moving both clone and original from a transformed group (either by
            // grouping into another parent, or by cut/paste) the transform from the original's
            // parent becomes embedded into original itself, and this affects its clones. Fix
            // this by remembering the transform diffs we write to each item into an array and
            // then, if this is clone, looking up its original in that array and pre-multiplying
            // it by the inverse of that original's transform diff.

            sp_selection_copy_one(current, item_t, &temp_clip, xml_doc);
            sp_repr_unparent(current);

            // paste into topmost_parent (temporarily)
            GSList *copied = sp_selection_paste_impl(doc, doc->getObjectByRepr(topmost_parent), &temp_clip);
            if (temp_clip) g_slist_free(temp_clip);
            if (copied) { // if success,
                // take pasted object (now in topmost_parent)
                Inkscape::XML::Node *in_topmost = static_cast<Inkscape::XML::Node *>(copied->data);
                // make a copy
                Inkscape::XML::Node *spnew = in_topmost->duplicate(xml_doc);
                // remove pasted
                sp_repr_unparent(in_topmost);
                // put its copy into group
                inner->appendChild(spnew);
                Inkscape::GC::release(spnew);
                g_slist_free(copied);
            }
        }
        p = g_slist_remove(p, current);
    }
    
    Inkscape::XML::Node *outer = xml_doc->createElement("svg:g");
    outer->appendChild(inner);
    topmost_parent->appendChild(outer);
    outer->setPosition(topmost + 1);
    
    Inkscape::XML::Node *clone = xml_doc->createElement("svg:use");
    clone->setAttribute("x", "0", false);
    clone->setAttribute("y", "0", false);
    clone->setAttribute("xlink:href", g_strdup_printf("#%s", inner->attribute("id")), false);

    clone->setAttribute("inkscape:transform-center-x", inner->attribute("inkscape:transform-center-x"), false);
    clone->setAttribute("inkscape:transform-center-y", inner->attribute("inkscape:transform-center-y"), false);

    const Geom::Affine maskTransform(Geom::Affine::identity());
    GSList *templist = NULL;

    templist = g_slist_append(templist, clone);
    // add the new clone to the top of the original's parent
    gchar const *mask_id = SPClipPath::create(templist, doc, &maskTransform);
    
    g_slist_free(templist);
    
    outer->setAttribute("clip-path", g_strdup_printf("url(#%s)", mask_id));

    Inkscape::GC::release(clone);
    
    selection->set(outer);
    DocumentUndo::done(doc, SP_VERB_OBJECT_SET_CLIPPATH, _("Create Clip Group"));
}

/**
 * Creates a mask or clipPath from selection.
 * Two different modes:
 *  if applyToLayer, all selection is moved to DEFS as mask/clippath
 *       and is applied to current layer
 *  otherwise, topmost object is used as mask for other objects
 * If \a apply_clip_path parameter is true, clipPath is created, otherwise mask
 *
 */
void sp_selection_set_mask(SPDesktop *desktop, bool apply_clip_path, bool apply_to_layer)
{
    if (desktop == NULL) {
        return;
    }

    SPDocument *doc = sp_desktop_document(desktop);
    Inkscape::XML::Document *xml_doc = doc->getReprDoc();

    Inkscape::Selection *selection = sp_desktop_selection(desktop);

    // check if something is selected
    bool is_empty = selection->isEmpty();
    if ( apply_to_layer && is_empty) {
        desktop->messageStack()->flash(Inkscape::WARNING_MESSAGE, _("Select <b>object(s)</b> to create clippath or mask from."));
        return;
    } else if (!apply_to_layer && ( is_empty || NULL == selection->itemList()->next )) {
        desktop->messageStack()->flash(Inkscape::WARNING_MESSAGE, _("Select mask object and <b>object(s)</b> to apply clippath or mask to."));
        return;
    }

    // FIXME: temporary patch to prevent crash!
    // Remove this when bboxes are fixed to not blow up on an item clipped/masked with its own clone
    bool clone_with_original = selection_contains_both_clone_and_original(selection);
    if (clone_with_original) {
        return; // in this version, you cannot clip/mask an object with its own clone
    }
    // /END FIXME

    doc->ensureUpToDate();

    GSList *items = g_slist_copy(const_cast<GSList *>(selection->itemList()));

    items = g_slist_sort(items, (GCompareFunc) sp_object_compare_position);

    // See lp bug #542004
    selection->clear();

    // create a list of duplicates
    GSList *mask_items = NULL;
    GSList *apply_to_items = NULL;
    GSList *items_to_delete = NULL;
    GSList *items_to_select = NULL;

    Inkscape::Preferences *prefs = Inkscape::Preferences::get();
    bool topmost = prefs->getBool("/options/maskobject/topmost", true);
    bool remove_original = prefs->getBool("/options/maskobject/remove", true);
    int grouping = prefs->getInt("/options/maskobject/grouping", PREFS_MASKOBJECT_GROUPING_NONE);

    if (apply_to_layer) {
        // all selected items are used for mask, which is applied to a layer
        apply_to_items = g_slist_prepend(apply_to_items, desktop->currentLayer());

        for (GSList *i = items; i != NULL; i = i->next) {
            Inkscape::XML::Node *dup = SP_OBJECT(i->data)->getRepr()->duplicate(xml_doc);
            mask_items = g_slist_prepend(mask_items, dup);

            SPObject *item = reinterpret_cast<SPObject*>(i->data);
            if (remove_original) {
                items_to_delete = g_slist_prepend(items_to_delete, item);
            }
            else {
                items_to_select = g_slist_prepend(items_to_select, item);
            }
        }
    } else if (!topmost) {
        // topmost item is used as a mask, which is applied to other items in a selection
        GSList *i = items;
        Inkscape::XML::Node *dup = SP_OBJECT(i->data)->getRepr()->duplicate(xml_doc);
        mask_items = g_slist_prepend(mask_items, dup);

        if (remove_original) {
            SPObject *item = reinterpret_cast<SPObject*>(i->data);
            items_to_delete = g_slist_prepend(items_to_delete, item);
        }

        for (i = i->next; i != NULL; i = i->next) {
            apply_to_items = g_slist_prepend(apply_to_items, i->data);
            items_to_select = g_slist_prepend(items_to_select, i->data);
        }
    } else {
        GSList *i = NULL;
        for (i = items; NULL != i->next; i = i->next) {
            apply_to_items = g_slist_prepend(apply_to_items, i->data);
            items_to_select = g_slist_prepend(items_to_select, i->data);
        }

        Inkscape::XML::Node *dup = SP_OBJECT(i->data)->getRepr()->duplicate(xml_doc);
        mask_items = g_slist_prepend(mask_items, dup);

        if (remove_original) {
            SPObject *item = reinterpret_cast<SPObject*>(i->data);
            items_to_delete = g_slist_prepend(items_to_delete, item);
        }
    }

    g_slist_free(items);
    items = NULL;

    if (apply_to_items && grouping == PREFS_MASKOBJECT_GROUPING_ALL) {
        // group all those objects into one group
        // and apply mask to that
        Inkscape::XML::Node *group = xml_doc->createElement("svg:g");

        // make a note we should ungroup this when unsetting mask
        group->setAttribute("inkscape:groupmode", "maskhelper");

        GSList *reprs_to_group = NULL;

        for (GSList *i = apply_to_items ; NULL != i ; i = i->next) {
            reprs_to_group = g_slist_prepend(reprs_to_group, SP_OBJECT(i->data)->getRepr());
            items_to_select = g_slist_remove(items_to_select, i->data);
        }
        reprs_to_group = g_slist_reverse(reprs_to_group);

        sp_selection_group_impl(reprs_to_group, group, xml_doc, doc);

        reprs_to_group = NULL;

        // apply clip/mask only to newly created group
        g_slist_free(apply_to_items);
        apply_to_items = NULL;
        apply_to_items = g_slist_prepend(apply_to_items, doc->getObjectByRepr(group));

        items_to_select = g_slist_prepend(items_to_select, doc->getObjectByRepr(group));

        Inkscape::GC::release(group);
    }

    gchar const *attributeName = apply_clip_path ? "clip-path" : "mask";
    for (GSList *i = apply_to_items; NULL != i; i = i->next) {
        SPItem *item = reinterpret_cast<SPItem *>(i->data);
        // inverted object transform should be applied to a mask object,
        // as mask is calculated in user space (after applying transform)
        Geom::Affine maskTransform(item->transform.inverse());

        GSList *mask_items_dup = NULL;
        for (GSList *mask_item = mask_items; NULL != mask_item; mask_item = mask_item->next) {
            Inkscape::XML::Node *dup = reinterpret_cast<Inkscape::XML::Node *>(mask_item->data)->duplicate(xml_doc);
            mask_items_dup = g_slist_prepend(mask_items_dup, dup);
        }

        gchar const *mask_id = NULL;
        if (apply_clip_path) {
            mask_id = SPClipPath::create(mask_items_dup, doc, &maskTransform);
        } else {
            mask_id = sp_mask_create(mask_items_dup, doc, &maskTransform);
        }

        g_slist_free(mask_items_dup);
        mask_items_dup = NULL;

        Inkscape::XML::Node *current = SP_OBJECT(i->data)->getRepr();
        // Node to apply mask to
        Inkscape::XML::Node *apply_mask_to = current;

        if (grouping == PREFS_MASKOBJECT_GROUPING_SEPARATE) {
            // enclose current node in group, and apply crop/mask on that
            Inkscape::XML::Node *group = xml_doc->createElement("svg:g");
            // make a note we should ungroup this when unsetting mask
            group->setAttribute("inkscape:groupmode", "maskhelper");

            Inkscape::XML::Node *spnew = current->duplicate(xml_doc);
            gint position = current->position();
            items_to_select = g_slist_remove(items_to_select, item);
            current->parent()->appendChild(group);
            sp_repr_unparent(current);
            group->appendChild(spnew);
            group->setPosition(position);

            // Apply clip/mask to group instead
            apply_mask_to = group;

            items_to_select = g_slist_prepend(items_to_select, doc->getObjectByRepr(group));
            Inkscape::GC::release(spnew);
            Inkscape::GC::release(group);
        }

        gchar *value_str = g_strdup_printf("url(#%s)", mask_id);
        apply_mask_to->setAttribute(attributeName, value_str);
        g_free(value_str);

    }

    g_slist_free(mask_items);
    g_slist_free(apply_to_items);

    for (GSList *i = items_to_delete; NULL != i; i = i->next) {
        SPObject *item = reinterpret_cast<SPObject*>(i->data);
        item->deleteObject(false);
        items_to_select = g_slist_remove(items_to_select, item);
    }
    g_slist_free(items_to_delete);

    items_to_select = g_slist_reverse(items_to_select);

    selection->addList(items_to_select);
    g_slist_free(items_to_select);

    if (apply_clip_path) {
        DocumentUndo::done(doc, SP_VERB_OBJECT_SET_CLIPPATH, _("Set clipping path"));
    } else {
        DocumentUndo::done(doc, SP_VERB_OBJECT_SET_MASK, _("Set mask"));
    }
}

void sp_selection_unset_mask(SPDesktop *desktop, bool apply_clip_path) {
    if (desktop == NULL) {
        return;
    }

    SPDocument *doc = sp_desktop_document(desktop);
    Inkscape::XML::Document *xml_doc = doc->getReprDoc();
    Inkscape::Selection *selection = sp_desktop_selection(desktop);

    // check if something is selected
    if (selection->isEmpty()) {
        desktop->messageStack()->flash(Inkscape::WARNING_MESSAGE, _("Select <b>object(s)</b> to remove clippath or mask from."));
        return;
    }

    Inkscape::Preferences *prefs = Inkscape::Preferences::get();
    bool remove_original = prefs->getBool("/options/maskobject/remove", true);
    bool ungroup_masked = prefs->getBool("/options/maskobject/ungrouping", true);
    doc->ensureUpToDate();

    gchar const *attributeName = apply_clip_path ? "clip-path" : "mask";
    std::map<SPObject*,SPItem*> referenced_objects;

    GSList *items = g_slist_copy(const_cast<GSList *>(selection->itemList()));
    selection->clear();

    GSList *items_to_ungroup = NULL;
    GSList *items_to_select = g_slist_copy(items);
    items_to_select = g_slist_reverse(items_to_select);


    // SPObject* refers to a group containing the clipped path or mask itself,
    // whereas SPItem* refers to the item being clipped or masked
    for (GSList const *i = items; NULL != i; i = i->next) {
        if (remove_original) {
            // remember referenced mask/clippath, so orphaned masks can be moved back to document
            SPItem *item = reinterpret_cast<SPItem *>(i->data);
            Inkscape::URIReference *uri_ref = NULL;

            if (apply_clip_path) {
                uri_ref = item->clip_ref;
            } else {
                uri_ref = item->mask_ref;
            }

            // collect distinct mask object (and associate with item to apply transform)
            if ((NULL != uri_ref) && (NULL != uri_ref->getObject())) {
                referenced_objects[uri_ref->getObject()] = item;
            }
        }

        SP_OBJECT(i->data)->getRepr()->setAttribute(attributeName, "none");

        SPGroup *group = dynamic_cast<SPGroup *>(static_cast<SPObject *>(i->data));
        if (ungroup_masked && group) {
                // if we had previously enclosed masked object in group,
                // add it to list so we can ungroup it later

                // ungroup only groups we created when setting clip/mask
                if (group->layerMode() == SPGroup::MASK_HELPER) {
                    items_to_ungroup = g_slist_prepend(items_to_ungroup, group);
                }

        }
    }
    g_slist_free(items);

    // restore mask objects into a document
    for ( std::map<SPObject*,SPItem*>::iterator it = referenced_objects.begin() ; it != referenced_objects.end() ; ++it) {
        SPObject *obj = (*it).first; // Group containing the clipped paths or masks
        GSList *items_to_move = NULL;
        for ( SPObject *child = obj->firstChild() ; child; child = child->getNext() ) {
            // Collect all clipped paths and masks within a single group
            Inkscape::XML::Node *copy = SP_OBJECT(child)->getRepr()->duplicate(xml_doc);
            if(copy->attribute("inkscape:original-d"))
            {
                copy->setAttribute("d", copy->attribute("inkscape:original-d"));
            }
            items_to_move = g_slist_prepend(items_to_move, copy);
        }

        if (!obj->isReferenced()) {
            // delete from defs if no other object references this mask
            obj->deleteObject(false);
        }

        // remember parent and position of the item to which the clippath/mask was applied
        Inkscape::XML::Node *parent = ((*it).second)->getRepr()->parent();
        gint pos = ((*it).second)->getRepr()->position();

        // Iterate through all clipped paths / masks
        for (GSList *i = items_to_move; NULL != i; i = i->next) {
            Inkscape::XML::Node *repr = static_cast<Inkscape::XML::Node *>(i->data);

            // insert into parent, restore pos
            parent->appendChild(repr);
            repr->setPosition((pos + 1) > 0 ? (pos + 1) : 0);

            SPItem *mask_item = static_cast<SPItem *>(sp_desktop_document(desktop)->getObjectByRepr(repr));
            items_to_select = g_slist_prepend(items_to_select, mask_item);

            // transform mask, so it is moved the same spot where mask was applied
            Geom::Affine transform(mask_item->transform);
            transform *= (*it).second->transform;
            mask_item->doWriteTransform(mask_item->getRepr(), transform);
        }

        g_slist_free(items_to_move);
    }

    // ungroup marked groups added when setting mask
    for (GSList *i = items_to_ungroup ; NULL != i ; i = i->next) {
        SPGroup *group = dynamic_cast<SPGroup *>(static_cast<SPObject *>(i->data));
        if (group) {
            items_to_select = g_slist_remove(items_to_select, group);
            GSList *children = NULL;
            sp_item_group_ungroup(group, &children, false);
            items_to_select = g_slist_concat(children, items_to_select);
        } else {
            g_assert_not_reached();
        }
    }

    g_slist_free(items_to_ungroup);

    // rebuild selection
    items_to_select = g_slist_reverse(items_to_select);
    selection->addList(items_to_select);
    g_slist_free(items_to_select);

    if (apply_clip_path) {
        DocumentUndo::done(doc, SP_VERB_OBJECT_UNSET_CLIPPATH, _("Release clipping path"));
    } else {
        DocumentUndo::done(doc, SP_VERB_OBJECT_UNSET_MASK, _("Release mask"));
    }
}

/**
 * \param with_margins margins defined in the xml under <sodipodi:namedview>
 *                     "fit-margin-..." attributes.  See SPDocument::fitToRect.
 * \return true if an undoable change should be recorded.
 */
bool
fit_canvas_to_selection(SPDesktop *desktop, bool with_margins)
{
    g_return_val_if_fail(desktop != NULL, false);
    SPDocument *doc = sp_desktop_document(desktop);

    g_return_val_if_fail(doc != NULL, false);
    g_return_val_if_fail(desktop->selection != NULL, false);

    if (desktop->selection->isEmpty()) {
        desktop->messageStack()->flash(Inkscape::WARNING_MESSAGE, _("Select <b>object(s)</b> to fit canvas to."));
        return false;
    }
    Geom::OptRect const bbox(desktop->selection->visualBounds());
    if (bbox) {
        doc->fitToRect(*bbox, with_margins);
        return true;
    } else {
        return false;
    }
}

/**
 * Fit canvas to the bounding box of the selection, as an undoable action.
 */
void
verb_fit_canvas_to_selection(SPDesktop *const desktop)
{
    if (fit_canvas_to_selection(desktop)) {
        DocumentUndo::done(sp_desktop_document(desktop), SP_VERB_FIT_CANVAS_TO_SELECTION,
                           _("Fit Page to Selection"));
    }
}

/**
 * \param with_margins margins defined in the xml under <sodipodi:namedview>
 *                     "fit-margin-..." attributes.  See SPDocument::fitToRect.
 */
bool
fit_canvas_to_drawing(SPDocument *doc, bool with_margins)
{
    g_return_val_if_fail(doc != NULL, false);

    doc->ensureUpToDate();
    SPItem const *const root = doc->getRoot();
    Geom::OptRect bbox = root->desktopVisualBounds();
    if (bbox) {
        doc->fitToRect(*bbox, with_margins);
        return true;
    } else {
        return false;
    }
}

void
verb_fit_canvas_to_drawing(SPDesktop *desktop)
{
    if (fit_canvas_to_drawing(sp_desktop_document(desktop))) {
        DocumentUndo::done(sp_desktop_document(desktop), SP_VERB_FIT_CANVAS_TO_DRAWING,
                           _("Fit Page to Drawing"));
    }
}

/**
 * Fits canvas to selection or drawing with margins from <sodipodi:namedview>
 * "fit-margin-..." attributes.  See SPDocument::fitToRect and
 * ui/dialog/page-sizer.
 */
void fit_canvas_to_selection_or_drawing(SPDesktop *desktop) {
    g_return_if_fail(desktop != NULL);
    SPDocument *doc = sp_desktop_document(desktop);

    g_return_if_fail(doc != NULL);
    g_return_if_fail(desktop->selection != NULL);

    bool const changed = ( desktop->selection->isEmpty()
                           ? fit_canvas_to_drawing(doc, true)
                           : fit_canvas_to_selection(desktop, true) );
    if (changed) {
        DocumentUndo::done(sp_desktop_document(desktop), SP_VERB_FIT_CANVAS_TO_SELECTION_OR_DRAWING,
                           _("Fit Page to Selection or Drawing"));
    }
};

static void itemtree_map(void (*f)(SPItem *, SPDesktop *), SPObject *root, SPDesktop *desktop) {
    // don't operate on layers
    {
        SPItem *item = dynamic_cast<SPItem *>(root);
        if (item && !desktop->isLayer(item)) {
            f(item, desktop);
        }
    }
    for ( SPObject::SiblingIterator iter = root->firstChild() ; iter ; ++iter ) {
        //don't recurse into locked layers
        SPItem *item = dynamic_cast<SPItem *>(&*iter);
        if (!(item && desktop->isLayer(item) && item->isLocked())) {
            itemtree_map(f, iter, desktop);
        }
    }
}

static void unlock(SPItem *item, SPDesktop */*desktop*/) {
    if (item->isLocked()) {
        item->setLocked(FALSE);
    }
}

static void unhide(SPItem *item, SPDesktop *desktop) {
    if (desktop->itemIsHidden(item)) {
        item->setExplicitlyHidden(FALSE);
    }
}

static void process_all(void (*f)(SPItem *, SPDesktop *), SPDesktop *dt, bool layer_only) {
    if (!dt) return;

    SPObject *root;
    if (layer_only) {
        root = dt->currentLayer();
    } else {
        root = dt->currentRoot();
    }

    itemtree_map(f, root, dt);
}

void unlock_all(SPDesktop *dt) {
    process_all(&unlock, dt, true);
}

void unlock_all_in_all_layers(SPDesktop *dt) {
    process_all(&unlock, dt, false);
}

void unhide_all(SPDesktop *dt) {
    process_all(&unhide, dt, true);
}

void unhide_all_in_all_layers(SPDesktop *dt) {
    process_all(&unhide, dt, false);
}


/*
  Local Variables:
  mode:c++
  c-file-style:"stroustrup"
  c-file-offsets:((innamespace . 0)(inline-open . 0)(case-label . +))
  indent-tabs-mode:nil
  fill-column:99
  End:
*/
// vim: filetype=cpp:expandtab:shiftwidth=4:tabstop=8:softtabstop=4:fileencoding=utf-8:textwidth=99 :<|MERGE_RESOLUTION|>--- conflicted
+++ resolved
@@ -2881,7 +2881,6 @@
     if (desktop == NULL) {
         return;
     }
-<<<<<<< HEAD
     
     Inkscape::SVGOStringStream os;
     SPObject * firstItem = NULL;
@@ -2893,47 +2892,6 @@
                 firstItem = SP_ITEM(item->data);
             }
             os << "#" << SP_ITEM(item->data)->getId() << ",0";
-=======
-
-    Inkscape::Selection *selection = sp_desktop_selection(desktop);
-    SPItem *item = selection->singleItem();
-    if (g_slist_length(const_cast<GSList *>(selection->itemList())) != 1 || !item) {
-        desktop->messageStack()->flash(Inkscape::WARNING_MESSAGE, _("Select <b>one</b> path to clone."));
-        return;
-    }
-    if ( !(dynamic_cast<SPShape *>(item) || dynamic_cast<SPText *>(item)) ) {
-        desktop->messageStack()->flash(Inkscape::WARNING_MESSAGE, _("Select one <b>path</b> to clone."));
-        return;
-    }
-
-    Inkscape::XML::Document *xml_doc = desktop->doc()->getReprDoc();
-    Inkscape::XML::Node *parent = item->getRepr()->parent();
-
-    // create the LPE
-    Inkscape::XML::Node *lpe_repr = xml_doc->createElement("inkscape:path-effect");
-    {
-        lpe_repr->setAttribute("effect", "clone_original");
-        gchar *href = g_strdup_printf("#%s", item->getRepr()->attribute("id"));
-        lpe_repr->setAttribute("linkedpath", href);
-        g_free(href);
-        desktop->doc()->getDefs()->getRepr()->addChild(lpe_repr, NULL); // adds to <defs> and assigns the 'id' attribute
-    }
-    const gchar * lpe_id = lpe_repr->attribute("id");
-    Inkscape::GC::release(lpe_repr);
-
-    // create the new path
-    Inkscape::XML::Node *clone = xml_doc->createElement("svg:path");
-    {
-        clone->setAttribute("d", "M 0 0", false);
-        // add the new clone to the top of the original's parent
-        parent->appendChild(clone);
-        SPObject *clone_obj = desktop->doc()->getObjectById(clone->attribute("id"));
-        SPLPEItem *clone_lpe = dynamic_cast<SPLPEItem *>(clone_obj);
-        if (clone_lpe) {
-            gchar *href = g_strdup_printf("#%s", lpe_id);
-            clone_lpe->addPathEffect( href, false );
-            g_free(href);
->>>>>>> 0d7c3ee0
         }
     }
     if (firstItem) {
@@ -2957,16 +2915,15 @@
             // add the new clone to the top of the original's parent
             parent->appendChildRepr(clone);
             SPObject *clone_obj = desktop->doc()->getObjectById(clone->attribute("id"));
-            if (SP_IS_LPE_ITEM(clone_obj)) {
+            SPLPEItem *clone_lpeitem = dynamic_cast<SPLPEItem *>(clone_obj);
+            if (clone_lpeitem) {
                 gchar *href = g_strdup_printf("#%s", lpe_id);
-                //sp_lpe_item_add_path_effect( SP_LPE_ITEM(clone_obj), href, false );
-                SP_LPE_ITEM(clone_obj)->addPathEffect(href, false);
+                clone_lpeitem->addPathEffect(href, false);
                 g_free(href);
             }
         }
 
-        DocumentUndo::done(sp_desktop_document(desktop), SP_VERB_EDIT_CLONE_ORIGINAL_PATH_LPE,
-                            _("Fill between strokes"));
+        DocumentUndo::done(sp_desktop_document(desktop), SP_VERB_EDIT_CLONE_ORIGINAL_PATH_LPE, _("Fill between many"));
     } else {
         desktop->messageStack()->flash(Inkscape::WARNING_MESSAGE, _("Select path(s) to fill."));
     }
