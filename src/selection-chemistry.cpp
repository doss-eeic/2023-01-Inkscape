/** @file
 * @brief Miscellanous operations on selected items
 */
/* Authors:
 *   Lauris Kaplinski <lauris@kaplinski.com>
 *   Frank Felfe <innerspace@iname.com>
 *   MenTaLguY <mental@rydia.net>
 *   bulia byak <buliabyak@users.sf.net>
 *   Andrius R. <knutux@gmail.com>
 *   Jon A. Cruz <jon@joncruz.org>
 *   Martin Sucha <martin.sucha-inkscape@jts-sro.sk>
 *   Abhishek Sharma
 *
 * Copyright (C) 1999-2010 authors
 * Copyright (C) 2001-2002 Ximian, Inc.
 *
 * Released under GNU GPL, read the file 'COPYING' for more information
 */

#ifdef HAVE_CONFIG_H
# include "config.h"
#endif

#include "selection-chemistry.h"

// TOOD fixme: This should be moved into preference repr
SPCycleType SP_CYCLING = SP_CYCLE_FOCUS;


#include <gtkmm/clipboard.h>

#include "svg/svg.h"
#include "desktop.h"
#include "desktop-style.h"
#include "dir-util.h"
#include "selection.h"
#include "tools-switch.h"
#include "desktop-handles.h"
#include "message-stack.h"
#include "sp-item-transform.h"
#include "marker.h"
#include "sp-use.h"
#include "sp-textpath.h"
#include "sp-tspan.h"
#include "sp-tref.h"
#include "sp-flowtext.h"
#include "sp-flowregion.h"
#include "sp-image.h"
#include "text-editing.h"
#include "text-context.h"
#include "connector-context.h"
#include "sp-path.h"
#include "sp-conn-end.h"
#include "dropper-context.h"
#include <glibmm/i18n.h>
#include <2geom/transforms.h>
#include "xml/repr.h"
#include "xml/rebase-hrefs.h"
#include "style.h"
#include "document-private.h"
#include "sp-gradient.h"
#include "sp-gradient-reference.h"
#include "sp-linear-gradient-fns.h"
#include "sp-pattern.h"
#include "sp-radial-gradient-fns.h"
#include "gradient-context.h"
#include "sp-namedview.h"
#include "preferences.h"
#include "sp-offset.h"
#include "sp-clippath.h"
#include "sp-mask.h"
#include "file.h"
#include "helper/png-write.h"
#include "layer-fns.h"
#include "context-fns.h"
#include <map>
#include <cstring>
#include <string>
#include "helper/units.h"
#include "sp-item.h"
#include "box3d.h"
#include "persp3d.h"
#include "unit-constants.h"
#include "xml/simple-document.h"
#include "sp-filter-reference.h"
#include "gradient-drag.h"
#include "uri-references.h"
#include "libnr/nr-convert2geom.h"
#include "display/curve.h"
#include "display/canvas-bpath.h"
#include "inkscape-private.h"
#include "path-chemistry.h"
#include "ui/tool/control-point-selection.h"
#include "ui/tool/multi-path-manipulator.h"

#include "enums.h"
#include "sp-item-group.h"

// For clippath editing
#include "tools-switch.h"
#include "ui/tool/node-tool.h"

#include "ui/clipboard.h"

using Inkscape::DocumentUndo;
using Geom::X;
using Geom::Y;

/* The clipboard handling is in ui/clipboard.cpp now. There are some legacy functions left here,
because the layer manipulation code uses them. It should be rewritten specifically
for that purpose. */



namespace Inkscape {

void SelectionHelper::selectAll(SPDesktop *dt)
{
    if (tools_isactive(dt, TOOLS_NODES)) {
        InkNodeTool *nt = static_cast<InkNodeTool*>(dt->event_context);
        if (!nt->_multipath->empty()) {
            nt->_multipath->selectSubpaths();
            return;
        }
    }
    sp_edit_select_all(dt);
}

void SelectionHelper::selectAllInAll(SPDesktop *dt)
{
    if (tools_isactive(dt, TOOLS_NODES)) {
        InkNodeTool *nt = static_cast<InkNodeTool*>(dt->event_context);
        nt->_selected_nodes->selectAll();
    } else {
        sp_edit_select_all_in_all_layers(dt);
    }
}

void SelectionHelper::selectNone(SPDesktop *dt)
{
    if (tools_isactive(dt, TOOLS_NODES)) {
        InkNodeTool *nt = static_cast<InkNodeTool*>(dt->event_context);
        nt->_selected_nodes->clear();
    } else {
        sp_desktop_selection(dt)->clear();
    }
}

void SelectionHelper::invert(SPDesktop *dt)
{
    if (tools_isactive(dt, TOOLS_NODES)) {
        InkNodeTool *nt = static_cast<InkNodeTool*>(dt->event_context);
        nt->_multipath->invertSelectionInSubpaths();
    } else {
        sp_edit_invert(dt);
    }
}

void SelectionHelper::invertAllInAll(SPDesktop *dt)
{
    if (tools_isactive(dt, TOOLS_NODES)) {
        InkNodeTool *nt = static_cast<InkNodeTool*>(dt->event_context);
        nt->_selected_nodes->invertSelection();
    } else {
        sp_edit_invert_in_all_layers(dt);
    }
}

void SelectionHelper::reverse(SPDesktop *dt)
{
    // TODO make this a virtual method of event context!
    if (tools_isactive(dt, TOOLS_NODES)) {
        InkNodeTool *nt = static_cast<InkNodeTool*>(dt->event_context);
        nt->_multipath->reverseSubpaths();
    } else {
        sp_selected_path_reverse(dt);
    }
}

void SelectionHelper::selectNext(SPDesktop *dt)
{
    SPEventContext *ec = dt->event_context;
    if (tools_isactive(dt, TOOLS_NODES)) {
        InkNodeTool *nt = static_cast<InkNodeTool*>(dt->event_context);
        nt->_multipath->shiftSelection(1);
    } else if (tools_isactive(dt, TOOLS_GRADIENT)
               && ec->_grdrag->isNonEmpty()) {
        sp_gradient_context_select_next(ec);
    } else {
        sp_selection_item_next(dt);
    }
}

void SelectionHelper::selectPrev(SPDesktop *dt)
{
    SPEventContext *ec = dt->event_context;
    if (tools_isactive(dt, TOOLS_NODES)) {
        InkNodeTool *nt = static_cast<InkNodeTool*>(dt->event_context);
        nt->_multipath->shiftSelection(-1);
    } else if (tools_isactive(dt, TOOLS_GRADIENT)
               && ec->_grdrag->isNonEmpty()) {
        sp_gradient_context_select_prev(ec);
    } else {
        sp_selection_item_prev(dt);
    }
}

} // namespace Inkscape


/**
 * Copies repr and its inherited css style elements, along with the accumulated transform 'full_t',
 * then prepends the copy to 'clip'.
 */
void sp_selection_copy_one(Inkscape::XML::Node *repr, Geom::Matrix full_t, GSList **clip, Inkscape::XML::Document* xml_doc)
{
    Inkscape::XML::Node *copy = repr->duplicate(xml_doc);

    // copy complete inherited style
    SPCSSAttr *css = sp_repr_css_attr_inherited(repr, "style");
    sp_repr_css_set(copy, css, "style");
    sp_repr_css_attr_unref(css);

    // write the complete accumulated transform passed to us
    // (we're dealing with unattached repr, so we write to its attr
    // instead of using sp_item_set_transform)
    gchar *affinestr=sp_svg_transform_write(full_t);
    copy->setAttribute("transform", affinestr);
    g_free(affinestr);

    *clip = g_slist_prepend(*clip, copy);
}

void sp_selection_copy_impl(GSList const *items, GSList **clip, Inkscape::XML::Document* xml_doc)
{
    // Sort items:
    GSList *sorted_items = g_slist_copy((GSList *) items);
    sorted_items = g_slist_sort((GSList *) sorted_items, (GCompareFunc) sp_object_compare_position);

    // Copy item reprs:
    for (GSList *i = (GSList *) sorted_items; i != NULL; i = i->next) {
        sp_selection_copy_one(SP_OBJECT_REPR(i->data), SP_ITEM(i->data)->i2doc_affine(), clip, xml_doc);
    }

    *clip = g_slist_reverse(*clip);
    g_slist_free((GSList *) sorted_items);
}

GSList *sp_selection_paste_impl(SPDocument *doc, SPObject *parent, GSList **clip)
{
    Inkscape::XML::Document *xml_doc = doc->getReprDoc();

    GSList *copied = NULL;
    // add objects to document
    for (GSList *l = *clip; l != NULL; l = l->next) {
        Inkscape::XML::Node *repr = (Inkscape::XML::Node *) l->data;
        Inkscape::XML::Node *copy = repr->duplicate(xml_doc);

        // premultiply the item transform by the accumulated parent transform in the paste layer
        Geom::Matrix local(SP_ITEM(parent)->i2doc_affine());
        if (!local.isIdentity()) {
            gchar const *t_str = copy->attribute("transform");
            Geom::Matrix item_t(Geom::identity());
            if (t_str)
                sp_svg_transform_read(t_str, &item_t);
            item_t *= local.inverse();
            // (we're dealing with unattached repr, so we write to its attr instead of using sp_item_set_transform)
            gchar *affinestr=sp_svg_transform_write(item_t);
            copy->setAttribute("transform", affinestr);
            g_free(affinestr);
        }

        parent->appendChildRepr(copy);
        copied = g_slist_prepend(copied, copy);
        Inkscape::GC::release(copy);
    }
    return copied;
}

void sp_selection_delete_impl(GSList const *items, bool propagate = true, bool propagate_descendants = true)
{
    for (GSList const *i = items ; i ; i = i->next ) {
        sp_object_ref((SPObject *)i->data, NULL);
    }
    for (GSList const *i = items; i != NULL; i = i->next) {
        SPItem *item = reinterpret_cast<SPItem *>(i->data);
        item->deleteObject(propagate, propagate_descendants);
        sp_object_unref(item, NULL);
    }
}


void sp_selection_delete(SPDesktop *desktop)
{
    if (desktop == NULL) {
        return;
    }

    if (tools_isactive(desktop, TOOLS_TEXT))
        if (sp_text_delete_selection(desktop->event_context)) {
            DocumentUndo::done(sp_desktop_document(desktop), SP_VERB_CONTEXT_TEXT,
                               _("Delete text"));
            return;
        }

    Inkscape::Selection *selection = sp_desktop_selection(desktop);

    // check if something is selected
    if (selection->isEmpty()) {
        desktop->messageStack()->flash(Inkscape::WARNING_MESSAGE, _("<b>Nothing</b> was deleted."));
        return;
    }

    GSList const *selected = g_slist_copy(const_cast<GSList *>(selection->itemList()));
    selection->clear();
    sp_selection_delete_impl(selected);
    g_slist_free((GSList *) selected);

    /* a tool may have set up private information in it's selection context
     * that depends on desktop items.  I think the only sane way to deal with
     * this currently is to reset the current tool, which will reset it's
     * associated selection context.  For example: deleting an object
     * while moving it around the canvas.
     */
    tools_switch( desktop, tools_active( desktop ) );

    DocumentUndo::done(sp_desktop_document(desktop), SP_VERB_EDIT_DELETE,
                       _("Delete"));
}

void add_ids_recursive(std::vector<const gchar *> &ids, SPObject *obj)
{
    if (obj) {
        ids.push_back(obj->getId());

        if (SP_IS_GROUP(obj)) {
            for (SPObject *child = obj->firstChild() ; child; child = child->getNext() ) {
                add_ids_recursive(ids, child);
            }
        }
    }
}

void sp_selection_duplicate(SPDesktop *desktop, bool suppressDone)
{
    if (desktop == NULL) {
        return;
    }

    SPDocument *doc = desktop->doc();
    Inkscape::XML::Document* xml_doc = doc->getReprDoc();
    Inkscape::Selection *selection = sp_desktop_selection(desktop);

    // check if something is selected
    if (selection->isEmpty()) {
        desktop->messageStack()->flash(Inkscape::WARNING_MESSAGE, _("Select <b>object(s)</b> to duplicate."));
        return;
    }

    GSList *reprs = g_slist_copy((GSList *) selection->reprList());

    selection->clear();

    // sorting items from different parents sorts each parent's subset without possibly mixing
    // them, just what we need
    reprs = g_slist_sort(reprs, (GCompareFunc) sp_repr_compare_position);

    GSList *newsel = NULL;

    std::vector<const gchar *> old_ids;
    std::vector<const gchar *> new_ids;
    Inkscape::Preferences *prefs = Inkscape::Preferences::get();
    bool relink_clones = prefs->getBool("/options/relinkclonesonduplicate/value");

    while (reprs) {
        Inkscape::XML::Node *old_repr = (Inkscape::XML::Node *) reprs->data;
        Inkscape::XML::Node *parent = old_repr->parent();
        Inkscape::XML::Node *copy = old_repr->duplicate(xml_doc);

        parent->appendChild(copy);

        if (relink_clones) {
            SPObject *old_obj = doc->getObjectByRepr(old_repr);
            SPObject *new_obj = doc->getObjectByRepr(copy);
            add_ids_recursive(old_ids, old_obj);
            add_ids_recursive(new_ids, new_obj);
        }

        newsel = g_slist_prepend(newsel, copy);
        reprs = g_slist_remove(reprs, reprs->data);
        Inkscape::GC::release(copy);
    }

    if (relink_clones) {

        g_assert(old_ids.size() == new_ids.size());

        for (unsigned int i = 0; i < old_ids.size(); i++) {
            const gchar *id = old_ids[i];
            SPObject *old_clone = doc->getObjectById(id);
            if (SP_IS_USE(old_clone)) {
                SPItem *orig = sp_use_get_original(SP_USE(old_clone));
                if (!orig) // orphaned
                    continue;
                for (unsigned int j = 0; j < old_ids.size(); j++) {
                    if (!strcmp(orig->getId(), old_ids[j])) {
                        // we have both orig and clone in selection, relink
                        // std::cout << id  << " old, its ori: " << orig->getId() << "; will relink:" << new_ids[i] << " to " << new_ids[j] << "\n";
                        gchar *newref = g_strdup_printf("#%s", new_ids[j]);
                        SPObject *new_clone = doc->getObjectById(new_ids[i]);
                        SP_OBJECT_REPR(new_clone)->setAttribute("xlink:href", newref);
                        new_clone->requestDisplayUpdate(SP_OBJECT_MODIFIED_FLAG);
                        g_free(newref);
                    }
                }
            } else if (SP_IS_OFFSET(old_clone)) {
                for (guint j = 0; j < old_ids.size(); j++) {
                gchar *source_href = SP_OFFSET(old_clone)->sourceHref;
                    if (source_href && source_href[0]=='#' && !strcmp(source_href+1, old_ids[j])) {
                        gchar *newref = g_strdup_printf("#%s", new_ids[j]);
                        doc->getObjectById(new_ids[i])->getRepr()->setAttribute("xlink:href", newref);
                        g_free(newref);
                    }
                }
            }
        }
    }


    if ( !suppressDone ) {
        DocumentUndo::done(sp_desktop_document(desktop), SP_VERB_EDIT_DUPLICATE,
                           _("Duplicate"));
    }

    selection->setReprList(newsel);

    g_slist_free(newsel);
}

void sp_edit_clear_all(SPDesktop *dt)
{
    if (!dt)
        return;

    SPDocument *doc = sp_desktop_document(dt);
    sp_desktop_selection(dt)->clear();

    g_return_if_fail(SP_IS_GROUP(dt->currentLayer()));
    GSList *items = sp_item_group_item_list(SP_GROUP(dt->currentLayer()));

    while (items) {
        reinterpret_cast<SPObject*>(items->data)->deleteObject();
        items = g_slist_remove(items, items->data);
    }

    DocumentUndo::done(doc, SP_VERB_EDIT_CLEAR_ALL,
                       _("Delete all"));
}

GSList *get_all_items(GSList *list, SPObject *from, SPDesktop *desktop, bool onlyvisible, bool onlysensitive, GSList const *exclude)
{
    for ( SPObject *child = from->firstChild() ; child; child = child->getNext() ) {
        if (SP_IS_ITEM(child) &&
            !desktop->isLayer(SP_ITEM(child)) &&
            (!onlysensitive || !SP_ITEM(child)->isLocked()) &&
            (!onlyvisible || !desktop->itemIsHidden(SP_ITEM(child))) &&
            (!exclude || !g_slist_find((GSList *) exclude, child))
            )
        {
            list = g_slist_prepend(list, SP_ITEM(child));
        }

        if (SP_IS_ITEM(child) && desktop->isLayer(SP_ITEM(child))) {
            list = get_all_items(list, child, desktop, onlyvisible, onlysensitive, exclude);
        }
    }

    return list;
}

void sp_edit_select_all_full(SPDesktop *dt, bool force_all_layers, bool invert)
{
    if (!dt)
        return;

    Inkscape::Selection *selection = sp_desktop_selection(dt);

    g_return_if_fail(SP_IS_GROUP(dt->currentLayer()));

    Inkscape::Preferences *prefs = Inkscape::Preferences::get();
    PrefsSelectionContext inlayer = (PrefsSelectionContext) prefs->getInt("/options/kbselection/inlayer", PREFS_SELECTION_LAYER);
    bool onlyvisible = prefs->getBool("/options/kbselection/onlyvisible", true);
    bool onlysensitive = prefs->getBool("/options/kbselection/onlysensitive", true);

    GSList *items = NULL;

    GSList const *exclude = NULL;
    if (invert) {
        exclude = selection->itemList();
    }

    if (force_all_layers)
        inlayer = PREFS_SELECTION_ALL;

    switch (inlayer) {
        case PREFS_SELECTION_LAYER: {
        if ( (onlysensitive && SP_ITEM(dt->currentLayer())->isLocked()) ||
             (onlyvisible && dt->itemIsHidden(SP_ITEM(dt->currentLayer()))) )
        return;

        GSList *all_items = sp_item_group_item_list(SP_GROUP(dt->currentLayer()));

        for (GSList *i = all_items; i; i = i->next) {
            SPItem *item = SP_ITEM(i->data);

            if (item && (!onlysensitive || !item->isLocked())) {
                if (!onlyvisible || !dt->itemIsHidden(item)) {
                    if (!dt->isLayer(item)) {
                        if (!invert || !g_slist_find((GSList *) exclude, item)) {
                            items = g_slist_prepend(items, item); // leave it in the list
                        }
                    }
                }
            }
        }

        g_slist_free(all_items);
            break;
        }
        case PREFS_SELECTION_LAYER_RECURSIVE: {
            items = get_all_items(NULL, dt->currentLayer(), dt, onlyvisible, onlysensitive, exclude);
            break;
        }
        default: {
        items = get_all_items(NULL, dt->currentRoot(), dt, onlyvisible, onlysensitive, exclude);
            break;
    }
    }

    selection->setList(items);

    if (items) {
        g_slist_free(items);
    }
}

void sp_edit_select_all(SPDesktop *desktop)
{
    sp_edit_select_all_full(desktop, false, false);
}

void sp_edit_select_all_in_all_layers(SPDesktop *desktop)
{
    sp_edit_select_all_full(desktop, true, false);
}

void sp_edit_invert(SPDesktop *desktop)
{
    sp_edit_select_all_full(desktop, false, true);
}

void sp_edit_invert_in_all_layers(SPDesktop *desktop)
{
    sp_edit_select_all_full(desktop, true, true);
}

void sp_selection_group_impl(GSList *p, Inkscape::XML::Node *group, Inkscape::XML::Document *xml_doc, SPDocument *doc) {

    p = g_slist_sort(p, (GCompareFunc) sp_repr_compare_position);

    // Remember the position and parent of the topmost object.
    gint topmost = ((Inkscape::XML::Node *) g_slist_last(p)->data)->position();
    Inkscape::XML::Node *topmost_parent = ((Inkscape::XML::Node *) g_slist_last(p)->data)->parent();

    while (p) {
        Inkscape::XML::Node *current = (Inkscape::XML::Node *) p->data;

        if (current->parent() == topmost_parent) {
            Inkscape::XML::Node *spnew = current->duplicate(xml_doc);
            sp_repr_unparent(current);
            group->appendChild(spnew);
            Inkscape::GC::release(spnew);
            topmost --; // only reduce count for those items deleted from topmost_parent
        } else { // move it to topmost_parent first
            GSList *temp_clip = NULL;

            // At this point, current may already have no item, due to its being a clone whose original is already moved away
            // So we copy it artificially calculating the transform from its repr->attr("transform") and the parent transform
            gchar const *t_str = current->attribute("transform");
            Geom::Matrix item_t(Geom::identity());
            if (t_str)
                sp_svg_transform_read(t_str, &item_t);
            item_t *= SP_ITEM(doc->getObjectByRepr(current->parent()))->i2doc_affine();
            // FIXME: when moving both clone and original from a transformed group (either by
            // grouping into another parent, or by cut/paste) the transform from the original's
            // parent becomes embedded into original itself, and this affects its clones. Fix
            // this by remembering the transform diffs we write to each item into an array and
            // then, if this is clone, looking up its original in that array and pre-multiplying
            // it by the inverse of that original's transform diff.

            sp_selection_copy_one(current, item_t, &temp_clip, xml_doc);
            sp_repr_unparent(current);

            // paste into topmost_parent (temporarily)
            GSList *copied = sp_selection_paste_impl(doc, doc->getObjectByRepr(topmost_parent), &temp_clip);
            if (temp_clip) g_slist_free(temp_clip);
            if (copied) { // if success,
                // take pasted object (now in topmost_parent)
                Inkscape::XML::Node *in_topmost = (Inkscape::XML::Node *) copied->data;
                // make a copy
                Inkscape::XML::Node *spnew = in_topmost->duplicate(xml_doc);
                // remove pasted
                sp_repr_unparent(in_topmost);
                // put its copy into group
                group->appendChild(spnew);
                Inkscape::GC::release(spnew);
                g_slist_free(copied);
            }
        }
        p = g_slist_remove(p, current);
    }

    // Add the new group to the topmost members' parent
    topmost_parent->appendChild(group);

    // Move to the position of the topmost, reduced by the number of items deleted from topmost_parent
    group->setPosition(topmost + 1);
}

void sp_selection_group(SPDesktop *desktop)
{
    if (desktop == NULL) {
        return;
    }

    SPDocument *doc = sp_desktop_document(desktop);
    Inkscape::XML::Document *xml_doc = doc->getReprDoc();

    Inkscape::Selection *selection = sp_desktop_selection(desktop);

    // Check if something is selected.
    if (selection->isEmpty()) {
        desktop->messageStack()->flash(Inkscape::WARNING_MESSAGE, _("Select <b>some objects</b> to group."));
        return;
    }

    GSList const *l = (GSList *) selection->reprList();

    GSList *p = g_slist_copy((GSList *) l);

    selection->clear();

    Inkscape::XML::Node *group = xml_doc->createElement("svg:g");

    sp_selection_group_impl(p, group, xml_doc, doc);

    DocumentUndo::done(sp_desktop_document(desktop), SP_VERB_SELECTION_GROUP,
                       _("Group"));

    selection->set(group);
    Inkscape::GC::release(group);
}

void sp_selection_ungroup(SPDesktop *desktop)
{
    if (desktop == NULL)
        return;

    Inkscape::Selection *selection = sp_desktop_selection(desktop);

    if (selection->isEmpty()) {
        desktop->messageStack()->flash(Inkscape::WARNING_MESSAGE, _("Select a <b>group</b> to ungroup."));
        return;
    }

    GSList *items = g_slist_copy((GSList *) selection->itemList());
    selection->clear();

    // Get a copy of current selection.
    GSList *new_select = NULL;
    bool ungrouped = false;
    for (GSList *i = items;
         i != NULL;
         i = i->next)
    {
        SPItem *group = (SPItem *) i->data;

        // when ungrouping cloned groups with their originals, some objects that were selected may no more exist due to unlinking
        if (!SP_IS_OBJECT(group)) {
            continue;
        }

        /* We do not allow ungrouping <svg> etc. (lauris) */
        if (strcmp(SP_OBJECT_REPR(group)->name(), "svg:g") && strcmp(SP_OBJECT_REPR(group)->name(), "svg:switch")) {
            // keep the non-group item in the new selection
            new_select = g_slist_append(new_select, group);
            continue;
        }

        GSList *children = NULL;
        /* This is not strictly required, but is nicer to rely on group ::destroy (lauris) */
        sp_item_group_ungroup(SP_GROUP(group), &children, false);
        ungrouped = true;
        // Add ungrouped items to the new selection.
        new_select = g_slist_concat(new_select, children);
    }

    if (new_select) { // Set new selection.
        selection->addList(new_select);
        g_slist_free(new_select);
    }
    if (!ungrouped) {
        desktop->messageStack()->flash(Inkscape::ERROR_MESSAGE, _("<b>No groups</b> to ungroup in the selection."));
    }

    g_slist_free(items);

    DocumentUndo::done(sp_desktop_document(desktop), SP_VERB_SELECTION_UNGROUP,
                       _("Ungroup"));
}

/** Replace all groups in the list with their member objects, recursively; returns a new list, frees old */
GSList *
sp_degroup_list(GSList *items)
{
    GSList *out = NULL;
    bool has_groups = false;
    for (GSList *item = items; item; item = item->next) {
        if (!SP_IS_GROUP(item->data)) {
            out = g_slist_prepend(out, item->data);
        } else {
            has_groups = true;
            GSList *members = sp_item_group_item_list(SP_GROUP(item->data));
            for (GSList *member = members; member; member = member->next) {
                out = g_slist_prepend(out, member->data);
            }
            g_slist_free(members);
        }
    }
    out = g_slist_reverse(out);
    g_slist_free(items);

    if (has_groups) { // recurse if we unwrapped a group - it may have contained others
        out = sp_degroup_list(out);
    }

    return out;
}


/** If items in the list have a common parent, return it, otherwise return NULL */
static SPGroup *
sp_item_list_common_parent_group(GSList const *items)
{
    if (!items) {
        return NULL;
    }
    SPObject *parent = SP_OBJECT_PARENT(items->data);
    /* Strictly speaking this CAN happen, if user selects <svg> from Inkscape::XML editor */
    if (!SP_IS_GROUP(parent)) {
        return NULL;
    }
    for (items = items->next; items; items = items->next) {
        if (SP_OBJECT_PARENT(items->data) != parent) {
            return NULL;
        }
    }

    return SP_GROUP(parent);
}

/** Finds out the minimum common bbox of the selected items. */
static Geom::OptRect
enclose_items(GSList const *items)
{
    g_assert(items != NULL);

    Geom::OptRect r;
    for (GSList const *i = items; i; i = i->next) {
        r = Geom::unify(r, ((SPItem *) i->data)->getBboxDesktop());
    }
    return r;
}

// TODO determine if this is intentionally different from SPObject::getPrev()
SPObject *prev_sibling(SPObject *child)
{
    SPObject *prev = 0;
    if ( child && SP_IS_GROUP(child->parent) ) {
        prev = child->getPrev();
    }
    return prev;
}

void
sp_selection_raise(SPDesktop *desktop)
{
    if (!desktop)
        return;

    Inkscape::Selection *selection = sp_desktop_selection(desktop);

    GSList const *items = (GSList *) selection->itemList();
    if (!items) {
        desktop->messageStack()->flash(Inkscape::WARNING_MESSAGE, _("Select <b>object(s)</b> to raise."));
        return;
    }

    SPGroup const *group = sp_item_list_common_parent_group(items);
    if (!group) {
        desktop->messageStack()->flash(Inkscape::ERROR_MESSAGE, _("You cannot raise/lower objects from <b>different groups</b> or <b>layers</b>."));
        return;
    }

    Inkscape::XML::Node *grepr = SP_OBJECT_REPR(group);

    /* Construct reverse-ordered list of selected children. */
    GSList *rev = g_slist_copy((GSList *) items);
    rev = g_slist_sort(rev, (GCompareFunc) sp_item_repr_compare_position);

    // Determine the common bbox of the selected items.
    Geom::OptRect selected = enclose_items(items);

    // Iterate over all objects in the selection (starting from top).
    if (selected) {
        while (rev) {
            SPObject *child = reinterpret_cast<SPObject*>(rev->data);
            // for each selected object, find the next sibling
            for (SPObject *newref = child->next; newref; newref = newref->next) {
                // if the sibling is an item AND overlaps our selection,
                if (SP_IS_ITEM(newref)) {
                    Geom::OptRect newref_bbox = SP_ITEM(newref)->getBboxDesktop();
                    if ( newref_bbox && selected->intersects(*newref_bbox) ) {
                        // AND if it's not one of our selected objects,
                        if (!g_slist_find((GSList *) items, newref)) {
                            // move the selected object after that sibling
                            grepr->changeOrder(SP_OBJECT_REPR(child), SP_OBJECT_REPR(newref));
                        }
                        break;
                    }
                }
            }
            rev = g_slist_remove(rev, child);
        }
    } else {
        g_slist_free(rev);
    }

    DocumentUndo::done(sp_desktop_document(desktop), SP_VERB_SELECTION_RAISE,
                       //TRANSLATORS: "Raise" means "to raise an object" in the undo history
                       C_("Undo action", "Raise"));
}

void sp_selection_raise_to_top(SPDesktop *desktop)
{
    if (desktop == NULL)
        return;

    SPDocument *document = sp_desktop_document(desktop);
    Inkscape::Selection *selection = sp_desktop_selection(desktop);

    if (selection->isEmpty()) {
        desktop->messageStack()->flash(Inkscape::WARNING_MESSAGE, _("Select <b>object(s)</b> to raise to top."));
        return;
    }

    GSList const *items = (GSList *) selection->itemList();

    SPGroup const *group = sp_item_list_common_parent_group(items);
    if (!group) {
        desktop->messageStack()->flash(Inkscape::ERROR_MESSAGE, _("You cannot raise/lower objects from <b>different groups</b> or <b>layers</b>."));
        return;
    }

    GSList *rl = g_slist_copy((GSList *) selection->reprList());
    rl = g_slist_sort(rl, (GCompareFunc) sp_repr_compare_position);

    for (GSList *l = rl; l != NULL; l = l->next) {
        Inkscape::XML::Node *repr = (Inkscape::XML::Node *) l->data;
        repr->setPosition(-1);
    }

    g_slist_free(rl);

    DocumentUndo::done(document, SP_VERB_SELECTION_TO_FRONT,
                       _("Raise to top"));
}

void
sp_selection_lower(SPDesktop *desktop)
{
    if (desktop == NULL)
        return;

    Inkscape::Selection *selection = sp_desktop_selection(desktop);

    GSList const *items = (GSList *) selection->itemList();
    if (!items) {
        desktop->messageStack()->flash(Inkscape::WARNING_MESSAGE, _("Select <b>object(s)</b> to lower."));
        return;
    }

    SPGroup const *group = sp_item_list_common_parent_group(items);
    if (!group) {
        desktop->messageStack()->flash(Inkscape::ERROR_MESSAGE, _("You cannot raise/lower objects from <b>different groups</b> or <b>layers</b>."));
        return;
    }

    Inkscape::XML::Node *grepr = SP_OBJECT_REPR(group);

    // Determine the common bbox of the selected items.
    Geom::OptRect selected = enclose_items(items);

    /* Construct direct-ordered list of selected children. */
    GSList *rev = g_slist_copy((GSList *) items);
    rev = g_slist_sort(rev, (GCompareFunc) sp_item_repr_compare_position);
    rev = g_slist_reverse(rev);

    // Iterate over all objects in the selection (starting from top).
    if (selected) {
        while (rev) {
            SPObject *child = reinterpret_cast<SPObject*>(rev->data);
            // for each selected object, find the prev sibling
            for (SPObject *newref = prev_sibling(child); newref; newref = prev_sibling(newref)) {
                // if the sibling is an item AND overlaps our selection,
                if (SP_IS_ITEM(newref)) {
                    Geom::OptRect ref_bbox = SP_ITEM(newref)->getBboxDesktop();
                    if ( ref_bbox && selected->intersects(*ref_bbox) ) {
                        // AND if it's not one of our selected objects,
                        if (!g_slist_find((GSList *) items, newref)) {
                            // move the selected object before that sibling
                            SPObject *put_after = prev_sibling(newref);
                            if (put_after)
                                grepr->changeOrder(SP_OBJECT_REPR(child), SP_OBJECT_REPR(put_after));
                            else
                                SP_OBJECT_REPR(child)->setPosition(0);
                        }
                        break;
                    }
                }
            }
            rev = g_slist_remove(rev, child);
        }
    } else {
        g_slist_free(rev);
    }

    DocumentUndo::done(sp_desktop_document(desktop), SP_VERB_SELECTION_LOWER,
                       _("Lower"));
}

void sp_selection_lower_to_bottom(SPDesktop *desktop)
{
    if (desktop == NULL)
        return;

    SPDocument *document = sp_desktop_document(desktop);
    Inkscape::Selection *selection = sp_desktop_selection(desktop);

    if (selection->isEmpty()) {
        desktop->messageStack()->flash(Inkscape::WARNING_MESSAGE, _("Select <b>object(s)</b> to lower to bottom."));
        return;
    }

    GSList const *items = (GSList *) selection->itemList();

    SPGroup const *group = sp_item_list_common_parent_group(items);
    if (!group) {
        desktop->messageStack()->flash(Inkscape::ERROR_MESSAGE, _("You cannot raise/lower objects from <b>different groups</b> or <b>layers</b>."));
        return;
    }

    GSList *rl;
    rl = g_slist_copy((GSList *) selection->reprList());
    rl = g_slist_sort(rl, (GCompareFunc) sp_repr_compare_position);
    rl = g_slist_reverse(rl);

    for (GSList *l = rl; l != NULL; l = l->next) {
        gint minpos;
        SPObject *pp, *pc;
        Inkscape::XML::Node *repr = (Inkscape::XML::Node *) l->data;
        pp = document->getObjectByRepr(sp_repr_parent(repr));
        minpos = 0;
        g_assert(SP_IS_GROUP(pp));
        pc = pp->firstChild();
        while (!SP_IS_ITEM(pc)) {
            minpos += 1;
            pc = pc->next;
        }
        repr->setPosition(minpos);
    }

    g_slist_free(rl);

    DocumentUndo::done(document, SP_VERB_SELECTION_TO_BACK,
                       _("Lower to bottom"));
}

void
sp_undo(SPDesktop *desktop, SPDocument *)
{
    if (!DocumentUndo::undo(sp_desktop_document(desktop))) {
        desktop->messageStack()->flash(Inkscape::WARNING_MESSAGE, _("Nothing to undo."));
    }
}

void
sp_redo(SPDesktop *desktop, SPDocument *)
{
    if (!DocumentUndo::redo(sp_desktop_document(desktop))) {
        desktop->messageStack()->flash(Inkscape::WARNING_MESSAGE, _("Nothing to redo."));
    }
}

void sp_selection_cut(SPDesktop *desktop)
{
    sp_selection_copy(desktop);
    sp_selection_delete(desktop);
}

/**
 * \pre item != NULL
 */
SPCSSAttr *
take_style_from_item(SPItem *item)
{
    // write the complete cascaded style, context-free
    SPCSSAttr *css = sp_css_attr_from_object(item, SP_STYLE_FLAG_ALWAYS);
    if (css == NULL)
        return NULL;

    if ((SP_IS_GROUP(item) && item->children) ||
        (SP_IS_TEXT(item) && item->children && item->children->next == NULL)) {
        // if this is a text with exactly one tspan child, merge the style of that tspan as well
        // If this is a group, merge the style of its topmost (last) child with style
        for (SPObject *last_element = item->lastChild(); last_element != NULL; last_element = last_element->getPrev()) {
            if ( last_element->style ) {
                SPCSSAttr *temp = sp_css_attr_from_object(last_element, SP_STYLE_FLAG_IFSET);
                if (temp) {
                    sp_repr_css_merge(css, temp);
                    sp_repr_css_attr_unref(temp);
                }
                break;
            }
        }
    }
    if (!(SP_IS_TEXT(item) || SP_IS_TSPAN(item) || SP_IS_TREF(item) || SP_IS_STRING(item))) {
        // do not copy text properties from non-text objects, it's confusing
        css = sp_css_attr_unset_text(css);
    }

    // FIXME: also transform gradient/pattern fills, by forking? NO, this must be nondestructive
<<<<<<< HEAD
    double ex = sp_item_i2doc_affine(item).descrim();
=======
    double ex = to_2geom(item->i2doc_affine()).descrim();
>>>>>>> 9b02cca1
    if (ex != 1.0) {
        css = sp_css_attr_scale(css, ex);
    }

    return css;
}


void sp_selection_copy(SPDesktop *desktop)
{
    Inkscape::UI::ClipboardManager *cm = Inkscape::UI::ClipboardManager::get();
    cm->copy(desktop);
}

void sp_selection_paste(SPDesktop *desktop, bool in_place)
{
    Inkscape::UI::ClipboardManager *cm = Inkscape::UI::ClipboardManager::get();
    if (cm->paste(desktop, in_place)) {
        DocumentUndo::done(sp_desktop_document(desktop), SP_VERB_EDIT_PASTE, _("Paste"));
    }
}

void sp_selection_paste_style(SPDesktop *desktop)
{
    Inkscape::UI::ClipboardManager *cm = Inkscape::UI::ClipboardManager::get();
    if (cm->pasteStyle(desktop)) {
        DocumentUndo::done(sp_desktop_document(desktop), SP_VERB_EDIT_PASTE_STYLE, _("Paste style"));
    }
}


void sp_selection_paste_livepatheffect(SPDesktop *desktop)
{
    Inkscape::UI::ClipboardManager *cm = Inkscape::UI::ClipboardManager::get();
    if (cm->pastePathEffect(desktop)) {
        DocumentUndo::done(sp_desktop_document(desktop), SP_VERB_EDIT_PASTE_LIVEPATHEFFECT,
                           _("Paste live path effect"));
    }
}


void sp_selection_remove_livepatheffect_impl(SPItem *item)
{
    if ( item && SP_IS_LPE_ITEM(item) &&
         sp_lpe_item_has_path_effect(SP_LPE_ITEM(item))) {
        sp_lpe_item_remove_all_path_effects(SP_LPE_ITEM(item), false);
    }
}

void sp_selection_remove_livepatheffect(SPDesktop *desktop)
{
    if (desktop == NULL) return;

    Inkscape::Selection *selection = sp_desktop_selection(desktop);

    // check if something is selected
    if (selection->isEmpty()) {
        desktop->messageStack()->flash(Inkscape::WARNING_MESSAGE, _("Select <b>object(s)</b> to remove live path effects from."));
        return;
    }

    for ( GSList const *itemlist = selection->itemList(); itemlist != NULL; itemlist = g_slist_next(itemlist) ) {
        SPItem *item = reinterpret_cast<SPItem*>(itemlist->data);

        sp_selection_remove_livepatheffect_impl(item);

    }

    DocumentUndo::done(sp_desktop_document(desktop), SP_VERB_EDIT_REMOVE_LIVEPATHEFFECT,
                       _("Remove live path effect"));
}

void sp_selection_remove_filter(SPDesktop *desktop)
{
    if (desktop == NULL) return;

    Inkscape::Selection *selection = sp_desktop_selection(desktop);

    // check if something is selected
    if (selection->isEmpty()) {
        desktop->messageStack()->flash(Inkscape::WARNING_MESSAGE, _("Select <b>object(s)</b> to remove filters from."));
        return;
    }

    SPCSSAttr *css = sp_repr_css_attr_new();
    sp_repr_css_unset_property(css, "filter");
    sp_desktop_set_style(desktop, css);
    sp_repr_css_attr_unref(css);

    DocumentUndo::done(sp_desktop_document(desktop), SP_VERB_EDIT_REMOVE_FILTER,
                       _("Remove filter"));
}


void sp_selection_paste_size(SPDesktop *desktop, bool apply_x, bool apply_y)
{
    Inkscape::UI::ClipboardManager *cm = Inkscape::UI::ClipboardManager::get();
    if (cm->pasteSize(desktop, false, apply_x, apply_y)) {
        DocumentUndo::done(sp_desktop_document(desktop), SP_VERB_EDIT_PASTE_SIZE,
                           _("Paste size"));
    }
}

void sp_selection_paste_size_separately(SPDesktop *desktop, bool apply_x, bool apply_y)
{
    Inkscape::UI::ClipboardManager *cm = Inkscape::UI::ClipboardManager::get();
    if (cm->pasteSize(desktop, true, apply_x, apply_y)) {
        DocumentUndo::done(sp_desktop_document(desktop), SP_VERB_EDIT_PASTE_SIZE_SEPARATELY,
                           _("Paste size separately"));
    }
}

void sp_selection_to_next_layer(SPDesktop *dt, bool suppressDone)
{
    Inkscape::Selection *selection = sp_desktop_selection(dt);

    // check if something is selected
    if (selection->isEmpty()) {
        dt->messageStack()->flash(Inkscape::WARNING_MESSAGE, _("Select <b>object(s)</b> to move to the layer above."));
        return;
    }

    GSList const *items = g_slist_copy((GSList *) selection->itemList());

    bool no_more = false; // Set to true, if no more layers above
    SPObject *next=Inkscape::next_layer(dt->currentRoot(), dt->currentLayer());
    if (next) {
        GSList *temp_clip = NULL;
        sp_selection_copy_impl(items, &temp_clip, dt->doc()->getReprDoc());
        sp_selection_delete_impl(items, false, false);
        next=Inkscape::next_layer(dt->currentRoot(), dt->currentLayer()); // Fixes bug 1482973: crash while moving layers
        GSList *copied;
        if (next) {
            copied = sp_selection_paste_impl(sp_desktop_document(dt), next, &temp_clip);
        } else {
            copied = sp_selection_paste_impl(sp_desktop_document(dt), dt->currentLayer(), &temp_clip);
            no_more = true;
        }
        selection->setReprList((GSList const *) copied);
        g_slist_free(copied);
        if (temp_clip) g_slist_free(temp_clip);
        if (next) dt->setCurrentLayer(next);
        if ( !suppressDone ) {
            DocumentUndo::done(sp_desktop_document(dt), SP_VERB_LAYER_MOVE_TO_NEXT,
                               _("Raise to next layer"));
        }
    } else {
        no_more = true;
    }

    if (no_more) {
        dt->messageStack()->flash(Inkscape::WARNING_MESSAGE, _("No more layers above."));
    }

    g_slist_free((GSList *) items);
}

void sp_selection_to_prev_layer(SPDesktop *dt, bool suppressDone)
{
    Inkscape::Selection *selection = sp_desktop_selection(dt);

    // check if something is selected
    if (selection->isEmpty()) {
        dt->messageStack()->flash(Inkscape::WARNING_MESSAGE, _("Select <b>object(s)</b> to move to the layer below."));
        return;
    }

    GSList const *items = g_slist_copy((GSList *) selection->itemList());

    bool no_more = false; // Set to true, if no more layers below
    SPObject *next=Inkscape::previous_layer(dt->currentRoot(), dt->currentLayer());
    if (next) {
        GSList *temp_clip = NULL;
        sp_selection_copy_impl(items, &temp_clip, dt->doc()->getReprDoc()); // we're in the same doc, so no need to copy defs
        sp_selection_delete_impl(items, false, false);
        next=Inkscape::previous_layer(dt->currentRoot(), dt->currentLayer()); // Fixes bug 1482973: crash while moving layers
        GSList *copied;
        if (next) {
            copied = sp_selection_paste_impl(sp_desktop_document(dt), next, &temp_clip);
        } else {
            copied = sp_selection_paste_impl(sp_desktop_document(dt), dt->currentLayer(), &temp_clip);
            no_more = true;
        }
        selection->setReprList((GSList const *) copied);
        g_slist_free(copied);
        if (temp_clip) g_slist_free(temp_clip);
        if (next) dt->setCurrentLayer(next);
        if ( !suppressDone ) {
            DocumentUndo::done(sp_desktop_document(dt), SP_VERB_LAYER_MOVE_TO_PREV,
                               _("Lower to previous layer"));
        }
    } else {
        no_more = true;
    }

    if (no_more) {
        dt->messageStack()->flash(Inkscape::WARNING_MESSAGE, _("No more layers below."));
    }

    g_slist_free((GSList *) items);
}

bool
selection_contains_original(SPItem *item, Inkscape::Selection *selection)
{
    bool contains_original = false;

    bool is_use = SP_IS_USE(item);
    SPItem *item_use = item;
    SPItem *item_use_first = item;
    while (is_use && item_use && !contains_original)
    {
        item_use = sp_use_get_original(SP_USE(item_use));
        contains_original |= selection->includes(item_use);
        if (item_use == item_use_first)
            break;
        is_use = SP_IS_USE(item_use);
    }

    // If it's a tref, check whether the object containing the character
    // data is part of the selection
    if (!contains_original && SP_IS_TREF(item)) {
        contains_original = selection->includes(SP_TREF(item)->getObjectReferredTo());
    }

    return contains_original;
}


bool
selection_contains_both_clone_and_original(Inkscape::Selection *selection)
{
    bool clone_with_original = false;
    for (GSList const *l = selection->itemList(); l != NULL; l = l->next) {
        SPItem *item = SP_ITEM(l->data);
        clone_with_original |= selection_contains_original(item, selection);
        if (clone_with_original)
            break;
    }
    return clone_with_original;
}

/** Apply matrix to the selection.  \a set_i2d is normally true, which means objects are in the
original transform, synced with their reprs, and need to jump to the new transform in one go. A
value of set_i2d==false is only used by seltrans when it's dragging objects live (not outlines); in
that case, items are already in the new position, but the repr is in the old, and this function
then simply updates the repr from item->transform.
 */
void sp_selection_apply_affine(Inkscape::Selection *selection, Geom::Matrix const &affine, bool set_i2d, bool compensate)
{
    if (selection->isEmpty())
        return;

    // For each perspective with a box in selection, check whether all boxes are selected and
    // unlink all non-selected boxes.
    Persp3D *persp;
    Persp3D *transf_persp;
    std::list<Persp3D *> plist = selection->perspList();
    for (std::list<Persp3D *>::iterator i = plist.begin(); i != plist.end(); ++i) {
        persp = (Persp3D *) (*i);

        if (!persp3d_has_all_boxes_in_selection (persp, selection)) {
            std::list<SPBox3D *> selboxes = selection->box3DList(persp);

            // create a new perspective as a copy of the current one and link the selected boxes to it
            transf_persp = persp3d_create_xml_element (SP_OBJECT_DOCUMENT(persp), persp->perspective_impl);

            for (std::list<SPBox3D *>::iterator b = selboxes.begin(); b != selboxes.end(); ++b)
                box3d_switch_perspectives(*b, persp, transf_persp);
        } else {
            transf_persp = persp;
        }

        persp3d_apply_affine_transformation(transf_persp, affine);
    }

    for (GSList const *l = selection->itemList(); l != NULL; l = l->next) {
        SPItem *item = SP_ITEM(l->data);

        Geom::Point old_center(0,0);
        if (set_i2d && item->isCenterSet())
            old_center = item->getCenter();

#if 0 /* Re-enable this once persistent guides have a graphical indication.
         At the time of writing, this is the only place to re-enable. */
        sp_item_update_cns(*item, selection->desktop());
#endif

        // we're moving both a clone and its original or any ancestor in clone chain?
        bool transform_clone_with_original = selection_contains_original(item, selection);
        // ...both a text-on-path and its path?
        bool transform_textpath_with_path = (SP_IS_TEXT_TEXTPATH(item) && selection->includes( sp_textpath_get_path_item(SP_TEXTPATH(item->firstChild())) ));
        // ...both a flowtext and its frame?
        bool transform_flowtext_with_frame = (SP_IS_FLOWTEXT(item) && selection->includes( SP_FLOWTEXT(item)->get_frame(NULL))); // (only the first frame is checked so far)
        // ...both an offset and its source?
        bool transform_offset_with_source = (SP_IS_OFFSET(item) && SP_OFFSET(item)->sourceHref) && selection->includes( sp_offset_get_source(SP_OFFSET(item)) );

        // If we're moving a connector, we want to detach it
        // from shapes that aren't part of the selection, but
        // leave it attached if they are
        if (cc_item_is_connector(item)) {
            SPItem *attItem[2];
            SP_PATH(item)->connEndPair.getAttachedItems(attItem);

            for (int n = 0; n < 2; ++n) {
                if (!selection->includes(attItem[n])) {
                    sp_conn_end_detach(item, n);
                }
            }
        }

        // "clones are unmoved when original is moved" preference
        Inkscape::Preferences *prefs = Inkscape::Preferences::get();
        int compensation = prefs->getInt("/options/clonecompensation/value", SP_CLONE_COMPENSATION_UNMOVED);
        bool prefs_unmoved = (compensation == SP_CLONE_COMPENSATION_UNMOVED);
        bool prefs_parallel = (compensation == SP_CLONE_COMPENSATION_PARALLEL);

        /* If this is a clone and it's selected along with its original, do not move it;
         * it will feel the transform of its original and respond to it itself.
         * Without this, a clone is doubly transformed, very unintuitive.
         *
         * Same for textpath if we are also doing ANY transform to its path: do not touch textpath,
         * letters cannot be squeezed or rotated anyway, they only refill the changed path.
         * Same for linked offset if we are also moving its source: do not move it. */
        if (transform_textpath_with_path || transform_offset_with_source) {
            // Restore item->transform field from the repr, in case it was changed by seltrans.
            SP_OBJECT(item)->readAttr( "transform" );
        } else if (transform_flowtext_with_frame) {
            // apply the inverse of the region's transform to the <use> so that the flow remains
            // the same (even though the output itself gets transformed)
            for ( SPObject *region = item->firstChild() ; region ; region = region->getNext() ) {
                if (SP_IS_FLOWREGION(region) || SP_IS_FLOWREGIONEXCLUDE(region)) {
                    for ( SPObject *use = region->firstChild() ; use ; use = use->getNext() ) {
                        if ( SP_IS_USE(use) ) {
                            SP_USE(use)->doWriteTransform(use->getRepr(), item->transform.inverse(), NULL, compensate);
                        }
                    }
                }
            }
        } else if (transform_clone_with_original) {
            // We are transforming a clone along with its original. The below matrix juggling is
            // necessary to ensure that they transform as a whole, i.e. the clone's induced
            // transform and its move compensation are both cancelled out.

            // restore item->transform field from the repr, in case it was changed by seltrans
            SP_OBJECT(item)->readAttr( "transform" );

            // calculate the matrix we need to apply to the clone to cancel its induced transform from its original
            Geom::Matrix parent2dt = SP_ITEM(SP_OBJECT_PARENT(item))->i2d_affine();
            Geom::Matrix t = parent2dt * affine * parent2dt.inverse();
            Geom::Matrix t_inv = t.inverse();
            Geom::Matrix result = t_inv * item->transform * t;

            if ((prefs_parallel || prefs_unmoved) && affine.isTranslation()) {
                // we need to cancel out the move compensation, too

                // find out the clone move, same as in sp_use_move_compensate
                Geom::Matrix parent = sp_use_get_parent_transform(SP_USE(item));
                Geom::Matrix clone_move = parent.inverse() * t * parent;

                if (prefs_parallel) {
                    Geom::Matrix move = result * clone_move * t_inv;
                    item->doWriteTransform(SP_OBJECT_REPR(item), move, &move, compensate);

                } else if (prefs_unmoved) {
                    //if (SP_IS_USE(sp_use_get_original(SP_USE(item))))
                    //    clone_move = Geom::identity();
                    Geom::Matrix move = result * clone_move;
                    item->doWriteTransform(SP_OBJECT_REPR(item), move, &t, compensate);
                }

            } else {
                // just apply the result
                item->doWriteTransform(SP_OBJECT_REPR(item), result, &t, compensate);
            }

        } else {
            if (set_i2d) {
                item->set_i2d_affine(item->i2d_affine() * (Geom::Matrix)affine);
            }
            item->doWriteTransform(SP_OBJECT_REPR(item), item->transform, NULL, compensate);
        }

        // if we're moving the actual object, not just updating the repr, we can transform the
        // center by the same matrix (only necessary for non-translations)
        if (set_i2d && item->isCenterSet() && !(affine.isTranslation() || affine.isIdentity())) {
            item->setCenter(old_center * affine);
            item->updateRepr();
        }
    }
}

void sp_selection_remove_transform(SPDesktop *desktop)
{
    if (desktop == NULL)
        return;

    Inkscape::Selection *selection = sp_desktop_selection(desktop);

    GSList const *l = (GSList *) selection->reprList();
    while (l != NULL) {
        ((Inkscape::XML::Node*)l->data)->setAttribute("transform", NULL, false);
        l = l->next;
    }

    DocumentUndo::done(sp_desktop_document(desktop), SP_VERB_OBJECT_FLATTEN,
                       _("Remove transform"));
}

void
sp_selection_scale_absolute(Inkscape::Selection *selection,
                            double const x0, double const x1,
                            double const y0, double const y1)
{
    if (selection->isEmpty())
        return;

    Geom::OptRect const bbox(selection->bounds());
    if ( !bbox ) {
        return;
    }

    Geom::Translate const p2o(-bbox->min());

    Geom::Scale const newSize(x1 - x0,
                              y1 - y0);
    Geom::Scale const scale( newSize * Geom::Scale(bbox->dimensions()).inverse() );
    Geom::Translate const o2n(x0, y0);
    Geom::Matrix const final( p2o * scale * o2n );

    sp_selection_apply_affine(selection, final);
}


void sp_selection_scale_relative(Inkscape::Selection *selection, Geom::Point const &align, Geom::Scale const &scale)
{
    if (selection->isEmpty())
        return;

    Geom::OptRect const bbox(selection->bounds());

    if ( !bbox ) {
        return;
    }

    // FIXME: ARBITRARY LIMIT: don't try to scale above 1 Mpx, it won't display properly and will crash sooner or later anyway
    if ( bbox->dimensions()[Geom::X] * scale[Geom::X] > 1e6  ||
         bbox->dimensions()[Geom::Y] * scale[Geom::Y] > 1e6 )
    {
        return;
    }

    Geom::Translate const n2d(-align);
    Geom::Translate const d2n(align);
    Geom::Matrix const final( n2d * scale * d2n );
    sp_selection_apply_affine(selection, final);
}

void
sp_selection_rotate_relative(Inkscape::Selection *selection, Geom::Point const &center, gdouble const angle_degrees)
{
    Geom::Translate const d2n(center);
    Geom::Translate const n2d(-center);
    Geom::Rotate const rotate(Geom::Rotate::from_degrees(angle_degrees));
    Geom::Matrix const final( Geom::Matrix(n2d) * rotate * d2n );
    sp_selection_apply_affine(selection, final);
}

void
sp_selection_skew_relative(Inkscape::Selection *selection, Geom::Point const &align, double dx, double dy)
{
    Geom::Translate const d2n(align);
    Geom::Translate const n2d(-align);
    Geom::Matrix const skew(1, dy,
                            dx, 1,
                            0, 0);
    Geom::Matrix const final( n2d * skew * d2n );
    sp_selection_apply_affine(selection, final);
}

void sp_selection_move_relative(Inkscape::Selection *selection, Geom::Point const &move, bool compensate)
{
    sp_selection_apply_affine(selection, Geom::Matrix(Geom::Translate(move)), true, compensate);
}

void sp_selection_move_relative(Inkscape::Selection *selection, double dx, double dy)
{
    sp_selection_apply_affine(selection, Geom::Matrix(Geom::Translate(dx, dy)));
}

/**
 * @brief Rotates selected objects 90 degrees, either clock-wise or counter-clockwise, depending on the value of ccw
 */
void sp_selection_rotate_90(SPDesktop *desktop, bool ccw)
{
    Inkscape::Selection *selection = sp_desktop_selection(desktop);

    if (selection->isEmpty())
        return;

    GSList const *l = selection->itemList();
    Geom::Rotate const rot_90(Geom::Point(0, ccw ? 1 : -1)); // pos. or neg. rotation, depending on the value of ccw
    for (GSList const *l2 = l ; l2 != NULL ; l2 = l2->next) {
        SPItem *item = SP_ITEM(l2->data);
        sp_item_rotate_rel(item, rot_90);
    }

    DocumentUndo::done(sp_desktop_document(desktop),
                       ccw ? SP_VERB_OBJECT_ROTATE_90_CCW : SP_VERB_OBJECT_ROTATE_90_CW,
                       ccw ? _("Rotate 90&#176; CCW") : _("Rotate 90&#176; CW"));
}

void
sp_selection_rotate(Inkscape::Selection *selection, gdouble const angle_degrees)
{
    if (selection->isEmpty())
        return;

    boost::optional<Geom::Point> center = selection->center();
    if (!center) {
        return;
    }

    sp_selection_rotate_relative(selection, *center, angle_degrees);

    DocumentUndo::maybeDone(sp_desktop_document(selection->desktop()),
                            ( ( angle_degrees > 0 )
                              ? "selector:rotate:ccw"
                              : "selector:rotate:cw" ),
                            SP_VERB_CONTEXT_SELECT,
                            _("Rotate"));
}

// helper function:
static
Geom::Point
cornerFarthestFrom(Geom::Rect const &r, Geom::Point const &p){
    Geom::Point m = r.midpoint();
    unsigned i = 0;
    if (p[X] < m[X]) {
        i = 1;
    }
    if (p[Y] < m[Y]) {
        i = 3 - i;
    }
    return r.corner(i);
}

/**
\param  angle   the angle in "angular pixels", i.e. how many visible pixels must move the outermost point of the rotated object
*/
void
sp_selection_rotate_screen(Inkscape::Selection *selection, gdouble angle)
{
    if (selection->isEmpty())
        return;

    Geom::OptRect const bbox(selection->bounds());
    boost::optional<Geom::Point> center = selection->center();

    if ( !bbox || !center ) {
        return;
    }

    gdouble const zoom = selection->desktop()->current_zoom();
    gdouble const zmove = angle / zoom;
    gdouble const r = Geom::L2(cornerFarthestFrom(*bbox, *center) - *center);

    gdouble const zangle = 180 * atan2(zmove, r) / M_PI;

    sp_selection_rotate_relative(selection, *center, zangle);

    DocumentUndo::maybeDone(sp_desktop_document(selection->desktop()),
                            ( (angle > 0)
                              ? "selector:rotate:ccw"
                              : "selector:rotate:cw" ),
                            SP_VERB_CONTEXT_SELECT,
                            _("Rotate by pixels"));
}

void
sp_selection_scale(Inkscape::Selection *selection, gdouble grow)
{
    if (selection->isEmpty())
        return;

    Geom::OptRect const bbox(selection->bounds());
    if (!bbox) {
        return;
    }

    Geom::Point const center(bbox->midpoint());

    // you can't scale "do nizhe pola" (below zero)
    double const max_len = bbox->maxExtent();
    if ( max_len + grow <= 1e-3 ) {
        return;
    }

    double const times = 1.0 + grow / max_len;
    sp_selection_scale_relative(selection, center, Geom::Scale(times, times));

    DocumentUndo::maybeDone(sp_desktop_document(selection->desktop()),
                            ( (grow > 0)
                              ? "selector:scale:larger"
                              : "selector:scale:smaller" ),
                            SP_VERB_CONTEXT_SELECT,
                            _("Scale"));
}

void
sp_selection_scale_screen(Inkscape::Selection *selection, gdouble grow_pixels)
{
    sp_selection_scale(selection,
                       grow_pixels / selection->desktop()->current_zoom());
}

void
sp_selection_scale_times(Inkscape::Selection *selection, gdouble times)
{
    if (selection->isEmpty())
        return;

    Geom::OptRect sel_bbox = selection->bounds();

    if (!sel_bbox) {
        return;
    }

    Geom::Point const center(sel_bbox->midpoint());
    sp_selection_scale_relative(selection, center, Geom::Scale(times, times));
    DocumentUndo::done(sp_desktop_document(selection->desktop()), SP_VERB_CONTEXT_SELECT,
                       _("Scale by whole factor"));
}

void
sp_selection_move(SPDesktop *desktop, gdouble dx, gdouble dy)
{
    Inkscape::Selection *selection = sp_desktop_selection(desktop);
    if (selection->isEmpty()) {
        return;
    }

    sp_selection_move_relative(selection, dx, dy);

    if (dx == 0) {
        DocumentUndo::maybeDone(sp_desktop_document(desktop), "selector:move:vertical", SP_VERB_CONTEXT_SELECT,
                                _("Move vertically"));
    } else if (dy == 0) {
        DocumentUndo::maybeDone(sp_desktop_document(desktop), "selector:move:horizontal", SP_VERB_CONTEXT_SELECT,
                                _("Move horizontally"));
    } else {
        DocumentUndo::done(sp_desktop_document(desktop), SP_VERB_CONTEXT_SELECT,
                           _("Move"));
    }
}

void
sp_selection_move_screen(SPDesktop *desktop, gdouble dx, gdouble dy)
{
    Inkscape::Selection *selection = sp_desktop_selection(desktop);
    if (selection->isEmpty()) {
        return;
    }

    // same as sp_selection_move but divide deltas by zoom factor
    gdouble const zoom = desktop->current_zoom();
    gdouble const zdx = dx / zoom;
    gdouble const zdy = dy / zoom;
    sp_selection_move_relative(selection, zdx, zdy);

    if (dx == 0) {
        DocumentUndo::maybeDone(sp_desktop_document(desktop), "selector:move:vertical", SP_VERB_CONTEXT_SELECT,
                                _("Move vertically by pixels"));
    } else if (dy == 0) {
        DocumentUndo::maybeDone(sp_desktop_document(desktop), "selector:move:horizontal", SP_VERB_CONTEXT_SELECT,
                                _("Move horizontally by pixels"));
    } else {
        DocumentUndo::done(sp_desktop_document(desktop), SP_VERB_CONTEXT_SELECT,
                           _("Move"));
    }
}

namespace {

template <typename D>
SPItem *next_item(SPDesktop *desktop, GSList *path, SPObject *root,
                  bool only_in_viewport, PrefsSelectionContext inlayer, bool onlyvisible, bool onlysensitive);

template <typename D>
SPItem *next_item_from_list(SPDesktop *desktop, GSList const *items, SPObject *root,
                  bool only_in_viewport, PrefsSelectionContext inlayer, bool onlyvisible, bool onlysensitive);

struct Forward {
    typedef SPObject *Iterator;

    static Iterator children(SPObject *o) { return o->firstChild(); }
    static Iterator siblings_after(SPObject *o) { return o->getNext(); }
    static void dispose(Iterator /*i*/) {}

    static SPObject *object(Iterator i) { return i; }
    static Iterator next(Iterator i) { return i->getNext(); }
};

struct ListReverse {
    typedef GSList *Iterator;

    static Iterator children(SPObject *o) {
        return make_list(o->firstChild(), NULL);
    }
    static Iterator siblings_after(SPObject *o) {
        return make_list(SP_OBJECT_PARENT(o)->firstChild(), o);
    }
    static void dispose(Iterator i) {
        g_slist_free(i);
    }

    static SPObject *object(Iterator i) {
        return reinterpret_cast<SPObject *>(i->data);
    }
    static Iterator next(Iterator i) { return i->next; }

private:
    static GSList *make_list(SPObject *object, SPObject *limit) {
        GSList *list = NULL;
        while ( object != limit ) {
            if (!object) { // TODO check if this happens in practice
                g_warning("Unexpected list overrun");
                break;
            }
            list = g_slist_prepend(list, object);
            object = object->getNext();
        }
        return list;
    }
};

}

void
sp_selection_item_next(SPDesktop *desktop)
{
    g_return_if_fail(desktop != NULL);
    Inkscape::Selection *selection = sp_desktop_selection(desktop);

    Inkscape::Preferences *prefs = Inkscape::Preferences::get();
    PrefsSelectionContext inlayer = (PrefsSelectionContext)prefs->getInt("/options/kbselection/inlayer", PREFS_SELECTION_LAYER);
    bool onlyvisible = prefs->getBool("/options/kbselection/onlyvisible", true);
    bool onlysensitive = prefs->getBool("/options/kbselection/onlysensitive", true);

    SPObject *root;
    if (PREFS_SELECTION_ALL != inlayer) {
        root = selection->activeContext();
    } else {
        root = desktop->currentRoot();
    }

    SPItem *item=next_item_from_list<Forward>(desktop, selection->itemList(), root, SP_CYCLING == SP_CYCLE_VISIBLE, inlayer, onlyvisible, onlysensitive);

    if (item) {
        selection->set(item, PREFS_SELECTION_LAYER_RECURSIVE == inlayer);
        if ( SP_CYCLING == SP_CYCLE_FOCUS ) {
            scroll_to_show_item(desktop, item);
        }
    }
}

void
sp_selection_item_prev(SPDesktop *desktop)
{
    SPDocument *document = sp_desktop_document(desktop);
    g_return_if_fail(document != NULL);
    g_return_if_fail(desktop != NULL);
    Inkscape::Selection *selection = sp_desktop_selection(desktop);

    Inkscape::Preferences *prefs = Inkscape::Preferences::get();
    PrefsSelectionContext inlayer = (PrefsSelectionContext) prefs->getInt("/options/kbselection/inlayer", PREFS_SELECTION_LAYER);
    bool onlyvisible = prefs->getBool("/options/kbselection/onlyvisible", true);
    bool onlysensitive = prefs->getBool("/options/kbselection/onlysensitive", true);

    SPObject *root;
    if (PREFS_SELECTION_ALL != inlayer) {
        root = selection->activeContext();
    } else {
        root = desktop->currentRoot();
    }

    SPItem *item=next_item_from_list<ListReverse>(desktop, selection->itemList(), root, SP_CYCLING == SP_CYCLE_VISIBLE, inlayer, onlyvisible, onlysensitive);

    if (item) {
        selection->set(item, PREFS_SELECTION_LAYER_RECURSIVE == inlayer);
        if ( SP_CYCLING == SP_CYCLE_FOCUS ) {
            scroll_to_show_item(desktop, item);
        }
    }
}

void sp_selection_next_patheffect_param(SPDesktop * dt)
{
    if (!dt) return;

    Inkscape::Selection *selection = sp_desktop_selection(dt);
    if ( selection && !selection->isEmpty() ) {
        SPItem *item = selection->singleItem();
        if ( item && SP_IS_SHAPE(item)) {
            if (sp_lpe_item_has_path_effect(SP_LPE_ITEM(item))) {
                sp_lpe_item_edit_next_param_oncanvas(SP_LPE_ITEM(item), dt);
            } else {
                dt->messageStack()->flash(Inkscape::WARNING_MESSAGE, _("The selection has no applied path effect."));
            }
        }
    }
}

/*bool has_path_recursive(SPObject *obj)
{
    if (!obj) return false;
    if (SP_IS_PATH(obj)) {
        return true;
    }
    if (SP_IS_GROUP(obj) || SP_IS_OBJECTGROUP(obj)) {
        for (SPObject *c = obj->children; c; c = c->next) {
            if (has_path_recursive(c)) return true;
        }
    }
    return false;
}*/

void sp_selection_edit_clip_or_mask(SPDesktop * /*dt*/, bool /*clip*/)
{
    return;
    /*if (!dt) return;
    using namespace Inkscape::UI;

    Inkscape::Selection *selection = sp_desktop_selection(dt);
    if (!selection || selection->isEmpty()) return;

    GSList const *items = selection->itemList();
    bool has_path = false;
    for (GSList *i = const_cast<GSList*>(items); i; i= i->next) {
        SPItem *item = SP_ITEM(i->data);
        SPObject *search = clip
            ? SP_OBJECT(item->clip_ref ? item->clip_ref->getObject() : NULL)
            : SP_OBJECT(item->mask_ref ? item->mask_ref->getObject() : NULL);
        has_path |= has_path_recursive(search);
        if (has_path) break;
    }
    if (has_path) {
        if (!tools_isactive(dt, TOOLS_NODES)) {
            tools_switch(dt, TOOLS_NODES);
        }
        ink_node_tool_set_mode(INK_NODE_TOOL(dt->event_context),
            clip ? NODE_TOOL_EDIT_CLIPPING_PATHS : NODE_TOOL_EDIT_MASKS);
    } else if (clip) {
        dt->messageStack()->flash(Inkscape::WARNING_MESSAGE,
            _("The selection has no applied clip path."));
    } else {
        dt->messageStack()->flash(Inkscape::WARNING_MESSAGE,
            _("The selection has no applied mask."));
    }*/
}


namespace {

template <typename D>
SPItem *next_item_from_list(SPDesktop *desktop, GSList const *items,
                            SPObject *root, bool only_in_viewport, PrefsSelectionContext inlayer, bool onlyvisible, bool onlysensitive)
{
    SPObject *current=root;
    while (items) {
        SPItem *item=SP_ITEM(items->data);
        if ( root->isAncestorOf(item) &&
             ( !only_in_viewport || desktop->isWithinViewport(item) ) )
        {
            current = item;
            break;
        }
        items = items->next;
    }

    GSList *path=NULL;
    while ( current != root ) {
        path = g_slist_prepend(path, current);
        current = SP_OBJECT_PARENT(current);
    }

    SPItem *next;
    // first, try from the current object
    next = next_item<D>(desktop, path, root, only_in_viewport, inlayer, onlyvisible, onlysensitive);
    g_slist_free(path);

    if (!next) { // if we ran out of objects, start over at the root
        next = next_item<D>(desktop, NULL, root, only_in_viewport, inlayer, onlyvisible, onlysensitive);
    }

    return next;
}

template <typename D>
SPItem *next_item(SPDesktop *desktop, GSList *path, SPObject *root,
                  bool only_in_viewport, PrefsSelectionContext inlayer, bool onlyvisible, bool onlysensitive)
{
    typename D::Iterator children;
    typename D::Iterator iter;

    SPItem *found=NULL;

    if (path) {
        SPObject *object=reinterpret_cast<SPObject *>(path->data);
        g_assert(SP_OBJECT_PARENT(object) == root);
        if (desktop->isLayer(object)) {
            found = next_item<D>(desktop, path->next, object, only_in_viewport, inlayer, onlyvisible, onlysensitive);
        }
        iter = children = D::siblings_after(object);
    } else {
        iter = children = D::children(root);
    }

    while ( iter && !found ) {
        SPObject *object=D::object(iter);
        if (desktop->isLayer(object)) {
            if (PREFS_SELECTION_LAYER != inlayer) { // recurse into sublayers
                found = next_item<D>(desktop, NULL, object, only_in_viewport, inlayer, onlyvisible, onlysensitive);
            }
        } else if ( SP_IS_ITEM(object) &&
                    ( !only_in_viewport || desktop->isWithinViewport(SP_ITEM(object)) ) &&
                    ( !onlyvisible || !desktop->itemIsHidden(SP_ITEM(object))) &&
                    ( !onlysensitive || !SP_ITEM(object)->isLocked()) &&
                    !desktop->isLayer(SP_ITEM(object)) )
        {
            found = SP_ITEM(object);
        }
        iter = D::next(iter);
    }

    D::dispose(children);

    return found;
}

}

/**
 * If \a item is not entirely visible then adjust visible area to centre on the centre on of
 * \a item.
 */
void scroll_to_show_item(SPDesktop *desktop, SPItem *item)
{
    Geom::Rect dbox = desktop->get_display_area();
    Geom::OptRect sbox = item->getBboxDesktop();

    if ( sbox && dbox.contains(*sbox) == false ) {
        Geom::Point const s_dt = sbox->midpoint();
        Geom::Point const s_w = desktop->d2w(s_dt);
        Geom::Point const d_dt = dbox.midpoint();
        Geom::Point const d_w = desktop->d2w(d_dt);
        Geom::Point const moved_w( d_w - s_w );
        gint const dx = (gint) moved_w[X];
        gint const dy = (gint) moved_w[Y];
        desktop->scroll_world(dx, dy);
    }
}


void sp_selection_clone(SPDesktop *desktop)
{
    if (desktop == NULL) {
        return;
    }

    Inkscape::Selection *selection = sp_desktop_selection(desktop);

    Inkscape::XML::Document *xml_doc = desktop->doc()->getReprDoc();

    // check if something is selected
    if (selection->isEmpty()) {
        desktop->messageStack()->flash(Inkscape::WARNING_MESSAGE, _("Select an <b>object</b> to clone."));
        return;
    }

    GSList *reprs = g_slist_copy((GSList *) selection->reprList());

    selection->clear();

    // sorting items from different parents sorts each parent's subset without possibly mixing them, just what we need
    reprs = g_slist_sort(reprs, (GCompareFunc) sp_repr_compare_position);

    GSList *newsel = NULL;

    while (reprs) {
        Inkscape::XML::Node *sel_repr = (Inkscape::XML::Node *) reprs->data;
        Inkscape::XML::Node *parent = sp_repr_parent(sel_repr);

        Inkscape::XML::Node *clone = xml_doc->createElement("svg:use");
        clone->setAttribute("x", "0", false);
        clone->setAttribute("y", "0", false);
        clone->setAttribute("xlink:href", g_strdup_printf("#%s", sel_repr->attribute("id")), false);

        clone->setAttribute("inkscape:transform-center-x", sel_repr->attribute("inkscape:transform-center-x"), false);
        clone->setAttribute("inkscape:transform-center-y", sel_repr->attribute("inkscape:transform-center-y"), false);

        // add the new clone to the top of the original's parent
        parent->appendChild(clone);

        newsel = g_slist_prepend(newsel, clone);
        reprs = g_slist_remove(reprs, sel_repr);
        Inkscape::GC::release(clone);
    }

    DocumentUndo::done(sp_desktop_document(desktop), SP_VERB_EDIT_CLONE,
                       C_("Action", "Clone"));

    selection->setReprList(newsel);

    g_slist_free(newsel);
}

void
sp_selection_relink(SPDesktop *desktop)
{
    if (!desktop)
        return;

    Inkscape::Selection *selection = sp_desktop_selection(desktop);

    if (selection->isEmpty()) {
        desktop->messageStack()->flash(Inkscape::WARNING_MESSAGE, _("Select <b>clones</b> to relink."));
        return;
    }

    Inkscape::UI::ClipboardManager *cm = Inkscape::UI::ClipboardManager::get();
    const gchar *newid = cm->getFirstObjectID();
    if (!newid) {
        desktop->messageStack()->flash(Inkscape::WARNING_MESSAGE, _("Copy an <b>object</b> to clipboard to relink clones to."));
        return;
    }
    gchar *newref = g_strdup_printf("#%s", newid);

    // Get a copy of current selection.
    bool relinked = false;
    for (GSList *items = (GSList *) selection->itemList();
         items != NULL;
         items = items->next)
    {
        SPItem *item = (SPItem *) items->data;

        if (!SP_IS_USE(item))
            continue;

        SP_OBJECT_REPR(item)->setAttribute("xlink:href", newref);
        item->requestDisplayUpdate(SP_OBJECT_MODIFIED_FLAG);
        relinked = true;
    }

    g_free(newref);

    if (!relinked) {
        desktop->messageStack()->flash(Inkscape::ERROR_MESSAGE, _("<b>No clones to relink</b> in the selection."));
    } else {
        DocumentUndo::done(sp_desktop_document(desktop), SP_VERB_EDIT_UNLINK_CLONE,
                           _("Relink clone"));
    }
}


void
sp_selection_unlink(SPDesktop *desktop)
{
    if (!desktop)
        return;

    Inkscape::Selection *selection = sp_desktop_selection(desktop);

    if (selection->isEmpty()) {
        desktop->messageStack()->flash(Inkscape::WARNING_MESSAGE, _("Select <b>clones</b> to unlink."));
        return;
    }

    // Get a copy of current selection.
    GSList *new_select = NULL;
    bool unlinked = false;
    for (GSList *items = g_slist_copy((GSList *) selection->itemList());
         items != NULL;
         items = items->next)
    {
        SPItem *item = (SPItem *) items->data;

        if (SP_IS_TEXT(item)) {
            SPObject *tspan = sp_tref_convert_to_tspan(item);

            if (tspan) {
                item->requestDisplayUpdate(SP_OBJECT_MODIFIED_FLAG);
            }

            // Set unlink to true, and fall into the next if which
            // will include this text item in the new selection
            unlinked = true;
        }

        if (!(SP_IS_USE(item) || SP_IS_TREF(item))) {
            // keep the non-use item in the new selection
            new_select = g_slist_prepend(new_select, item);
            continue;
        }

        SPItem *unlink;
        if (SP_IS_USE(item)) {
            unlink = sp_use_unlink(SP_USE(item));
            // Unable to unlink use (external or invalid href?)
            if (!unlink) {
                new_select = g_slist_prepend(new_select, item);
                continue;
            }
        } else /*if (SP_IS_TREF(use))*/ {
            unlink = SP_ITEM(sp_tref_convert_to_tspan(item));
        }

        unlinked = true;
        // Add ungrouped items to the new selection.
        new_select = g_slist_prepend(new_select, unlink);
    }

    if (new_select) { // set new selection
        selection->clear();
        selection->setList(new_select);
        g_slist_free(new_select);
    }
    if (!unlinked) {
        desktop->messageStack()->flash(Inkscape::ERROR_MESSAGE, _("<b>No clones to unlink</b> in the selection."));
    }

    DocumentUndo::done(sp_desktop_document(desktop), SP_VERB_EDIT_UNLINK_CLONE,
                       _("Unlink clone"));
}

void
sp_select_clone_original(SPDesktop *desktop)
{
    if (desktop == NULL)
        return;

    Inkscape::Selection *selection = sp_desktop_selection(desktop);

    SPItem *item = selection->singleItem();

    gchar const *error = _("Select a <b>clone</b> to go to its original. Select a <b>linked offset</b> to go to its source. Select a <b>text on path</b> to go to the path. Select a <b>flowed text</b> to go to its frame.");

    // Check if other than two objects are selected
    if (g_slist_length((GSList *) selection->itemList()) != 1 || !item) {
        desktop->messageStack()->flash(Inkscape::WARNING_MESSAGE, error);
        return;
    }

    SPItem *original = NULL;
    if (SP_IS_USE(item)) {
        original = sp_use_get_original(SP_USE(item));
    } else if (SP_IS_OFFSET(item) && SP_OFFSET(item)->sourceHref) {
        original = sp_offset_get_source(SP_OFFSET(item));
    } else if (SP_IS_TEXT_TEXTPATH(item)) {
        original = sp_textpath_get_path_item(SP_TEXTPATH(SP_OBJECT(item)->firstChild()));
    } else if (SP_IS_FLOWTEXT(item)) {
        original = SP_FLOWTEXT(item)->get_frame(NULL); // first frame only
    } else { // it's an object that we don't know what to do with
        desktop->messageStack()->flash(Inkscape::WARNING_MESSAGE, error);
        return;
    }

    if (!original) {
        desktop->messageStack()->flash(Inkscape::ERROR_MESSAGE, _("<b>Cannot find</b> the object to select (orphaned clone, offset, textpath, flowed text?)"));
        return;
    }

    for (SPObject *o = original; o && !SP_IS_ROOT(o); o = SP_OBJECT_PARENT(o)) {
        if (SP_IS_DEFS(o)) {
            desktop->messageStack()->flash(Inkscape::ERROR_MESSAGE, _("The object you're trying to select is <b>not visible</b> (it is in &lt;defs&gt;)"));
            return;
        }
    }

    if (original) {
        Inkscape::Preferences *prefs = Inkscape::Preferences::get();
        bool highlight = prefs->getBool("/options/highlightoriginal/value");
        if (highlight) {
            Geom::OptRect a = item->getBounds(item->i2d_affine());
            Geom::OptRect b = original->getBounds(original->i2d_affine());
            if ( a && b ) {
                // draw a flashing line between the objects
                SPCurve *curve = new SPCurve();
                curve->moveto(a->midpoint());
                curve->lineto(b->midpoint());

                SPCanvasItem * canvasitem = sp_canvas_bpath_new(sp_desktop_tempgroup(desktop), curve);
                sp_canvas_bpath_set_stroke(SP_CANVAS_BPATH(canvasitem), 0x0000ddff, 1.0, SP_STROKE_LINEJOIN_MITER, SP_STROKE_LINECAP_BUTT, 5, 3);
                sp_canvas_item_show(canvasitem);
                curve->unref();
                desktop->add_temporary_canvasitem(canvasitem, 1000);
            }
        }

        selection->clear();
        selection->set(original);
        if (SP_CYCLING == SP_CYCLE_FOCUS) {
            scroll_to_show_item(desktop, original);
        }
    }
}


void sp_selection_to_marker(SPDesktop *desktop, bool apply)
{
    if (desktop == NULL) {
        return;
    }

    SPDocument *doc = sp_desktop_document(desktop);
    Inkscape::XML::Document *xml_doc = doc->getReprDoc();

    Inkscape::Selection *selection = sp_desktop_selection(desktop);

    // check if something is selected
    if (selection->isEmpty()) {
        desktop->messageStack()->flash(Inkscape::WARNING_MESSAGE, _("Select <b>object(s)</b> to convert to marker."));
        return;
    }

    doc->ensureUpToDate();
    Geom::OptRect r = selection->bounds(SPItem::RENDERING_BBOX);
    boost::optional<Geom::Point> c = selection->center();
    if ( !r || !c ) {
        return;
    }

    // calculate the transform to be applied to objects to move them to 0,0
    Geom::Point move_p = Geom::Point(0, doc->getHeight()) - *c;
    move_p[Geom::Y] = -move_p[Geom::Y];
    Geom::Matrix move = Geom::Matrix(Geom::Translate(move_p));

    GSList *items = g_slist_copy((GSList *) selection->itemList());

    items = g_slist_sort(items, (GCompareFunc) sp_object_compare_position);

    // bottommost object, after sorting
    SPObject *parent = SP_OBJECT_PARENT(items->data);

    Geom::Matrix parent_transform(SP_ITEM(parent)->i2doc_affine());

    // remember the position of the first item
    gint pos = SP_OBJECT_REPR(items->data)->position();
    (void)pos; // TODO check why this was remembered

    // create a list of duplicates
    GSList *repr_copies = NULL;
    for (GSList *i = items; i != NULL; i = i->next) {
        Inkscape::XML::Node *dup = (SP_OBJECT_REPR(i->data))->duplicate(xml_doc);
        repr_copies = g_slist_prepend(repr_copies, dup);
    }

    Geom::Rect bounds(desktop->dt2doc(r->min()), desktop->dt2doc(r->max()));

    if (apply) {
        // delete objects so that their clones don't get alerted; this object will be restored shortly
        for (GSList *i = items; i != NULL; i = i->next) {
            SPObject *item = reinterpret_cast<SPObject*>(i->data);
            item->deleteObject(false);
        }
    }

    // Hack: Temporarily set clone compensation to unmoved, so that we can move clone-originals
    // without disturbing clones.
    // See ActorAlign::on_button_click() in src/ui/dialog/align-and-distribute.cpp
    Inkscape::Preferences *prefs = Inkscape::Preferences::get();
    int saved_compensation = prefs->getInt("/options/clonecompensation/value", SP_CLONE_COMPENSATION_UNMOVED);
    prefs->setInt("/options/clonecompensation/value", SP_CLONE_COMPENSATION_UNMOVED);

    gchar const *mark_id = generate_marker(repr_copies, bounds, doc,
                                           ( Geom::Matrix(Geom::Translate(desktop->dt2doc(
                                                                              Geom::Point(r->min()[Geom::X],
                                                                                          r->max()[Geom::Y]))))
                                             * parent_transform.inverse() ),
                                           parent_transform * move);
    (void)mark_id;

    // restore compensation setting
    prefs->setInt("/options/clonecompensation/value", saved_compensation);


    g_slist_free(items);

    DocumentUndo::done(doc, SP_VERB_EDIT_SELECTION_2_MARKER,
                       _("Objects to marker"));
}

static void sp_selection_to_guides_recursive(SPItem *item, bool deleteitem, bool wholegroups) {
    if (SP_IS_GROUP(item) && !SP_IS_BOX3D(item) && !wholegroups) {
        for (GSList *i = sp_item_group_item_list(SP_GROUP(item)); i != NULL; i = i->next) {
            sp_selection_to_guides_recursive(SP_ITEM(i->data), deleteitem, wholegroups);
        }
    } else {
        item->convert_item_to_guides();

        if (deleteitem) {
            item->deleteObject(true);
        }
    }
}

void sp_selection_to_guides(SPDesktop *desktop)
{
    if (desktop == NULL)
        return;

    SPDocument *doc = sp_desktop_document(desktop);
    Inkscape::Selection *selection = sp_desktop_selection(desktop);
    // we need to copy the list because it gets reset when objects are deleted
    GSList *items = g_slist_copy((GSList *) selection->itemList());

    if (!items) {
        desktop->messageStack()->flash(Inkscape::WARNING_MESSAGE, _("Select <b>object(s)</b> to convert to guides."));
        return;
    }

    Inkscape::Preferences *prefs = Inkscape::Preferences::get();
    bool deleteitem = !prefs->getBool("/tools/cvg_keep_objects", 0);
    bool wholegroups = prefs->getBool("/tools/cvg_convert_whole_groups", 0);

    for (GSList const *i = items; i != NULL; i = i->next) {
        sp_selection_to_guides_recursive(SP_ITEM(i->data), deleteitem, wholegroups);
    }

    DocumentUndo::done(doc, SP_VERB_EDIT_SELECTION_2_GUIDES, _("Objects to guides"));
}

void
sp_selection_tile(SPDesktop *desktop, bool apply)
{
    if (desktop == NULL) {
        return;
    }

    SPDocument *doc = sp_desktop_document(desktop);
    Inkscape::XML::Document *xml_doc = doc->getReprDoc();

    Inkscape::Selection *selection = sp_desktop_selection(desktop);

    // check if something is selected
    if (selection->isEmpty()) {
        desktop->messageStack()->flash(Inkscape::WARNING_MESSAGE, _("Select <b>object(s)</b> to convert to pattern."));
        return;
    }

    doc->ensureUpToDate();
    Geom::OptRect r = selection->bounds(SPItem::RENDERING_BBOX);
    if ( !r ) {
        return;
    }

    // calculate the transform to be applied to objects to move them to 0,0
    Geom::Point move_p = Geom::Point(0, doc->getHeight()) - (r->min() + Geom::Point(0, r->dimensions()[Geom::Y]));
    move_p[Geom::Y] = -move_p[Geom::Y];
    Geom::Matrix move = Geom::Matrix(Geom::Translate(move_p));

    GSList *items = g_slist_copy((GSList *) selection->itemList());

    items = g_slist_sort(items, (GCompareFunc) sp_object_compare_position);

    // bottommost object, after sorting
    SPObject *parent = SP_OBJECT_PARENT(items->data);

    Geom::Matrix parent_transform(SP_ITEM(parent)->i2doc_affine());

    // remember the position of the first item
    gint pos = SP_OBJECT_REPR(items->data)->position();

    // create a list of duplicates
    GSList *repr_copies = NULL;
    for (GSList *i = items; i != NULL; i = i->next) {
        Inkscape::XML::Node *dup = (SP_OBJECT_REPR(i->data))->duplicate(xml_doc);
        repr_copies = g_slist_prepend(repr_copies, dup);
    }
    // restore the z-order after prepends
    repr_copies = g_slist_reverse(repr_copies);

    Geom::Rect bounds(desktop->dt2doc(r->min()), desktop->dt2doc(r->max()));

    if (apply) {
        // delete objects so that their clones don't get alerted; this object will be restored shortly
        for (GSList *i = items; i != NULL; i = i->next) {
            SPObject *item = reinterpret_cast<SPObject*>(i->data);
            item->deleteObject(false);
        }
    }

    // Hack: Temporarily set clone compensation to unmoved, so that we can move clone-originals
    // without disturbing clones.
    // See ActorAlign::on_button_click() in src/ui/dialog/align-and-distribute.cpp
    Inkscape::Preferences *prefs = Inkscape::Preferences::get();
    int saved_compensation = prefs->getInt("/options/clonecompensation/value", SP_CLONE_COMPENSATION_UNMOVED);
    prefs->setInt("/options/clonecompensation/value", SP_CLONE_COMPENSATION_UNMOVED);

    gchar const *pat_id = pattern_tile(repr_copies, bounds, doc,
                                       ( Geom::Matrix(Geom::Translate(desktop->dt2doc(Geom::Point(r->min()[Geom::X],
                                                                                            r->max()[Geom::Y]))))
                                         * parent_transform.inverse() ),
                                       parent_transform * move);

    // restore compensation setting
    prefs->setInt("/options/clonecompensation/value", saved_compensation);

    if (apply) {
        Inkscape::XML::Node *rect = xml_doc->createElement("svg:rect");
        rect->setAttribute("style", g_strdup_printf("stroke:none;fill:url(#%s)", pat_id));

        Geom::Point min = bounds.min() * parent_transform.inverse();
        Geom::Point max = bounds.max() * parent_transform.inverse();

        sp_repr_set_svg_double(rect, "width", max[Geom::X] - min[Geom::X]);
        sp_repr_set_svg_double(rect, "height", max[Geom::Y] - min[Geom::Y]);
        sp_repr_set_svg_double(rect, "x", min[Geom::X]);
        sp_repr_set_svg_double(rect, "y", min[Geom::Y]);

        // restore parent and position
        SP_OBJECT_REPR(parent)->appendChild(rect);
        rect->setPosition(pos > 0 ? pos : 0);
        SPItem *rectangle = (SPItem *) sp_desktop_document(desktop)->getObjectByRepr(rect);

        Inkscape::GC::release(rect);

        selection->clear();
        selection->set(rectangle);
    }

    g_slist_free(items);

    DocumentUndo::done(doc, SP_VERB_EDIT_TILE,
                       _("Objects to pattern"));
}

void sp_selection_untile(SPDesktop *desktop)
{
    if (desktop == NULL) {
        return;
    }

    SPDocument *doc = sp_desktop_document(desktop);
    Inkscape::XML::Document *xml_doc = doc->getReprDoc();

    Inkscape::Selection *selection = sp_desktop_selection(desktop);

    // check if something is selected
    if (selection->isEmpty()) {
        desktop->messageStack()->flash(Inkscape::WARNING_MESSAGE, _("Select an <b>object with pattern fill</b> to extract objects from."));
        return;
    }

    GSList *new_select = NULL;

    bool did = false;

    for (GSList *items = g_slist_copy((GSList *) selection->itemList());
         items != NULL;
         items = items->next) {

        SPItem *item = (SPItem *) items->data;

        SPStyle *style = item->style;

        if (!style || !style->fill.isPaintserver())
            continue;

        SPPaintServer *server = item->style->getFillPaintServer();

        if (!SP_IS_PATTERN(server))
            continue;

        did = true;

        SPPattern *pattern = pattern_getroot(SP_PATTERN(server));

        Geom::Matrix pat_transform = pattern_patternTransform(SP_PATTERN(server));
        pat_transform *= item->transform;

        for (SPObject *child = pattern->firstChild() ; child != NULL; child = child->next ) {
            Inkscape::XML::Node *copy = SP_OBJECT_REPR(child)->duplicate(xml_doc);
            SPItem *i = SP_ITEM(desktop->currentLayer()->appendChildRepr(copy));

           // FIXME: relink clones to the new canvas objects
           // use SPObject::setid when mental finishes it to steal ids of

            // this is needed to make sure the new item has curve (simply requestDisplayUpdate does not work)
            doc->ensureUpToDate();

            Geom::Matrix transform( i->transform * pat_transform );
            i->doWriteTransform(SP_OBJECT_REPR(i), transform);

            new_select = g_slist_prepend(new_select, i);
        }

        SPCSSAttr *css = sp_repr_css_attr_new();
        sp_repr_css_set_property(css, "fill", "none");
        sp_repr_css_change(SP_OBJECT_REPR(item), css, "style");
    }

    if (!did) {
        desktop->messageStack()->flash(Inkscape::ERROR_MESSAGE, _("<b>No pattern fills</b> in the selection."));
    } else {
        DocumentUndo::done(sp_desktop_document(desktop), SP_VERB_EDIT_UNTILE,
                           _("Pattern to objects"));
        selection->setList(new_select);
    }
}

void
sp_selection_get_export_hints(Inkscape::Selection *selection, char const **filename, float *xdpi, float *ydpi)
{
    if (selection->isEmpty()) {
        return;
    }

    GSList const *reprlst = selection->reprList();
    bool filename_search = TRUE;
    bool xdpi_search = TRUE;
    bool ydpi_search = TRUE;

    for (; reprlst != NULL &&
            filename_search &&
            xdpi_search &&
            ydpi_search;
        reprlst = reprlst->next) {
        gchar const *dpi_string;
        Inkscape::XML::Node * repr = (Inkscape::XML::Node *)reprlst->data;

        if (filename_search) {
            *filename = repr->attribute("inkscape:export-filename");
            if (*filename != NULL)
                filename_search = FALSE;
        }

        if (xdpi_search) {
            dpi_string = NULL;
            dpi_string = repr->attribute("inkscape:export-xdpi");
            if (dpi_string != NULL) {
                *xdpi = atof(dpi_string);
                xdpi_search = FALSE;
            }
        }

        if (ydpi_search) {
            dpi_string = NULL;
            dpi_string = repr->attribute("inkscape:export-ydpi");
            if (dpi_string != NULL) {
                *ydpi = atof(dpi_string);
                ydpi_search = FALSE;
            }
        }
    }
}

void sp_document_get_export_hints(SPDocument *doc, char const **filename, float *xdpi, float *ydpi)
{
    Inkscape::XML::Node * repr = doc->getReprRoot();

    *filename = repr->attribute("inkscape:export-filename");

    gchar const *dpi_string = repr->attribute("inkscape:export-xdpi");
    if (dpi_string != NULL) {
        *xdpi = atof(dpi_string);
    }

    dpi_string = NULL;
    dpi_string = repr->attribute("inkscape:export-ydpi");
    if (dpi_string != NULL) {
        *ydpi = atof(dpi_string);
    }
}

void sp_selection_create_bitmap_copy(SPDesktop *desktop)
{
    if (desktop == NULL) {
        return;
    }

    SPDocument *document = sp_desktop_document(desktop);
    Inkscape::XML::Document *xml_doc = document->getReprDoc();

    Inkscape::Selection *selection = sp_desktop_selection(desktop);

    // check if something is selected
    if (selection->isEmpty()) {
        desktop->messageStack()->flash(Inkscape::WARNING_MESSAGE, _("Select <b>object(s)</b> to make a bitmap copy."));
        return;
    }

    desktop->messageStack()->flash(Inkscape::IMMEDIATE_MESSAGE, _("Rendering bitmap..."));
    // set "busy" cursor
    desktop->setWaitingCursor();

    // Get the bounding box of the selection
<<<<<<< HEAD
    sp_document_ensure_up_to_date(document);
    Geom::OptRect bbox = selection->bounds();
    if (!bbox) {
=======
    NRRect bbox;
    document->ensureUpToDate();
    selection->bounds(&bbox);
    if (NR_RECT_DFLS_TEST_EMPTY(&bbox)) {
>>>>>>> 9b02cca1
        desktop->clearWaitingCursor();
        return; // exceptional situation, so not bother with a translatable error message, just quit quietly
    }

    // List of the items to show; all others will be hidden
    GSList *items = g_slist_copy((GSList *) selection->itemList());

    // Sort items so that the topmost comes last
    items = g_slist_sort(items, (GCompareFunc) sp_item_repr_compare_position);

    // Generate a random value from the current time (you may create bitmap from the same object(s)
    // multiple times, and this is done so that they don't clash)
    GTimeVal cu;
    g_get_current_time(&cu);
    guint current = (int) (cu.tv_sec * 1000000 + cu.tv_usec) % 1024;

    // Create the filename.
    gchar *const basename = g_strdup_printf("%s-%s-%u.png",
                                            document->getName(),
                                            SP_OBJECT_REPR(items->data)->attribute("id"),
                                            current);
    // Imagemagick is known not to handle spaces in filenames, so we replace anything but letters,
    // digits, and a few other chars, with "_"
    g_strcanon(basename, "ABCDEFGHIJKLMNOPQRSTUVWXYZabcdefghijklmnopqrstuvwxyz0123456789-_.=+~$#@^&!?", '_');

    // Build the complete path by adding document base dir, if set, otherwise home dir
    gchar * directory = NULL;
    if ( document->getURI() ) {
        directory = g_dirname( document->getURI() );
    }
    if (directory == NULL) {
        directory = homedir_path(NULL);
    }
    gchar *filepath = g_build_filename(directory, basename, NULL);

    //g_print("%s\n", filepath);

    // Remember parent and z-order of the topmost one
    gint pos = SP_OBJECT_REPR(g_slist_last(items)->data)->position();
    SPObject *parent_object = SP_OBJECT_PARENT(g_slist_last(items)->data);
    Inkscape::XML::Node *parent = SP_OBJECT_REPR(parent_object);

    // Calculate resolution
    Inkscape::Preferences *prefs = Inkscape::Preferences::get();
    double res;
    int const prefs_res = prefs->getInt("/options/createbitmap/resolution", 0);
    int const prefs_min = prefs->getInt("/options/createbitmap/minsize", 0);
    if (0 < prefs_res) {
        // If it's given explicitly in prefs, take it
        res = prefs_res;
    } else if (0 < prefs_min) {
        // If minsize is given, look up minimum bitmap size (default 250 pixels) and calculate resolution from it
        res = PX_PER_IN * prefs_min / MIN(bbox->width(), bbox->height());
    } else {
        float hint_xdpi = 0, hint_ydpi = 0;
        char const *hint_filename;
        // take resolution hint from the selected objects
        sp_selection_get_export_hints(selection, &hint_filename, &hint_xdpi, &hint_ydpi);
        if (hint_xdpi != 0) {
            res = hint_xdpi;
        } else {
            // take resolution hint from the document
            sp_document_get_export_hints(document, &hint_filename, &hint_xdpi, &hint_ydpi);
            if (hint_xdpi != 0) {
                res = hint_xdpi;
            } else {
                // if all else fails, take the default 90 dpi
                res = PX_PER_IN;
            }
        }
    }

    // The width and height of the bitmap in pixels
    unsigned width = (unsigned) floor(bbox->width() * res / PX_PER_IN);
    unsigned height =(unsigned) floor(bbox->height() * res / PX_PER_IN);

    // Find out if we have to run an external filter
    gchar const *run = NULL;
    Glib::ustring filter = prefs->getString("/options/createbitmap/filter");
    if (!filter.empty()) {
        // filter command is given;
        // see if we have a parameter to pass to it
        Glib::ustring param1 = prefs->getString("/options/createbitmap/filter_param1");
        if (!param1.empty()) {
            if (param1[param1.length() - 1] == '%') {
                // if the param string ends with %, interpret it as a percentage of the image's max dimension
                gchar p1[256];
                g_ascii_dtostr(p1, 256, ceil(g_ascii_strtod(param1.data(), NULL) * MAX(width, height) / 100));
                // the first param is always the image filename, the second is param1
                run = g_strdup_printf("%s \"%s\" %s", filter.data(), filepath, p1);
            } else {
                // otherwise pass the param1 unchanged
                run = g_strdup_printf("%s \"%s\" %s", filter.data(), filepath, param1.data());
            }
        } else {
            // run without extra parameter
            run = g_strdup_printf("%s \"%s\"", filter.data(), filepath);
        }
    }

    // Calculate the matrix that will be applied to the image so that it exactly overlaps the source objects
    Geom::Matrix eek(SP_ITEM(parent_object)->i2d_affine());
    Geom::Matrix t;

    double shift_x = bbox->min()[Geom::X];
    double shift_y = bbox->max()[Geom::Y];
    if (res == PX_PER_IN) { // for default 90 dpi, snap it to pixel grid
        shift_x = round(shift_x);
        shift_y = -round(-shift_y); // this gets correct rounding despite coordinate inversion, remove the negations when the inversion is gone
    }
    t = Geom::Scale(1, -1) * Geom::Translate(shift_x, shift_y) * eek.inverse();

    // Do the export
    sp_export_png_file(document, filepath,
                       bbox->min()[Geom::X], bbox->min()[Geom::Y],
                       bbox->max()[Geom::X], bbox->max()[Geom::Y],
                       width, height, res, res,
                       (guint32) 0xffffff00,
                       NULL, NULL,
                       true,  /*bool force_overwrite,*/
                       items);

    g_slist_free(items);

    // Run filter, if any
    if (run) {
        g_print("Running external filter: %s\n", run);
        int retval;
        retval = system(run);
    }

    // Import the image back
    GdkPixbuf *pb = gdk_pixbuf_new_from_file(filepath, NULL);
    if (pb) {
        // Create the repr for the image
        Inkscape::XML::Node * repr = xml_doc->createElement("svg:image");
        sp_embed_image(repr, pb, "image/png");
        if (res == PX_PER_IN) { // for default 90 dpi, snap it to pixel grid
            sp_repr_set_svg_double(repr, "width", width);
            sp_repr_set_svg_double(repr, "height", height);
        } else {
            sp_repr_set_svg_double(repr, "width", bbox->width());
            sp_repr_set_svg_double(repr, "height", bbox->height());
        }

        // Write transform
        gchar *c=sp_svg_transform_write(t);
        repr->setAttribute("transform", c);
        g_free(c);

        // add the new repr to the parent
        parent->appendChild(repr);

        // move to the saved position
        repr->setPosition(pos > 0 ? pos + 1 : 1);

        // Set selection to the new image
        selection->clear();
        selection->add(repr);

        // Clean up
        Inkscape::GC::release(repr);
        gdk_pixbuf_unref(pb);

        // Complete undoable transaction
        DocumentUndo::done(document, SP_VERB_SELECTION_CREATE_BITMAP,
                           _("Create bitmap"));
    }

    desktop->clearWaitingCursor();

    g_free(basename);
    g_free(filepath);
}

/**
 * \brief Creates a mask or clipPath from selection
 * Two different modes:
 *  if applyToLayer, all selection is moved to DEFS as mask/clippath
 *       and is applied to current layer
 *  otherwise, topmost object is used as mask for other objects
 * If \a apply_clip_path parameter is true, clipPath is created, otherwise mask
 *
 */
void sp_selection_set_mask(SPDesktop *desktop, bool apply_clip_path, bool apply_to_layer)
{
    if (desktop == NULL) {
        return;
    }

    SPDocument *doc = sp_desktop_document(desktop);
    Inkscape::XML::Document *xml_doc = doc->getReprDoc();

    Inkscape::Selection *selection = sp_desktop_selection(desktop);

    // check if something is selected
    bool is_empty = selection->isEmpty();
    if ( apply_to_layer && is_empty) {
        desktop->messageStack()->flash(Inkscape::WARNING_MESSAGE, _("Select <b>object(s)</b> to create clippath or mask from."));
        return;
    } else if (!apply_to_layer && ( is_empty || NULL == selection->itemList()->next )) {
        desktop->messageStack()->flash(Inkscape::WARNING_MESSAGE, _("Select mask object and <b>object(s)</b> to apply clippath or mask to."));
        return;
    }

    // FIXME: temporary patch to prevent crash!
    // Remove this when bboxes are fixed to not blow up on an item clipped/masked with its own clone
    bool clone_with_original = selection_contains_both_clone_and_original(selection);
    if (clone_with_original) {
        return; // in this version, you cannot clip/mask an object with its own clone
    }
    // /END FIXME

    doc->ensureUpToDate();

    GSList *items = g_slist_copy((GSList *) selection->itemList());

    items = g_slist_sort(items, (GCompareFunc) sp_object_compare_position);

    // See lp bug #542004
    selection->clear();

    // create a list of duplicates
    GSList *mask_items = NULL;
    GSList *apply_to_items = NULL;
    GSList *items_to_delete = NULL;
    GSList *items_to_select = NULL;

    Inkscape::Preferences *prefs = Inkscape::Preferences::get();
    bool topmost = prefs->getBool("/options/maskobject/topmost", true);
    bool remove_original = prefs->getBool("/options/maskobject/remove", true);
    int grouping = prefs->getInt("/options/maskobject/grouping", PREFS_MASKOBJECT_GROUPING_NONE);

    if (apply_to_layer) {
        // all selected items are used for mask, which is applied to a layer
        apply_to_items = g_slist_prepend(apply_to_items, desktop->currentLayer());

        for (GSList *i = items; i != NULL; i = i->next) {
            Inkscape::XML::Node *dup = (SP_OBJECT_REPR(i->data))->duplicate(xml_doc);
            mask_items = g_slist_prepend(mask_items, dup);

            SPObject *item = reinterpret_cast<SPObject*>(i->data);
            if (remove_original) {
                items_to_delete = g_slist_prepend(items_to_delete, item);
            }
            else {
                items_to_select = g_slist_prepend(items_to_select, item);
            }
        }
    } else if (!topmost) {
        // topmost item is used as a mask, which is applied to other items in a selection
        GSList *i = items;
        Inkscape::XML::Node *dup = (SP_OBJECT_REPR(i->data))->duplicate(xml_doc);
        mask_items = g_slist_prepend(mask_items, dup);

        if (remove_original) {
            SPObject *item = reinterpret_cast<SPObject*>(i->data);
            items_to_delete = g_slist_prepend(items_to_delete, item);
        }

        for (i = i->next; i != NULL; i = i->next) {
            apply_to_items = g_slist_prepend(apply_to_items, i->data);
            items_to_select = g_slist_prepend(items_to_select, i->data);
        }
    } else {
        GSList *i = NULL;
        for (i = items; NULL != i->next; i = i->next) {
            apply_to_items = g_slist_prepend(apply_to_items, i->data);
            items_to_select = g_slist_prepend(items_to_select, i->data);
        }

        Inkscape::XML::Node *dup = (SP_OBJECT_REPR(i->data))->duplicate(xml_doc);
        mask_items = g_slist_prepend(mask_items, dup);

        if (remove_original) {
            SPObject *item = reinterpret_cast<SPObject*>(i->data);
            items_to_delete = g_slist_prepend(items_to_delete, item);
        }
    }

    g_slist_free(items);
    items = NULL;

    if (apply_to_items && grouping == PREFS_MASKOBJECT_GROUPING_ALL) {
        // group all those objects into one group
        // and apply mask to that
        Inkscape::XML::Node *group = xml_doc->createElement("svg:g");

        // make a note we should ungroup this when unsetting mask
        group->setAttribute("inkscape:groupmode", "maskhelper");

        GSList *reprs_to_group = NULL;

        for (GSList *i = apply_to_items ; NULL != i ; i = i->next) {
                reprs_to_group = g_slist_prepend(reprs_to_group, SP_OBJECT_REPR(i->data));
                items_to_select = g_slist_remove(items_to_select, i->data);
        }
        reprs_to_group = g_slist_reverse(reprs_to_group);

        sp_selection_group_impl(reprs_to_group, group, xml_doc, doc);

        reprs_to_group = NULL;

        // apply clip/mask only to newly created group
        g_slist_free(apply_to_items);
        apply_to_items = NULL;
        apply_to_items = g_slist_prepend(apply_to_items, doc->getObjectByRepr(group));

        items_to_select = g_slist_prepend(items_to_select, doc->getObjectByRepr(group));

        Inkscape::GC::release(group);
    }

    gchar const *attributeName = apply_clip_path ? "clip-path" : "mask";
    for (GSList *i = apply_to_items; NULL != i; i = i->next) {
        SPItem *item = reinterpret_cast<SPItem *>(i->data);
        // inverted object transform should be applied to a mask object,
        // as mask is calculated in user space (after applying transform)
        Geom::Matrix maskTransform(item->transform.inverse());

        GSList *mask_items_dup = NULL;
        for (GSList *mask_item = mask_items; NULL != mask_item; mask_item = mask_item->next) {
            Inkscape::XML::Node *dup = reinterpret_cast<Inkscape::XML::Node *>(mask_item->data)->duplicate(xml_doc);
            mask_items_dup = g_slist_prepend(mask_items_dup, dup);
        }

        gchar const *mask_id = NULL;
        if (apply_clip_path) {
            mask_id = SPClipPath::create(mask_items_dup, doc, &maskTransform);
        } else {
            mask_id = sp_mask_create(mask_items_dup, doc, &maskTransform);
        }

        g_slist_free(mask_items_dup);
        mask_items_dup = NULL;

        Inkscape::XML::Node *current = SP_OBJECT_REPR(i->data);
        // Node to apply mask to
        Inkscape::XML::Node *apply_mask_to = current;

        if (grouping == PREFS_MASKOBJECT_GROUPING_SEPARATE) {
            // enclose current node in group, and apply crop/mask on that
            Inkscape::XML::Node *group = xml_doc->createElement("svg:g");
            // make a note we should ungroup this when unsetting mask
            group->setAttribute("inkscape:groupmode", "maskhelper");

            Inkscape::XML::Node *spnew = current->duplicate(xml_doc);
            gint position = current->position();
            items_to_select = g_slist_remove(items_to_select, item);
            current->parent()->appendChild(group);
            sp_repr_unparent(current);
            group->appendChild(spnew);
            group->setPosition(position);

            // Apply clip/mask to group instead
            apply_mask_to = group;

            items_to_select = g_slist_prepend(items_to_select, doc->getObjectByRepr(group));
            Inkscape::GC::release(spnew);
            Inkscape::GC::release(group);
        }

        apply_mask_to->setAttribute(attributeName, g_strdup_printf("url(#%s)", mask_id));

    }

    g_slist_free(mask_items);
    g_slist_free(apply_to_items);

    for (GSList *i = items_to_delete; NULL != i; i = i->next) {
        SPObject *item = reinterpret_cast<SPObject*>(i->data);
        item->deleteObject(false);
        items_to_select = g_slist_remove(items_to_select, item);
    }
    g_slist_free(items_to_delete);

    items_to_select = g_slist_reverse(items_to_select);

    selection->addList(items_to_select);
    g_slist_free(items_to_select);

    if (apply_clip_path) {
        DocumentUndo::done(doc, SP_VERB_OBJECT_SET_CLIPPATH, _("Set clipping path"));
    } else {
        DocumentUndo::done(doc, SP_VERB_OBJECT_SET_MASK, _("Set mask"));
    }
}

void sp_selection_unset_mask(SPDesktop *desktop, bool apply_clip_path) {
    if (desktop == NULL) {
        return;
    }

    SPDocument *doc = sp_desktop_document(desktop);
    Inkscape::XML::Document *xml_doc = doc->getReprDoc();
    Inkscape::Selection *selection = sp_desktop_selection(desktop);

    // check if something is selected
    if (selection->isEmpty()) {
        desktop->messageStack()->flash(Inkscape::WARNING_MESSAGE, _("Select <b>object(s)</b> to remove clippath or mask from."));
        return;
    }

    Inkscape::Preferences *prefs = Inkscape::Preferences::get();
    bool remove_original = prefs->getBool("/options/maskobject/remove", true);
    bool ungroup_masked = prefs->getBool("/options/maskobject/ungrouping", true);
    doc->ensureUpToDate();

    gchar const *attributeName = apply_clip_path ? "clip-path" : "mask";
    std::map<SPObject*,SPItem*> referenced_objects;

    GSList *items = g_slist_copy((GSList *) selection->itemList());
    selection->clear();

    GSList *items_to_ungroup = NULL;
    GSList *items_to_select = g_slist_copy(items);
    items_to_select = g_slist_reverse(items_to_select);


    // SPObject* refers to a group containing the clipped path or mask itself,
    // whereas SPItem* refers to the item being clipped or masked
    for (GSList const *i = items; NULL != i; i = i->next) {
        if (remove_original) {
            // remember referenced mask/clippath, so orphaned masks can be moved back to document
            SPItem *item = reinterpret_cast<SPItem *>(i->data);
            Inkscape::URIReference *uri_ref = NULL;

            if (apply_clip_path) {
                uri_ref = item->clip_ref;
            } else {
                uri_ref = item->mask_ref;
            }

            // collect distinct mask object (and associate with item to apply transform)
            if (NULL != uri_ref && NULL != uri_ref->getObject()) {
                referenced_objects[uri_ref->getObject()] = item;
            }
        }

        SP_OBJECT_REPR(i->data)->setAttribute(attributeName, "none");

        if (ungroup_masked && SP_IS_GROUP(i->data)) {
                // if we had previously enclosed masked object in group,
                // add it to list so we can ungroup it later
                SPGroup *item = SP_GROUP(i->data);

                // ungroup only groups we created when setting clip/mask
                if (item->layerMode() == SPGroup::MASK_HELPER) {
                    items_to_ungroup = g_slist_prepend(items_to_ungroup, item);
                }

        }
    }
    g_slist_free(items);

    // restore mask objects into a document
    for ( std::map<SPObject*,SPItem*>::iterator it = referenced_objects.begin() ; it != referenced_objects.end() ; ++it) {
        SPObject *obj = (*it).first; // Group containing the clipped paths or masks
        GSList *items_to_move = NULL;
        for ( SPObject *child = obj->firstChild() ; child; child = child->getNext() ) {
            // Collect all clipped paths and masks within a single group
            Inkscape::XML::Node *copy = SP_OBJECT_REPR(child)->duplicate(xml_doc);
            items_to_move = g_slist_prepend(items_to_move, copy);
        }

        if (!obj->isReferenced()) {
            // delete from defs if no other object references this mask
            obj->deleteObject(false);
        }

        // remember parent and position of the item to which the clippath/mask was applied
        Inkscape::XML::Node *parent = SP_OBJECT_REPR((*it).second)->parent();
        gint pos = SP_OBJECT_REPR((*it).second)->position();

        // Iterate through all clipped paths / masks
        for (GSList *i = items_to_move; NULL != i; i = i->next) {
            Inkscape::XML::Node *repr = (Inkscape::XML::Node *)i->data;

            // insert into parent, restore pos
            parent->appendChild(repr);
            repr->setPosition((pos + 1) > 0 ? (pos + 1) : 0);

            SPItem *mask_item = (SPItem *) sp_desktop_document(desktop)->getObjectByRepr(repr);
            items_to_select = g_slist_prepend(items_to_select, mask_item);

            // transform mask, so it is moved the same spot where mask was applied
            Geom::Matrix transform(mask_item->transform);
            transform *= (*it).second->transform;
            mask_item->doWriteTransform(SP_OBJECT_REPR(mask_item), transform);
        }

        g_slist_free(items_to_move);
    }

    // ungroup marked groups added when setting mask
    for (GSList *i = items_to_ungroup ; NULL != i ; i = i->next) {
        items_to_select = g_slist_remove(items_to_select, SP_GROUP(i->data));
        GSList *children = NULL;
        sp_item_group_ungroup(SP_GROUP(i->data), &children, false);
        items_to_select = g_slist_concat(children, items_to_select);
    }

    g_slist_free(items_to_ungroup);

    // rebuild selection
    items_to_select = g_slist_reverse(items_to_select);
    selection->addList(items_to_select);
    g_slist_free(items_to_select);

    if (apply_clip_path) {
        DocumentUndo::done(doc, SP_VERB_OBJECT_UNSET_CLIPPATH, _("Release clipping path"));
    } else {
        DocumentUndo::done(doc, SP_VERB_OBJECT_UNSET_MASK, _("Release mask"));
    }
}

/**
 * \param with_margins margins defined in the xml under <sodipodi:namedview>
 *                     "fit-margin-..." attributes.  See SPDocument::fitToRect.
 * \return true if an undoable change should be recorded.
 */
bool
fit_canvas_to_selection(SPDesktop *desktop, bool with_margins)
{
    g_return_val_if_fail(desktop != NULL, false);
    SPDocument *doc = sp_desktop_document(desktop);

    g_return_val_if_fail(doc != NULL, false);
    g_return_val_if_fail(desktop->selection != NULL, false);

    if (desktop->selection->isEmpty()) {
        desktop->messageStack()->flash(Inkscape::WARNING_MESSAGE, _("Select <b>object(s)</b> to fit canvas to."));
        return false;
    }
    Geom::OptRect const bbox(desktop->selection->bounds(SPItem::RENDERING_BBOX));
    if (bbox) {
        doc->fitToRect(*bbox, with_margins);
        return true;
    } else {
        return false;
    }
}

/**
 * Fit canvas to the bounding box of the selection, as an undoable action.
 */
void
verb_fit_canvas_to_selection(SPDesktop *const desktop)
{
    if (fit_canvas_to_selection(desktop)) {
        DocumentUndo::done(sp_desktop_document(desktop), SP_VERB_FIT_CANVAS_TO_SELECTION,
                           _("Fit Page to Selection"));
    }
}

/**
 * \param with_margins margins defined in the xml under <sodipodi:namedview>
 *                     "fit-margin-..." attributes.  See SPDocument::fitToRect.
 */
bool
fit_canvas_to_drawing(SPDocument *doc, bool with_margins)
{
    g_return_val_if_fail(doc != NULL, false);

    doc->ensureUpToDate();
    SPItem const *const root = SP_ITEM(doc->root);
    Geom::OptRect const bbox(root->getBounds(root->i2d_affine()));
    if (bbox) {
        doc->fitToRect(*bbox, with_margins);
        return true;
    } else {
        return false;
    }
}

void
verb_fit_canvas_to_drawing(SPDesktop *desktop)
{
    if (fit_canvas_to_drawing(sp_desktop_document(desktop))) {
        DocumentUndo::done(sp_desktop_document(desktop), SP_VERB_FIT_CANVAS_TO_DRAWING,
                           _("Fit Page to Drawing"));
    }
}

/**
 * Fits canvas to selection or drawing with margins from <sodipodi:namedview>
 * "fit-margin-..." attributes.  See SPDocument::fitToRect and
 * ui/dialog/page-sizer.
 */
void fit_canvas_to_selection_or_drawing(SPDesktop *desktop) {
    g_return_if_fail(desktop != NULL);
    SPDocument *doc = sp_desktop_document(desktop);

    g_return_if_fail(doc != NULL);
    g_return_if_fail(desktop->selection != NULL);

    bool const changed = ( desktop->selection->isEmpty()
                           ? fit_canvas_to_drawing(doc, true)
                           : fit_canvas_to_selection(desktop, true) );
    if (changed) {
        DocumentUndo::done(sp_desktop_document(desktop), SP_VERB_FIT_CANVAS_TO_SELECTION_OR_DRAWING,
                           _("Fit Page to Selection or Drawing"));
    }
};

static void itemtree_map(void (*f)(SPItem *, SPDesktop *), SPObject *root, SPDesktop *desktop) {
    // don't operate on layers
    if (SP_IS_ITEM(root) && !desktop->isLayer(SP_ITEM(root))) {
        f(SP_ITEM(root), desktop);
    }
    for ( SPObject::SiblingIterator iter = root->firstChild() ; iter ; ++iter ) {
        //don't recurse into locked layers
        if (!(SP_IS_ITEM(&*iter) && desktop->isLayer(SP_ITEM(&*iter)) && SP_ITEM(&*iter)->isLocked())) {
            itemtree_map(f, iter, desktop);
        }
    }
}

static void unlock(SPItem *item, SPDesktop */*desktop*/) {
    if (item->isLocked()) {
        item->setLocked(FALSE);
    }
}

static void unhide(SPItem *item, SPDesktop *desktop) {
    if (desktop->itemIsHidden(item)) {
        item->setExplicitlyHidden(FALSE);
    }
}

static void process_all(void (*f)(SPItem *, SPDesktop *), SPDesktop *dt, bool layer_only) {
    if (!dt) return;

    SPObject *root;
    if (layer_only) {
        root = dt->currentLayer();
    } else {
        root = dt->currentRoot();
    }

    itemtree_map(f, root, dt);
}

void unlock_all(SPDesktop *dt) {
    process_all(&unlock, dt, true);
}

void unlock_all_in_all_layers(SPDesktop *dt) {
    process_all(&unlock, dt, false);
}

void unhide_all(SPDesktop *dt) {
    process_all(&unhide, dt, true);
}

void unhide_all_in_all_layers(SPDesktop *dt) {
    process_all(&unhide, dt, false);
}


/*
  Local Variables:
  mode:c++
  c-file-style:"stroustrup"
  c-file-offsets:((innamespace . 0)(inline-open . 0)(case-label . +))
  indent-tabs-mode:nil
  fill-column:99
  End:
*/
// vim: filetype=cpp:expandtab:shiftwidth=4:tabstop=8:softtabstop=4:fileencoding=utf-8:textwidth=99 :<|MERGE_RESOLUTION|>--- conflicted
+++ resolved
@@ -1050,11 +1050,7 @@
     }
 
     // FIXME: also transform gradient/pattern fills, by forking? NO, this must be nondestructive
-<<<<<<< HEAD
-    double ex = sp_item_i2doc_affine(item).descrim();
-=======
-    double ex = to_2geom(item->i2doc_affine()).descrim();
->>>>>>> 9b02cca1
+    double ex = item->i2doc_affine().descrim();
     if (ex != 1.0) {
         css = sp_css_attr_scale(css, ex);
     }
@@ -2653,16 +2649,9 @@
     desktop->setWaitingCursor();
 
     // Get the bounding box of the selection
-<<<<<<< HEAD
-    sp_document_ensure_up_to_date(document);
+    document->ensureUpToDate();
     Geom::OptRect bbox = selection->bounds();
     if (!bbox) {
-=======
-    NRRect bbox;
-    document->ensureUpToDate();
-    selection->bounds(&bbox);
-    if (NR_RECT_DFLS_TEST_EMPTY(&bbox)) {
->>>>>>> 9b02cca1
         desktop->clearWaitingCursor();
         return; // exceptional situation, so not bother with a translatable error message, just quit quietly
     }
