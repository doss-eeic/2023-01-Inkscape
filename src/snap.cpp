#define __SP_DESKTOP_SNAP_C__

/**
 * \file snap.cpp
 * \brief SnapManager class.
 *
 * Authors:
 *   Lauris Kaplinski <lauris@kaplinski.com>
 *   Frank Felfe <innerspace@iname.com>
 *   Nathan Hurst <njh@njhurst.com>
 *   Carl Hetherington <inkscape@carlh.net>
 *   Diederik van Lierop <mail@diedenrezi.nl>
 *
 * Copyright (C) 2006-2007 Johan Engelen <johan@shouraizou.nl>
 * Copyrigth (C) 2004      Nathan Hurst
 * Copyright (C) 1999-2010 Authors
 *
 * Released under GNU GPL, read the file 'COPYING' for more information
 */

#include <utility>

#include "sp-namedview.h"
#include "snap.h"
#include "snap-enums.h"
#include "snapped-line.h"
#include "snapped-curve.h"

#include "display/canvas-grid.h"
#include "display/snap-indicator.h"

#include "inkscape.h"
#include "desktop.h"
#include "selection.h"
#include "sp-guide.h"
#include "preferences.h"
#include "event-context.h"
#include "util/mathfns.h"
using std::vector;

/**
 *  Construct a SnapManager for a SPNamedView.
 *
 *  \param v `Owning' SPNamedView.
 */

SnapManager::SnapManager(SPNamedView const *v) :
    guide(this, 0),
    object(this, 0),
    snapprefs(),
    _named_view(v),
    _rotation_center_source_items(NULL),
    _guide_to_ignore(NULL),
    _desktop(NULL),
    _unselected_nodes(NULL)
{
}

/**
 *  \brief Return a list of snappers
 *
 *  Inkscape snaps to objects, grids, and guides. For each of these snap targets a
 *  separate class is used, which has been derived from the base Snapper class. The
 *  getSnappers() method returns a list of pointers to instances of this class. This
 *  list contains exactly one instance of the guide snapper and of the object snapper
 *  class, but any number of grid snappers (because each grid has its own snapper
 *  instance)
 *
 *  \return List of snappers that we use.
 */
SnapManager::SnapperList
SnapManager::getSnappers() const
{
    SnapManager::SnapperList s;
    s.push_back(&guide);
    s.push_back(&object);

    SnapManager::SnapperList gs = getGridSnappers();
    s.splice(s.begin(), gs);

    return s;
}

/**
 *  \brief Return a list of gridsnappers
 *
 *  Each grid has its own instance of the snapper class. This way snapping can
 *  be enabled per grid individually. A list will be returned containing the
 *  pointers to these instances, but only for grids that are being displayed
 *  and for which snapping is enabled.
 *
 *  \return List of gridsnappers that we use.
 */
SnapManager::SnapperList
SnapManager::getGridSnappers() const
{
    SnapperList s;

    if (_desktop && _desktop->gridsEnabled() && snapprefs.getSnapToGrids()) {
        for ( GSList const *l = _named_view->grids; l != NULL; l = l->next) {
            Inkscape::CanvasGrid *grid = (Inkscape::CanvasGrid*) l->data;
            s.push_back(grid->snapper);
        }
    }

    return s;
}

/**
 * \brief Return true if any snapping might occur, whether its to grids, guides or objects
 *
 * Each snapper instance handles its own snapping target, e.g. grids, guides or
 * objects. This method iterates through all these snapper instances and returns
 * true if any of the snappers might possible snap, considering only the relevant
 * snapping preferences.
 *
 * \return true if one of the snappers will try to snap to something.
 */

bool SnapManager::someSnapperMightSnap() const
{
    if ( !snapprefs.getSnapEnabledGlobally() || snapprefs.getSnapPostponedGlobally() ) {
        return false;
    }

    SnapperList const s = getSnappers();
    SnapperList::const_iterator i = s.begin();
    while (i != s.end() && (*i)->ThisSnapperMightSnap() == false) {
        i++;
    }

    return (i != s.end());
}

/**
 * \return true if one of the grids might be snapped to.
 */

bool SnapManager::gridSnapperMightSnap() const
{
    if ( !snapprefs.getSnapEnabledGlobally() || snapprefs.getSnapPostponedGlobally() ) {
        return false;
    }

    SnapperList const s = getGridSnappers();
    SnapperList::const_iterator i = s.begin();
    while (i != s.end() && (*i)->ThisSnapperMightSnap() == false) {
        i++;
    }

    return (i != s.end());
}

/**
 *  \brief Try to snap a point to grids, guides or objects.
 *
 *  Try to snap a point to grids, guides or objects, in two degrees-of-freedom,
 *  i.e. snap in any direction on the two dimensional canvas to the nearest
 *  snap target. freeSnapReturnByRef() is equal in snapping behavior to
 *  freeSnap(), but the former returns the snapped point trough the referenced
 *  parameter p. This parameter p initially contains the position of the snap
 *  source and will we overwritten by the target position if snapping has occurred.
 *  This makes snapping transparent to the calling code. If this is not desired
 *  because either the calling code must know whether snapping has occurred, or
 *  because the original position should not be touched, then freeSnap() should be
 *  called instead.
 *
 *  PS:
 *  1) SnapManager::setup() must have been called before calling this method,
 *  but only once for a set of points
 *  2) Only to be used when a single source point is to be snapped; it assumes
 *  that source_num = 0, which is inefficient when snapping sets our source points
 *
 *  \param p Current position of the snap source; will be overwritten by the position of the snap target if snapping has occurred
 *  \param source_type Detailed description of the source type, will be used by the snap indicator
 *  \param bbox_to_snap Bounding box hulling the set of points, all from the same selection and having the same transformation
 */

void SnapManager::freeSnapReturnByRef(Geom::Point &p,
                                      Inkscape::SnapSourceType const source_type,
                                      Geom::OptRect const &bbox_to_snap) const
{
    Inkscape::SnappedPoint const s = freeSnap(Inkscape::SnapCandidatePoint(p, source_type), bbox_to_snap);
    s.getPointIfSnapped(p);
}


/**
 *  \brief Try to snap a point to grids, guides or objects.
 *
 *  Try to snap a point to grids, guides or objects, in two degrees-of-freedom,
 *  i.e. snap in any direction on the two dimensional canvas to the nearest
 *  snap target. freeSnap() is equal in snapping behavior to
 *  freeSnapReturnByRef(). Please read the comments of the latter for more details
 *
 *  PS: SnapManager::setup() must have been called before calling this method,
 *  but only once for a set of points
 *
 *  \param p Source point to be snapped
 *  \param bbox_to_snap Bounding box hulling the set of points, all from the same selection and having the same transformation
 *  \return An instance of the SnappedPoint class, which holds data on the snap source, snap target, and various metrics
 */


Inkscape::SnappedPoint SnapManager::freeSnap(Inkscape::SnapCandidatePoint const &p,
                                             Geom::OptRect const &bbox_to_snap) const
{
    if (!someSnapperMightSnap()) {
        return Inkscape::SnappedPoint(p, Inkscape::SNAPTARGET_UNDEFINED, Geom::infinity(), 0, false, false, false);
    }

    SnappedConstraints sc;
    SnapperList const snappers = getSnappers();

    for (SnapperList::const_iterator i = snappers.begin(); i != snappers.end(); i++) {
        (*i)->freeSnap(sc, p, bbox_to_snap, &_items_to_ignore, _unselected_nodes);
    }

    return findBestSnap(p, sc, false);
}

void SnapManager::preSnap(Inkscape::SnapCandidatePoint const &p)
{
    // setup() must have been called before calling this method!

    if (_snapindicator) {
        _snapindicator = false; // prevent other methods from drawing a snap indicator; we want to control this here
        Inkscape::SnappedPoint s = freeSnap(p);
        g_assert(_desktop != NULL);
        if (s.getSnapped()) {
            _desktop->snapindicator->set_new_snaptarget(s, true);
        } else {
            _desktop->snapindicator->remove_snaptarget(true);
        }
        _snapindicator = true; // restore the original value
    }
}

/**
 * \brief Snap to the closest multiple of a grid pitch
 *
 * When pasting, we would like to snap to the grid. Problem is that we don't know which
 * nodes were aligned to the grid at the time of copying, so we don't know which nodes
 * to snap. If we'd snap an unaligned node to the grid, previously aligned nodes would
 * become unaligned. That's undesirable. Instead we will make sure that the offset
 * between the source and its pasted copy is a multiple of the grid pitch. If the source
 * was aligned, then the copy will therefore also be aligned.
 *
 * PS: Whether we really find a multiple also depends on the snapping range! Most users
 * will have "always snap" enabled though, in which case a multiple will always be found.
 * PS2: When multiple grids are present then the result will become ambiguous. There is no
 * way to control to which grid this method will snap.
 *
 * \param t Vector that represents the offset of the pasted copy with respect to the original
 * \return Offset vector after snapping to the closest multiple of a grid pitch
 */

Geom::Point SnapManager::multipleOfGridPitch(Geom::Point const &t, Geom::Point const &origin)
{
    if (!snapprefs.getSnapEnabledGlobally() || snapprefs.getSnapPostponedGlobally())
        return t;

    if (_desktop && _desktop->gridsEnabled()) {
        bool success = false;
        Geom::Point nearest_multiple;
        Geom::Coord nearest_distance = Geom::infinity();
        Inkscape::SnappedPoint bestSnappedPoint(t);

        // It will snap to the grid for which we find the closest snap. This might be a different
        // grid than to which the objects were initially aligned. I don't see an easy way to fix
        // this, so when using multiple grids one can get unexpected results

        // Cannot use getGridSnappers() because we need both the grids AND their snappers
        // Therefore we iterate through all grids manually
        for (GSList const *l = _named_view->grids; l != NULL; l = l->next) {
            Inkscape::CanvasGrid *grid = (Inkscape::CanvasGrid*) l->data;
            const Inkscape::Snapper* snapper = grid->snapper;
            if (snapper && snapper->ThisSnapperMightSnap()) {
                // To find the nearest multiple of the grid pitch for a given translation t, we
                // will use the grid snapper. Simply snapping the value t to the grid will do, but
                // only if the origin of the grid is at (0,0). If it's not then compensate for this
                // in the translation t
                Geom::Point const t_offset = t + grid->origin;
                SnappedConstraints sc;
                // Only the first three parameters are being used for grid snappers
                snapper->freeSnap(sc, Inkscape::SnapCandidatePoint(t_offset, Inkscape::SNAPSOURCE_GRID_PITCH),Geom::OptRect(), NULL, NULL);
                // Find the best snap for this grid, including intersections of the grid-lines
                bool old_val = _snapindicator;
                _snapindicator = false;
                Inkscape::SnappedPoint s = findBestSnap(Inkscape::SnapCandidatePoint(t_offset, Inkscape::SNAPSOURCE_GRID_PITCH), sc, false, false, true);
                _snapindicator = old_val;
                if (s.getSnapped() && (s.getSnapDistance() < nearest_distance)) {
                    // use getSnapDistance() instead of getWeightedDistance() here because the pointer's position
                    // doesn't tell us anything about which node to snap
                    success = true;
                    nearest_multiple = s.getPoint() - to_2geom(grid->origin);
                    nearest_distance = s.getSnapDistance();
                    bestSnappedPoint = s;
                }
            }
        }

        if (success) {
            bestSnappedPoint.setPoint(origin + nearest_multiple);
            _desktop->snapindicator->set_new_snaptarget(bestSnappedPoint);
            return nearest_multiple;
        }
    }

    return t;
}

/**
 *  \brief Try to snap a point along a constraint line to grids, guides or objects.
 *
 *  Try to snap a point to grids, guides or objects, in only one degree-of-freedom,
 *  i.e. snap in a specific direction on the two dimensional canvas to the nearest
 *  snap target.
 *
 *  constrainedSnapReturnByRef() is equal in snapping behavior to
 *  constrainedSnap(), but the former returns the snapped point trough the referenced
 *  parameter p. This parameter p initially contains the position of the snap
 *  source and will be overwritten by the target position if snapping has occurred.
 *  This makes snapping transparent to the calling code. If this is not desired
 *  because either the calling code must know whether snapping has occurred, or
 *  because the original position should not be touched, then constrainedSnap() should
 *  be called instead. If there's nothing to snap to or if snapping has been disabled,
 *  then this method will still apply the constraint (but without snapping)
 *
 *  PS:
 *  1) SnapManager::setup() must have been called before calling this method,
 *  but only once for a set of points
 *  2) Only to be used when a single source point is to be snapped; it assumes
 *  that source_num = 0, which is inefficient when snapping sets our source points

 *
 *  \param p Current position of the snap source; will be overwritten by the position of the snap target if snapping has occurred
 *  \param source_type Detailed description of the source type, will be used by the snap indicator
 *  \param constraint The direction or line along which snapping must occur
 *  \param bbox_to_snap Bounding box hulling the set of points, all from the same selection and having the same transformation
 */

void SnapManager::constrainedSnapReturnByRef(Geom::Point &p,
                                             Inkscape::SnapSourceType const source_type,
                                             Inkscape::Snapper::SnapConstraint const &constraint,
                                             Geom::OptRect const &bbox_to_snap) const
{
    Inkscape::SnappedPoint const s = constrainedSnap(Inkscape::SnapCandidatePoint(p, source_type), constraint, bbox_to_snap);
    p = s.getPoint(); // If we didn't snap, then we will return the point projected onto the constraint
}

/**
 *  \brief Try to snap a point along a constraint line to grids, guides or objects.
 *
 *  Try to snap a point to grids, guides or objects, in only one degree-of-freedom,
 *  i.e. snap in a specific direction on the two dimensional canvas to the nearest
 *  snap target. constrainedSnap is equal in snapping behavior to
 *  constrainedSnapReturnByRef(). Please read the comments of the latter for more details.
 *
 *  PS: SnapManager::setup() must have been called before calling this method,
 *  but only once for a set of points
 *  PS: If there's nothing to snap to or if snapping has been disabled, then this
 *  method will still apply the constraint (but without snapping)
 *
 *  \param p Source point to be snapped
 *  \param constraint The direction or line along which snapping must occur
 *  \param bbox_to_snap Bounding box hulling the set of points, all from the same selection and having the same transformation
 */

Inkscape::SnappedPoint SnapManager::constrainedSnap(Inkscape::SnapCandidatePoint const &p,
                                                    Inkscape::Snapper::SnapConstraint const &constraint,
                                                    Geom::OptRect const &bbox_to_snap) const
{
    // First project the mouse pointer onto the constraint
    Geom::Point pp = constraint.projection(p.getPoint());

    Inkscape::SnappedPoint no_snap = Inkscape::SnappedPoint(pp, p.getSourceType(), p.getSourceNum(), Inkscape::SNAPTARGET_CONSTRAINT, NR_HUGE, 0, false, true, false);

    if (!someSnapperMightSnap()) {
        // Always return point on constraint
        return no_snap;
    }

    Inkscape::SnappedPoint result = no_snap;

    Inkscape::Preferences *prefs = Inkscape::Preferences::get();
    if ((prefs->getBool("/options/snapmousepointer/value", false)) && p.isSingleHandle()) {
        // Snapping the mouse pointer instead of the constrained position of the knot allows
        // to snap to things which don't intersect with the constraint line; this is basically
        // then just a freesnap with the constraint applied afterwards
        // We'll only to this if we're dragging a single handle, and for example not when transforming an object in the selector tool
        result = freeSnap(p, bbox_to_snap);
        if (result.getSnapped()) {
            // only change the snap indicator if we really snapped to something
            if (_snapindicator && _desktop) {
                _desktop->snapindicator->set_new_snaptarget(result);
            }
            // Apply the constraint
            result.setPoint(constraint.projection(result.getPoint()));
            return result;
        }
        return no_snap;
    }

    SnappedConstraints sc;
    SnapperList const snappers = getSnappers();
    for (SnapperList::const_iterator i = snappers.begin(); i != snappers.end(); i++) {
        (*i)->constrainedSnap(sc, p, bbox_to_snap, constraint, &_items_to_ignore, _unselected_nodes);
    }

    result = findBestSnap(p, sc, true);

    if (result.getSnapped()) {
        // only change the snap indicator if we really snapped to something
        if (_snapindicator && _desktop) {
            _desktop->snapindicator->set_new_snaptarget(result);
        }
        return result;
    }
    return no_snap;
}

/* See the documentation for constrainedSnap() directly above for more details.
 * The difference is that multipleConstrainedSnaps() will take a list of constraints instead of a single one,
 * and will try to snap the SnapCandidatePoint to all of the provided constraints and see which one fits best
 *  \param p Source point to be snapped
 *  \param constraints List of directions or lines along which snapping must occur
 *  \param dont_snap If true then we will only apply the constraint, without snapping
 *  \param bbox_to_snap Bounding box hulling the set of points, all from the same selection and having the same transformation
 */


Inkscape::SnappedPoint SnapManager::multipleConstrainedSnaps(Inkscape::SnapCandidatePoint const &p,
                                                    std::vector<Inkscape::Snapper::SnapConstraint> const &constraints,
                                                    bool dont_snap,
                                                    Geom::OptRect const &bbox_to_snap) const
{

    Inkscape::SnappedPoint no_snap = Inkscape::SnappedPoint(p.getPoint(), p.getSourceType(), p.getSourceNum(), Inkscape::SNAPTARGET_CONSTRAINT, NR_HUGE, 0, false, true, false);
    if (constraints.size() == 0) {
        return no_snap;
    }

    SnappedConstraints sc;
    SnapperList const snappers = getSnappers();
    std::vector<Geom::Point> projections;
    bool snapping_is_futile = !someSnapperMightSnap() || dont_snap;

    Inkscape::SnappedPoint result = no_snap;

    Inkscape::Preferences *prefs = Inkscape::Preferences::get();
    bool snap_mouse = prefs->getBool("/options/snapmousepointer/value", false);

    for (std::vector<Inkscape::Snapper::SnapConstraint>::const_iterator c = constraints.begin(); c != constraints.end(); c++) {
        // Project the mouse pointer onto the constraint; In case we don't snap then we will
        // return the projection onto the constraint, such that the constraint is always enforced
        Geom::Point pp = (*c).projection(p.getPoint());
        projections.push_back(pp);
    }

    if (snap_mouse && p.isSingleHandle() && !dont_snap) {
        // Snapping the mouse pointer instead of the constrained position of the knot allows
        // to snap to things which don't intersect with the constraint line; this is basically
        // then just a freesnap with the constraint applied afterwards
        // We'll only to this if we're dragging a single handle, and for example not when transforming an object in the selector tool
        result = freeSnap(p, bbox_to_snap);
    } else {
        // Iterate over the constraints
        for (std::vector<Inkscape::Snapper::SnapConstraint>::const_iterator c = constraints.begin(); c != constraints.end(); c++) {
            // Try to snap to the constraint
            if (!snapping_is_futile) {
                for (SnapperList::const_iterator i = snappers.begin(); i != snappers.end(); i++) {
                    (*i)->constrainedSnap(sc, p, bbox_to_snap, *c, &_items_to_ignore,_unselected_nodes);
                }
            }
        }
        result = findBestSnap(p, sc, true);
    }

    if (result.getSnapped()) {
        if (snap_mouse) {
            // If "snap_mouse" then we still have to apply the constraint, because so far we only tried a freeSnap
            Geom::Point result_closest;
            for (std::vector<Inkscape::Snapper::SnapConstraint>::const_iterator c = constraints.begin(); c != constraints.end(); c++) {
                // Project the mouse pointer onto the constraint; In case we don't snap then we will
                // return the projection onto the constraint, such that the constraint is always enforced
                Geom::Point result_p = (*c).projection(result.getPoint());
                if (c == constraints.begin() || (Geom::L2(result_p - p.getPoint()) < Geom::L2(result_closest - p.getPoint()))) {
                    result_closest = result_p;
                }
            }
            result.setPoint(result_closest);
        }
        return result;
    }

    // So we didn't snap, but we still need to return a point on one of the constraints
    // Find out which of the constraints yielded the closest projection of point p
    for (std::vector<Geom::Point>::iterator pp = projections.begin(); pp != projections.end(); pp++) {
        if (pp != projections.begin()) {
            if (Geom::L2(*pp - p.getPoint()) < Geom::L2(no_snap.getPoint() - p.getPoint())) {
                no_snap.setPoint(*pp);
            }
        } else {
            no_snap.setPoint(projections.front());
        }
    }

    return no_snap;
}

/**
 *  \brief Try to snap a point to something at a specific angle
 *
 *  When drawing a straight line or modifying a gradient, it will snap to specific angle increments
 *  if CTRL is being pressed. This method will enforce this angular constraint (even if there is nothing
 *  to snap to)
 *
 *  \param p Source point to be snapped
 *  \param p_ref Optional original point, relative to which the angle should be calculated. If empty then
 *  the angle will be calculated relative to the y-axis
 *  \param snaps Number of angular increments per PI radians; E.g. if snaps = 2 then we will snap every PI/2 = 90 degrees
 */

Inkscape::SnappedPoint SnapManager::constrainedAngularSnap(Inkscape::SnapCandidatePoint const &p,
                                                            boost::optional<Geom::Point> const &p_ref,
                                                            Geom::Point const &o,
                                                            unsigned const snaps) const
{
    Inkscape::SnappedPoint sp;
    if (snaps > 0) { // 0 means no angular snapping
        // p is at an arbitrary angle. Now we should snap this angle to specific increments.
        // For this we'll calculate the closest two angles, one at each side of the current angle
        Geom::Line y_axis(Geom::Point(0, 0), Geom::Point(0, 1));
        Geom::Line p_line(o, p.getPoint());
        double angle = Geom::angle_between(y_axis, p_line);
        double angle_incr = M_PI / snaps;
        double angle_offset = 0;
        if (p_ref) {
            Geom::Line p_line_ref(o, *p_ref);
            angle_offset = Geom::angle_between(y_axis, p_line_ref);
        }
        double angle_ceil = round_to_upper_multiple_plus(angle, angle_incr, angle_offset);
        double angle_floor = round_to_lower_multiple_plus(angle, angle_incr, angle_offset);
        // We have two angles now. The constrained snapper will try each of them and return the closest

        // Now do the snapping...
        std::vector<Inkscape::Snapper::SnapConstraint> constraints;
        constraints.push_back(Inkscape::Snapper::SnapConstraint(Geom::Line(o, angle_ceil - M_PI/2)));
        constraints.push_back(Inkscape::Snapper::SnapConstraint(Geom::Line(o, angle_floor - M_PI/2)));
        sp = multipleConstrainedSnaps(p, constraints); // Constraints will always be applied, even if we didn't snap
        if (!sp.getSnapped()) { // If we haven't snapped then we only had the constraint applied;
            sp.setTarget(Inkscape::SNAPTARGET_CONSTRAINED_ANGLE);
        }
    } else {
        sp = freeSnap(p);
    }
    return sp;
}

/**
 *  \brief Try to snap a point of a guide to another guide or to a node
 *
 *  Try to snap a point of a guide to another guide or to a node in two degrees-
 *  of-freedom, i.e. snap in any direction on the two dimensional canvas to the
 *  nearest snap target. This method is used when dragging or rotating a guide
 *
 *  PS: SnapManager::setup() must have been called before calling this method,
 *
 *  \param p Current position of the point on the guide that is to be snapped; will be overwritten by the position of the snap target if snapping has occurred
 *  \param guide_normal Vector normal to the guide line
 */
void SnapManager::guideFreeSnap(Geom::Point &p, Geom::Point const &guide_normal, SPGuideDragType drag_type) const
{
    if (!snapprefs.getSnapEnabledGlobally() || snapprefs.getSnapPostponedGlobally()) {
        return;
    }

    if (!(object.ThisSnapperMightSnap() || snapprefs.getSnapToGuides())) {
        return;
    }

    Inkscape::SnapCandidatePoint candidate(p, Inkscape::SNAPSOURCE_GUIDE_ORIGIN);
    if (drag_type == SP_DRAG_ROTATE) {
        candidate = Inkscape::SnapCandidatePoint(p, Inkscape::SNAPSOURCE_GUIDE);
    }

    // Snap to nodes
    SnappedConstraints sc;
    if (object.ThisSnapperMightSnap()) {
        object.guideFreeSnap(sc, p, guide_normal);
    }

    // Snap to guides & grid lines
    SnapperList snappers = getGridSnappers();
    snappers.push_back(&guide);
    for (SnapperList::const_iterator i = snappers.begin(); i != snappers.end(); i++) {
        (*i)->freeSnap(sc, candidate, Geom::OptRect(), NULL, NULL);
    }

    Inkscape::SnappedPoint const s = findBestSnap(candidate, sc, false, false);

    s.getPointIfSnapped(p);
}

/**
 *  \brief Try to snap a point on a guide to the intersection with another guide or a path
 *
 *  Try to snap a point on a guide to the intersection of that guide with another
 *  guide or with a path. The snapped point will lie somewhere on the guide-line,
 *  making this is a constrained snap, i.e. in only one degree-of-freedom.
 *  This method is used when dragging the origin of the guide along the guide itself.
 *
 *  PS: SnapManager::setup() must have been called before calling this method,
 *
 *  \param p Current position of the point on the guide that is to be snapped; will be overwritten by the position of the snap target if snapping has occurred
 *  \param guide_normal Vector normal to the guide line
 */

void SnapManager::guideConstrainedSnap(Geom::Point &p, SPGuide const &guideline) const
{
    if (!snapprefs.getSnapEnabledGlobally() || snapprefs.getSnapPostponedGlobally()) {
        return;
    }

    if (!(object.ThisSnapperMightSnap() || snapprefs.getSnapToGuides())) {
        return;
    }

    Inkscape::SnapCandidatePoint candidate(p, Inkscape::SNAPSOURCE_GUIDE_ORIGIN, Inkscape::SNAPTARGET_UNDEFINED);

    // Snap to nodes or paths
    SnappedConstraints sc;
    Inkscape::Snapper::SnapConstraint cl(guideline.point_on_line, Geom::rot90(guideline.normal_to_line));
    if (object.ThisSnapperMightSnap()) {
        object.constrainedSnap(sc, candidate, Geom::OptRect(), cl, NULL, NULL);
    }

    // Snap to guides & grid lines
    SnapperList snappers = getGridSnappers();
    snappers.push_back(&guide);
    for (SnapperList::const_iterator i = snappers.begin(); i != snappers.end(); i++) {
        (*i)->constrainedSnap(sc, candidate, Geom::OptRect(), cl, NULL, NULL);
    }

    Inkscape::SnappedPoint const s = findBestSnap(candidate, sc, false);
    s.getPointIfSnapped(p);
}

/**
 *  \brief Method for snapping sets of points while they are being transformed
 *
 *  Method for snapping sets of points while they are being transformed, when using
 *  for example the selector tool. This method is for internal use only, and should
 *  not have to be called directly. Use freeSnapTransalation(), constrainedSnapScale(),
 *  etc. instead.
 *
 *  This is what is being done in this method: transform each point, find out whether
 *  a free snap or constrained snap is more appropriate, do the snapping, calculate
 *  some metrics to quantify the snap "distance", and see if it's better than the
 *  previous snap. Finally, the best ("nearest") snap from all these points is returned.
 *  If no snap has occurred and we're asked for a constrained snap then the constraint
 *  will be applied nevertheless
 *
 *  \param points Collection of points to snap (snap sources), at their untransformed position, all points undergoing the same transformation. Paired with an identifier of the type of the snap source.
 *  \param pointer Location of the mouse pointer at the time dragging started (i.e. when the selection was still untransformed).
 *  \param constrained true if the snap is constrained, e.g. for stretching or for purely horizontal translation.
 *  \param constraint The direction or line along which snapping must occur, if 'constrained' is true; otherwise undefined.
 *  \param transformation_type Type of transformation to apply to points before trying to snap them.
 *  \param transformation Description of the transformation; details depend on the type.
 *  \param origin Origin of the transformation, if applicable.
 *  \param dim Dimension to which the transformation applies, if applicable.
 *  \param uniform true if the transformation should be uniform; only applicable for stretching and scaling.
 *  \return An instance of the SnappedPoint class, which holds data on the snap source, snap target, and various metrics.
 */

Inkscape::SnappedPoint SnapManager::_snapTransformed(
    std::vector<Inkscape::SnapCandidatePoint> const &points,
    Geom::Point const &pointer,
    bool constrained,
    Inkscape::Snapper::SnapConstraint const &constraint,
    Transformation transformation_type,
    Geom::Point const &transformation,
    Geom::Point const &origin,
    Geom::Dim2 dim,
    bool uniform)
{
    /* We have a list of points, which we are proposing to transform in some way.  We need to see
    ** if any of these points, when transformed, snap to anything.  If they do, we return the
    ** appropriate transformation with `true'; otherwise we return the original scale with `false'.
    */

    if (points.size() == 0) {
        return Inkscape::SnappedPoint(pointer);
    }

    std::vector<Inkscape::SnapCandidatePoint> transformed_points;
    Geom::Rect bbox;

    long source_num = 0;
    for (std::vector<Inkscape::SnapCandidatePoint>::const_iterator i = points.begin(); i != points.end(); i++) {

        /* Work out the transformed version of this point */
        Geom::Point transformed = _transformPoint(*i, transformation_type, transformation, origin, dim, uniform);

        // add the current transformed point to the box hulling all transformed points
        if (i == points.begin()) {
            bbox = Geom::Rect(transformed, transformed);
        } else {
            bbox.expandTo(transformed);
        }

        transformed_points.push_back(Inkscape::SnapCandidatePoint(transformed, (*i).getSourceType(), source_num, Inkscape::SNAPTARGET_UNDEFINED, Geom::OptRect()));
        source_num++;
    }

    /* The current best transformation */
    Geom::Point best_transformation = transformation;

    /* The current best metric for the best transformation; lower is better, Geom::infinity()
    ** means that we haven't snapped anything.
    */
    Geom::Point best_scale_metric(Geom::infinity(), Geom::infinity());
    Inkscape::SnappedPoint best_snapped_point;
    g_assert(best_snapped_point.getAlwaysSnap() == false); // Check initialization of snapped point
    g_assert(best_snapped_point.getAtIntersection() == false);

    // Warnings for the devs
    if (constrained && transformation_type == SCALE && !uniform) {
        g_warning("Non-uniform constrained scaling is not supported!");
    }

    if (!constrained && transformation_type == ROTATE) {
        // We do not yet allow for simultaneous rotation and scaling
        g_warning("Unconstrained rotation is not supported!");
    }

    // We will try to snap a set of points, but we don't want to have a snap indicator displayed
    // for each of them. That's why it's temporarily disabled here, and re-enabled again after we
    // have finished calling the freeSnap() and constrainedSnap() methods
    bool _orig_snapindicator_status = _snapindicator;
    _snapindicator = false;

    std::vector<Inkscape::SnapCandidatePoint>::iterator j = transformed_points.begin();

    // std::cout << std::endl;
    bool first_free_snap = true;
    for (std::vector<Inkscape::SnapCandidatePoint>::const_iterator i = points.begin(); i != points.end(); i++) {

        /* Snap it */
        Inkscape::SnappedPoint snapped_point;
        Inkscape::Snapper::SnapConstraint dedicated_constraint = constraint;
        Geom::Point const b = ((*i).getPoint() - origin); // vector to original point (not the transformed point! required for rotations!)

        if (constrained) {
            if (((transformation_type == SCALE || transformation_type == STRETCH) && uniform)) {
                // When uniformly scaling, each point will have its own unique constraint line,
                // running from the scaling origin to the original untransformed point. We will
                // calculate that line here
                dedicated_constraint = Inkscape::Snapper::SnapConstraint(origin, b);
            } else if (transformation_type == ROTATE) {
                Geom::Coord r = Geom::L2(b); // the radius of the circular constraint
                dedicated_constraint = Inkscape::Snapper::SnapConstraint(origin, b, r);
            } else if (transformation_type == STRETCH) { // when non-uniform stretching {
                dedicated_constraint = Inkscape::Snapper::SnapConstraint((*i).getPoint(), component_vectors[dim]);
            } else if (transformation_type == TRANSLATE) {
                // When doing a constrained translation, all points will move in the same direction, i.e.
                // either horizontally or vertically. The lines along which they move are therefore all
                // parallel, but might not be colinear. Therefore we will have to specify the point through
                // which the constraint-line runs here, for each point individually. (we could also have done this
                // earlier on, e.g. in seltrans.cpp but we're being lazy there and don't want to add an iteration loop)
                dedicated_constraint = Inkscape::Snapper::SnapConstraint((*i).getPoint(), constraint.getDirection());
            } // else: leave the original constraint, e.g. for skewing
            snapped_point = constrainedSnap(*j, dedicated_constraint, bbox);
        } else {
            bool const c1 = fabs(b[Geom::X]) < 1e-6;
            bool const c2 = fabs(b[Geom::Y]) < 1e-6;
            if (transformation_type == SCALE && (c1 || c2) && !(c1 && c2)) {
                // When scaling, a point aligned either horizontally or vertically with the origin can only
                // move in that specific direction; therefore it should only snap in that direction, otherwise
                // we will get snapped points with an invalid transformation
                dedicated_constraint = Inkscape::Snapper::SnapConstraint(origin, component_vectors[c1]);
                snapped_point = constrainedSnap(*j, dedicated_constraint, bbox);
            } else {
                // If we have a collection of SnapCandidatePoints, with mixed constrained snapping and free snapping
                // requirements, then freeSnap might never see the SnapCandidatePoint with source_num == 0. The freeSnap()
                // method in the object snapper depends on this, because only for source-num == 0 the target nodes will
                // be collected. Therefore we enforce that the first SnapCandidatePoint that is to be freeSnapped always
                // has source_num == 0;
                // TODO: This is a bit ugly so fix this; do we need sourcenum for anything else? if we don't then get rid
                // of it and explicitely communicate to the object snapper that this is a first point
                if (first_free_snap) {
                    (*j).setSourceNum(0);
                    first_free_snap = false;
                }
                snapped_point = freeSnap(*j, bbox);
            }
        }
        // std::cout << "dist = " << snapped_point.getSnapDistance() << std::endl;
        snapped_point.setPointerDistance(Geom::L2(pointer - (*i).getPoint()));

        // Allow the snapindicator to be displayed again
        _snapindicator = _orig_snapindicator_status;

        Geom::Point result;

        /*Find the transformation that describes where the snapped point has
        ** ended up, and also the metric for this transformation.
        */
        Geom::Point const a = snapped_point.getPoint() - origin; // vector to snapped point
        //Geom::Point const b = (*i - origin); // vector to original point

        switch (transformation_type) {
            case TRANSLATE:
                result = snapped_point.getPoint() - (*i).getPoint();
                /* Consider the case in which a box is almost aligned with a grid in both
                 * horizontal and vertical directions. The distance to the intersection of
                 * the grid lines will always be larger then the distance to a single grid
                 * line. If we prefer snapping to an intersection over to a single
                 * grid line, then we cannot use "metric = Geom::L2(result)". Therefore the
                 * snapped distance will be used as a metric. Please note that the snapped
                 * distance to an intersection is defined as the distance to the nearest line
                 *  of the intersection, and not to the intersection itself!
                 */
                // Only for translations, the relevant metric will be the real snapped distance,
                // so we don't have to do anything special here
                break;
            case SCALE:
            {
                result = Geom::Point(NR_HUGE, NR_HUGE);
                // If this point *i is horizontally or vertically aligned with
                // the origin of the scaling, then it will scale purely in X or Y
                // We can therefore only calculate the scaling in this direction
                // and the scaling factor for the other direction should remain
                // untouched (unless scaling is uniform of course)
                for (int index = 0; index < 2; index++) {
                    if (fabs(b[index]) > 1e-6) { // if SCALING CAN occur in this direction
                        if (fabs(fabs(a[index]/b[index]) - fabs(transformation[index])) > 1e-12) { // if SNAPPING DID occur in this direction
                            result[index] = a[index] / b[index]; // then calculate it!
                        }
                        // we might have left result[1-index] = NR_HUGE
                        // if scaling didn't occur in the other direction
                    }
                }
                if (uniform) {
                    if (fabs(result[0]) < fabs(result[1])) {
                        result[1] = result[0];
                    } else {
                        result[0] = result[1];
                    }
                }
                // Compare the resulting scaling with the desired scaling
                Geom::Point scale_metric = Geom::abs(result - transformation); // One or both of its components might be NR_HUGE
                if (scale_metric[0] == NR_HUGE || scale_metric[1] == NR_HUGE) {
                    snapped_point.setSnapDistance(std::min(scale_metric[0], scale_metric[1]));
                } else {
                    snapped_point.setSnapDistance(Geom::L2(scale_metric));
                }
                snapped_point.setSecondSnapDistance(NR_HUGE);
                break;
            }
            case STRETCH:
                result = Geom::Point(NR_HUGE, NR_HUGE);
                if (fabs(b[dim]) > 1e-6) { // if STRETCHING will occur for this point
                    result[dim] = a[dim] / b[dim];
                    result[1-dim] = uniform ? result[dim] : 1;
                } else { // STRETCHING might occur for this point, but only when the stretching is uniform
                    if (uniform && fabs(b[1-dim]) > 1e-6) {
                       result[1-dim] = a[1-dim] / b[1-dim];
                       result[dim] = result[1-dim];
                    }
                }
                // Store the metric for this transformation as a virtual distance
                snapped_point.setSnapDistance(std::abs(result[dim] - transformation[dim]));
                snapped_point.setSecondSnapDistance(NR_HUGE);
                break;
            case SKEW:
                result[0] = (snapped_point.getPoint()[dim] - ((*i).getPoint())[dim]) / b[1 - dim]; // skew factor
                result[1] = transformation[1]; // scale factor
                // Store the metric for this transformation as a virtual distance
                snapped_point.setSnapDistance(std::abs(result[0] - transformation[0]));
                snapped_point.setSecondSnapDistance(NR_HUGE);
                break;
            case ROTATE:
                // a is vector to snapped point; b is vector to original point; now lets calculate angle between a and b
                result[0] = atan2(Geom::dot(Geom::rot90(b), a), Geom::dot(b, a));
                result[1] = result[1]; // how else should we store an angle in a point ;-)
                if (Geom::L2(b) < 1e-9) { // points too close to the rotation center will not move. Don't try to snap these
                    // as they will always yield a perfect snap result if they're already snapped beforehand (e.g.
                    // when the transformation center has been snapped to a grid intersection in the selector tool)
                    snapped_point.setSnapDistance(NR_HUGE);
                    // PS1: Apparently we don't have to do this for skewing, but why?
                    // PS2: We cannot easily filter these points upstream, e.g. in the grab() method (seltrans.cpp)
                    // because the rotation center will change when pressing shift, and grab() won't be recalled.
                    // Filtering could be done in handleRequest() (again in seltrans.cpp), by iterating through
                    // the snap candidates. But hey, we're iterating here anyway.
                } else {
                    snapped_point.setSnapDistance(std::abs(result[0] - transformation[0]));
                }
                snapped_point.setSecondSnapDistance(NR_HUGE);
                break;
            default:
                g_assert_not_reached();
        }

        if (snapped_point.getSnapped()) {
            // We snapped; keep track of the best snap
            if (best_snapped_point.isOtherSnapBetter(snapped_point, true)) {
                best_transformation = result;
                best_snapped_point = snapped_point;
            }
        } else {
            // So we didn't snap for this point
            if (!best_snapped_point.getSnapped()) {
                // ... and none of the points before snapped either
                // We might still need to apply a constraint though, if we tried a constrained snap. And
                // in case of a free snap we might have use for the transformed point, so let's return that
                // point, whether it's constrained or not
                if (best_snapped_point.isOtherSnapBetter(snapped_point, true)) {
                    // .. so we must keep track of the best non-snapped constrained point
                    best_transformation = result;
                    best_snapped_point = snapped_point;
                }
            }
        }

        j++;
    }

    Geom::Coord best_metric;
    if (transformation_type == SCALE) {
        // When scaling, don't ever exit with one of scaling components set to Geom::infinity()
        for (int index = 0; index < 2; index++) {
            if (best_transformation[index] == Geom::infinity()) {
                if (uniform && best_transformation[1-index] < Geom::infinity()) {
                    best_transformation[index] = best_transformation[1-index];
                } else {
                    best_transformation[index] = transformation[index];
                }
            }
        }
    }

    best_metric = best_snapped_point.getSnapDistance();
    best_snapped_point.setTransformation(best_transformation);
    // Using " < 1e6" instead of " < Geom::infinity()" for catching some rounding errors
    // These rounding errors might be caused by NRRects, see bug #1584301
<<<<<<< HEAD
    best_snapped_point.setSnapDistance(best_metric < 1e6 ? best_metric : Geom::infinity());
=======
    best_snapped_point.setSnapDistance(best_metric < 1e6 ? best_metric : NR_HUGE);

    if (_snapindicator) {
        if (best_snapped_point.getSnapped()) {
            _desktop->snapindicator->set_new_snaptarget(best_snapped_point);
        } else {
            _desktop->snapindicator->remove_snaptarget();
        }
    }

>>>>>>> 9e724f14
    return best_snapped_point;
}


/**
 *  \brief Apply a translation to a set of points and try to snap freely in 2 degrees-of-freedom
 *
 *  \param p Collection of points to snap (snap sources), at their untransformed position, all points undergoing the same transformation. Paired with an identifier of the type of the snap source.
 *  \param pointer Location of the mouse pointer at the time dragging started (i.e. when the selection was still untransformed).
 *  \param tr Proposed translation; the final translation can only be calculated after snapping has occurred
 *  \return An instance of the SnappedPoint class, which holds data on the snap source, snap target, and various metrics.
 */

Inkscape::SnappedPoint SnapManager::freeSnapTranslate(std::vector<Inkscape::SnapCandidatePoint> const &p,
                                                        Geom::Point const &pointer,
                                                        Geom::Point const &tr)
{
    Inkscape::SnappedPoint result = _snapTransformed(p, pointer, false, Geom::Point(0,0), TRANSLATE, tr, Geom::Point(0,0), Geom::X, false);

    if (p.size() == 1) {
        _displaySnapsource(Inkscape::SnapCandidatePoint(result.getPoint(), p.at(0).getSourceType()));
    }

    return result;
}

/**
 *  \brief Apply a translation to a set of points and try to snap along a constraint
 *
 *  \param p Collection of points to snap (snap sources), at their untransformed position, all points undergoing the same transformation. Paired with an identifier of the type of the snap source.
 *  \param pointer Location of the mouse pointer at the time dragging started (i.e. when the selection was still untransformed).
 *  \param constraint The direction or line along which snapping must occur.
 *  \param tr Proposed translation; the final translation can only be calculated after snapping has occurred.
 *  \return An instance of the SnappedPoint class, which holds data on the snap source, snap target, and various metrics.
 */

Inkscape::SnappedPoint SnapManager::constrainedSnapTranslate(std::vector<Inkscape::SnapCandidatePoint> const &p,
                                                               Geom::Point const &pointer,
                                                               Inkscape::Snapper::SnapConstraint const &constraint,
                                                               Geom::Point const &tr)
{
    Inkscape::SnappedPoint result = _snapTransformed(p, pointer, true, constraint, TRANSLATE, tr, Geom::Point(0,0), Geom::X, false);

    if (p.size() == 1) {
        _displaySnapsource(Inkscape::SnapCandidatePoint(result.getPoint(), p.at(0).getSourceType()));
    }

    return result;
}


/**
 *  \brief Apply a scaling to a set of points and try to snap freely in 2 degrees-of-freedom
 *
 *  \param p Collection of points to snap (snap sources), at their untransformed position, all points undergoing the same transformation. Paired with an identifier of the type of the snap source.
 *  \param pointer Location of the mouse pointer at the time dragging started (i.e. when the selection was still untransformed).
 *  \param s Proposed scaling; the final scaling can only be calculated after snapping has occurred
 *  \param o Origin of the scaling
 *  \return An instance of the SnappedPoint class, which holds data on the snap source, snap target, and various metrics.
 */

Inkscape::SnappedPoint SnapManager::freeSnapScale(std::vector<Inkscape::SnapCandidatePoint> const &p,
                                                  Geom::Point const &pointer,
                                                  Geom::Scale const &s,
                                                  Geom::Point const &o)
{
    Inkscape::SnappedPoint result = _snapTransformed(p, pointer, false, Geom::Point(0,0), SCALE, Geom::Point(s[Geom::X], s[Geom::Y]), o, Geom::X, false);

    if (p.size() == 1) {
        _displaySnapsource(Inkscape::SnapCandidatePoint(result.getPoint(), p.at(0).getSourceType()));
    }

    return result;
}


/**
 *  \brief Apply a scaling to a set of points and snap such that the aspect ratio of the selection is preserved
 *
 *  \param p Collection of points to snap (snap sources), at their untransformed position, all points undergoing the same transformation. Paired with an identifier of the type of the snap source.
 *  \param pointer Location of the mouse pointer at the time dragging started (i.e. when the selection was still untransformed).
 *  \param s Proposed scaling; the final scaling can only be calculated after snapping has occurred
 *  \param o Origin of the scaling
 *  \return An instance of the SnappedPoint class, which holds data on the snap source, snap target, and various metrics.
 */

Inkscape::SnappedPoint SnapManager::constrainedSnapScale(std::vector<Inkscape::SnapCandidatePoint> const &p,
                                                         Geom::Point const &pointer,
                                                         Geom::Scale const &s,
                                                         Geom::Point const &o)
{
    // When constrained scaling, only uniform scaling is supported.
    Inkscape::SnappedPoint result = _snapTransformed(p, pointer, true, Geom::Point(0,0), SCALE, Geom::Point(s[Geom::X], s[Geom::Y]), o, Geom::X, true);

    if (p.size() == 1) {
        _displaySnapsource(Inkscape::SnapCandidatePoint(result.getPoint(), p.at(0).getSourceType()));
    }

    return result;
}

/**
 *  \brief Apply a stretch to a set of points and snap such that the direction of the stretch is preserved
 *
 *  \param p Collection of points to snap (snap sources), at their untransformed position, all points undergoing the same transformation. Paired with an identifier of the type of the snap source.
 *  \param pointer Location of the mouse pointer at the time dragging started (i.e. when the selection was still untransformed).
 *  \param s Proposed stretch; the final stretch can only be calculated after snapping has occurred
 *  \param o Origin of the stretching
 *  \param d Dimension in which to apply proposed stretch.
 *  \param u true if the stretch should be uniform (i.e. to be applied equally in both dimensions)
 *  \return An instance of the SnappedPoint class, which holds data on the snap source, snap target, and various metrics.
 */

Inkscape::SnappedPoint SnapManager::constrainedSnapStretch(std::vector<Inkscape::SnapCandidatePoint> const &p,
                                                            Geom::Point const &pointer,
                                                            Geom::Coord const &s,
                                                            Geom::Point const &o,
                                                            Geom::Dim2 d,
                                                            bool u)
{
    Inkscape::SnappedPoint result = _snapTransformed(p, pointer, true, Geom::Point(0,0), STRETCH, Geom::Point(s, s), o, d, u);

    if (p.size() == 1) {
        _displaySnapsource(Inkscape::SnapCandidatePoint(result.getPoint(), p.at(0).getSourceType()));
    }

    return result;
}

/**
 *  \brief Apply a skew to a set of points and snap such that the direction of the skew is preserved
 *
 *  \param p Collection of points to snap (snap sources), at their untransformed position, all points undergoing the same transformation. Paired with an identifier of the type of the snap source.
 *  \param pointer Location of the mouse pointer at the time dragging started (i.e. when the selection was still untransformed).
 *  \param constraint The direction or line along which snapping must occur.
 *  \param s Proposed skew; the final skew can only be calculated after snapping has occurred
 *  \param o Origin of the proposed skew
 *  \param d Dimension in which to apply proposed skew.
 *  \return An instance of the SnappedPoint class, which holds data on the snap source, snap target, and various metrics.
 */

Inkscape::SnappedPoint SnapManager::constrainedSnapSkew(std::vector<Inkscape::SnapCandidatePoint> const &p,
                                                 Geom::Point const &pointer,
                                                 Inkscape::Snapper::SnapConstraint const &constraint,
                                                 Geom::Point const &s,
                                                 Geom::Point const &o,
                                                 Geom::Dim2 d)
{
    // "s" contains skew factor in s[0], and scale factor in s[1]

    // Snapping the nodes of the bounding box of a selection that is being transformed, will only work if
    // the transformation of the bounding box is equal to the transformation of the individual nodes. This is
    // NOT the case for example when rotating or skewing. The bounding box itself cannot possibly rotate or skew,
    // so it's corners have a different transformation. The snappers cannot handle this, therefore snapping
    // of bounding boxes is not allowed here.
    if (p.size() > 0) {
        g_assert(!(p.at(0).getSourceType() & Inkscape::SNAPSOURCE_BBOX_CATEGORY));
    }

    Inkscape::SnappedPoint result = _snapTransformed(p, pointer, true, constraint, SKEW, s, o, d, false);

    if (p.size() == 1) {
        _displaySnapsource(Inkscape::SnapCandidatePoint(result.getPoint(), p.at(0).getSourceType()));
    }

    return result;
}

/**
 *  \brief Apply a rotation to a set of points and snap, without scaling
 *
 *  \param p Collection of points to snap (snap sources), at their untransformed position, all points undergoing the same transformation. Paired with an identifier of the type of the snap source.
 *  \param pointer Location of the mouse pointer at the time dragging started (i.e. when the selection was still untransformed).
 *  \param angle Proposed rotation (in radians); the final rotation can only be calculated after snapping has occurred
 *  \param o Origin of the rotation
 *  \return An instance of the SnappedPoint class, which holds data on the snap source, snap target, and various metrics.
 */

Inkscape::SnappedPoint SnapManager::constrainedSnapRotate(std::vector<Inkscape::SnapCandidatePoint> const &p,
                                                    Geom::Point const &pointer,
                                                    Geom::Coord const &angle,
                                                    Geom::Point const &o)
{
    // Snapping the nodes of the bounding box of a selection that is being transformed, will only work if
    // the transformation of the bounding box is equal to the transformation of the individual nodes. This is
    // NOT the case for example when rotating or skewing. The bounding box itself cannot possibly rotate or skew,
    // so it's corners have a different transformation. The snappers cannot handle this, therefore snapping
    // of bounding boxes is not allowed here.

    Inkscape::SnappedPoint result = _snapTransformed(p, pointer, true, Geom::Point(0,0), ROTATE, Geom::Point(angle, angle), o, Geom::X, false);

    if (p.size() == 1) {
        _displaySnapsource(Inkscape::SnapCandidatePoint(result.getPoint(), p.at(0).getSourceType()));
    }

    return result;

}

/**
 * \brief Given a set of possible snap targets, find the best target (which is not necessarily
 * also the nearest target), and show the snap indicator if requested
 *
 * \param p Source point to be snapped
 * \param sc A structure holding all snap targets that have been found so far
 * \param constrained True if the snap is constrained, e.g. for stretching or for purely horizontal translation.
 * \param noCurves If true, then do consider snapping to intersections of curves, but not to the curves themselves
 * \param allowOffScreen If true, then snapping to points which are off the screen is allowed (needed for example when pasting to the grid)
 * \return An instance of the SnappedPoint class, which holds data on the snap source, snap target, and various metrics
 */

Inkscape::SnappedPoint SnapManager::findBestSnap(Inkscape::SnapCandidatePoint const &p,
                                                 SnappedConstraints const &sc,
                                                 bool constrained,
                                                 bool noCurves,
                                                 bool allowOffScreen) const
{
    g_assert(_desktop != NULL);

    /*
    std::cout << "Type and number of snapped constraints: " << std::endl;
    std::cout << "  Points      : " << sc.points.size() << std::endl;
    std::cout << "  Lines       : " << sc.lines.size() << std::endl;
    std::cout << "  Grid lines  : " << sc.grid_lines.size()<< std::endl;
    std::cout << "  Guide lines : " << sc.guide_lines.size()<< std::endl;
    std::cout << "  Curves      : " << sc.curves.size()<< std::endl;
    */

    // Store all snappoints
    std::list<Inkscape::SnappedPoint> sp_list;

    // search for the closest snapped point
    Inkscape::SnappedPoint closestPoint;
    if (getClosestSP(sc.points, closestPoint)) {
        sp_list.push_back(closestPoint);
    }

    // search for the closest snapped curve
    if (!noCurves) {
        Inkscape::SnappedCurve closestCurve;
        if (getClosestCurve(sc.curves, closestCurve)) {
            sp_list.push_back(Inkscape::SnappedPoint(closestCurve));
        }
    }

    if (snapprefs.getSnapIntersectionCS()) {
        // search for the closest snapped intersection of curves
        Inkscape::SnappedPoint closestCurvesIntersection;
        if (getClosestIntersectionCS(sc.curves, p.getPoint(), closestCurvesIntersection, _desktop->dt2doc())) {
            closestCurvesIntersection.setSource(p.getSourceType());
            sp_list.push_back(closestCurvesIntersection);
        }
    }

    // search for the closest snapped grid line
    Inkscape::SnappedLine closestGridLine;
    if (getClosestSL(sc.grid_lines, closestGridLine)) {
        sp_list.push_back(Inkscape::SnappedPoint(closestGridLine));
    }

    // search for the closest snapped guide line
    Inkscape::SnappedLine closestGuideLine;
    if (getClosestSL(sc.guide_lines, closestGuideLine)) {
        sp_list.push_back(Inkscape::SnappedPoint(closestGuideLine));
    }

    // When freely snapping to a grid/guide/path, only one degree of freedom is eliminated
    // Therefore we will try get fully constrained by finding an intersection with another grid/guide/path

    // When doing a constrained snap however, we're already at an intersection of the constrained line and
    // the grid/guide/path we're snapping to. This snappoint is therefore fully constrained, so there's
    // no need to look for additional intersections
    if (!constrained) {
        // search for the closest snapped intersection of grid lines
        Inkscape::SnappedPoint closestGridPoint;
        if (getClosestIntersectionSL(sc.grid_lines, closestGridPoint)) {
            closestGridPoint.setSource(p.getSourceType());
            closestGridPoint.setTarget(Inkscape::SNAPTARGET_GRID_INTERSECTION);
            sp_list.push_back(closestGridPoint);
        }

        // search for the closest snapped intersection of guide lines
        Inkscape::SnappedPoint closestGuidePoint;
        if (getClosestIntersectionSL(sc.guide_lines, closestGuidePoint)) {
            closestGuidePoint.setSource(p.getSourceType());
            closestGuidePoint.setTarget(Inkscape::SNAPTARGET_GUIDE_INTERSECTION);
            sp_list.push_back(closestGuidePoint);
        }

        // search for the closest snapped intersection of grid with guide lines
        if (snapprefs.getSnapIntersectionGG()) {
            Inkscape::SnappedPoint closestGridGuidePoint;
            if (getClosestIntersectionSL(sc.grid_lines, sc.guide_lines, closestGridGuidePoint)) {
                closestGridGuidePoint.setSource(p.getSourceType());
                closestGridGuidePoint.setTarget(Inkscape::SNAPTARGET_GRID_GUIDE_INTERSECTION);
                sp_list.push_back(closestGridGuidePoint);
            }
        }
    }

    // now let's see which snapped point gets a thumbs up
    Inkscape::SnappedPoint bestSnappedPoint(p.getPoint());
    // std::cout << "Finding the best snap..." << std::endl;
    for (std::list<Inkscape::SnappedPoint>::const_iterator i = sp_list.begin(); i != sp_list.end(); i++) {
        // std::cout << "sp = " << (*i).getPoint() << " | source = " << (*i).getSource() << " | target = " << (*i).getTarget();
        bool onScreen = _desktop->get_display_area().contains((*i).getPoint());
        if (onScreen || allowOffScreen) { // Only snap to points which are not off the screen
            if ((*i).getSnapDistance() <= (*i).getTolerance()) { // Only snap to points within snapping range
                // if it's the first point, or if it is closer than the best snapped point so far
                if (i == sp_list.begin() || bestSnappedPoint.isOtherSnapBetter(*i, false)) {
                    // then prefer this point over the previous one
                    bestSnappedPoint = *i;
                }
            }
        }
        // std::cout << std::endl;
    }

    // Update the snap indicator, if requested
    if (_snapindicator) {
        if (bestSnappedPoint.getSnapped()) {
            _desktop->snapindicator->set_new_snaptarget(bestSnappedPoint);
        } else {
            _desktop->snapindicator->remove_snaptarget();
        }
    }

    // std::cout << "findBestSnap = " << bestSnappedPoint.getPoint() << " | dist = " << bestSnappedPoint.getSnapDistance() << std::endl;
    return bestSnappedPoint;
}

/// Convenience shortcut when there is only one item to ignore
void SnapManager::setup(SPDesktop const *desktop,
                        bool snapindicator,
                        SPItem const *item_to_ignore,
                        std::vector<Inkscape::SnapCandidatePoint> *unselected_nodes,
                        SPGuide *guide_to_ignore)
{
    g_assert(desktop != NULL);
    if (_desktop != NULL) {
        g_warning("The snapmanager has been set up before, but unSetup() hasn't been called afterwards. It possibly held invalid pointers");
    }
    _items_to_ignore.clear();
    _items_to_ignore.push_back(item_to_ignore);
    _desktop = desktop;
    _snapindicator = snapindicator;
    _unselected_nodes = unselected_nodes;
    _guide_to_ignore = guide_to_ignore;
    _rotation_center_source_items = NULL;
}

/**
 * \brief Prepare the snap manager for the actual snapping, which includes building a list of snap targets
 * to ignore and toggling the snap indicator
 *
 * There are two overloaded setup() methods, of which the other one only allows for a single item to be ignored
 * whereas this one will take a list of items to ignore
 *
 * \param desktop Reference to the desktop to which this snap manager is attached
 * \param snapindicator If true then a snap indicator will be displayed automatically (when enabled in the preferences)
 * \param items_to_ignore These items will not be snapped to, e.g. the items that are currently being dragged. This avoids "self-snapping"
 * \param unselected_nodes Stationary nodes of the path that is currently being edited in the node tool and
 * that can be snapped too. Nodes not in this list will not be snapped to, to avoid "self-snapping". Of each
 * unselected node both the position (Geom::Point) and the type (Inkscape::SnapTargetType) will be stored
 * \param guide_to_ignore Guide that is currently being dragged and should not be snapped to
 */

void SnapManager::setup(SPDesktop const *desktop,
                        bool snapindicator,
                        std::vector<SPItem const *> &items_to_ignore,
                        std::vector<Inkscape::SnapCandidatePoint> *unselected_nodes,
                        SPGuide *guide_to_ignore)
{
    g_assert(desktop != NULL);
    if (_desktop != NULL) {
        g_warning("The snapmanager has been set up before, but unSetup() hasn't been called afterwards. It possibly held invalid pointers");
    }
    _items_to_ignore = items_to_ignore;
    _desktop = desktop;
    _snapindicator = snapindicator;
    _unselected_nodes = unselected_nodes;
    _guide_to_ignore = guide_to_ignore;
    _rotation_center_source_items = NULL;
}

/// Setup, taking the list of items to ignore from the desktop's selection.
void SnapManager::setupIgnoreSelection(SPDesktop const *desktop,
                                      bool snapindicator,
                                      std::vector<Inkscape::SnapCandidatePoint> *unselected_nodes,
                                      SPGuide *guide_to_ignore)
{
    g_assert(desktop != NULL);
    if (_desktop != NULL) {
        // Someone has been naughty here! This is dangerous
        g_warning("The snapmanager has been set up before, but unSetup() hasn't been called afterwards. It possibly held invalid pointers");
    }
    _desktop = desktop;
    _snapindicator = snapindicator;
    _unselected_nodes = unselected_nodes;
    _guide_to_ignore = guide_to_ignore;
    _rotation_center_source_items = NULL;
    _items_to_ignore.clear();

    Inkscape::Selection *sel = _desktop->selection;
    GSList const *items = sel->itemList();
    for (GSList *i = const_cast<GSList*>(items); i; i = i->next) {
        _items_to_ignore.push_back(static_cast<SPItem const *>(i->data));
    }
}

SPDocument *SnapManager::getDocument() const
{
    return _named_view->document;
}

/**
 * \brief Takes an untransformed point, applies the given transformation, and returns the transformed point. Eliminates lots of duplicated code
 *
 * \param p The untransformed position of the point, paired with an identifier of the type of the snap source.
 * \param transformation_type Type of transformation to apply.
 * \param transformation Mathematical description of the transformation; details depend on the type.
 * \param origin Origin of the transformation, if applicable.
 * \param dim Dimension to which the transformation applies, if applicable.
 * \param uniform true if the transformation should be uniform; only applicable for stretching and scaling.
 * \return The position of the point after transformation
 */

Geom::Point SnapManager::_transformPoint(Inkscape::SnapCandidatePoint const &p,
                                        Transformation const transformation_type,
                                        Geom::Point const &transformation,
                                        Geom::Point const &origin,
                                        Geom::Dim2 const dim,
                                        bool const uniform) const
{
    /* Work out the transformed version of this point */
    Geom::Point transformed;
    switch (transformation_type) {
        case TRANSLATE:
            transformed = p.getPoint() + transformation;
            break;
        case SCALE:
            transformed = (p.getPoint() - origin) * Geom::Scale(transformation[Geom::X], transformation[Geom::Y]) + origin;
            break;
        case STRETCH:
        {
            Geom::Scale s(1, 1);
            if (uniform)
                s[Geom::X] = s[Geom::Y] = transformation[dim];
            else {
                s[dim] = transformation[dim];
                s[1 - dim] = 1;
            }
            transformed = ((p.getPoint() - origin) * s) + origin;
            break;
        }
        case SKEW:
            // Apply the skew factor
            transformed[dim] = (p.getPoint())[dim] + transformation[0] * ((p.getPoint())[1 - dim] - origin[1 - dim]);
            // While skewing, mirroring and scaling (by integer multiples) in the opposite direction is also allowed.
            // Apply that scale factor here
            transformed[1-dim] = (p.getPoint() - origin)[1 - dim] * transformation[1] + origin[1 - dim];
            break;
        case ROTATE:
            // for rotations: transformation[0] stores the angle in radians
            transformed = (p.getPoint() - origin) * Geom::Rotate(transformation[0]) + origin;
            break;
        default:
            g_assert_not_reached();
    }

    return transformed;
}

/**
 * \brief Mark the location of the snap source (not the snap target!) on the canvas by drawing a symbol
 *
 * \param point_type Category of points to which the source point belongs: node, guide or bounding box
 * \param p The transformed position of the source point, paired with an identifier of the type of the snap source.
 */

void SnapManager::_displaySnapsource(Inkscape::SnapCandidatePoint const &p) const {

    Inkscape::Preferences *prefs = Inkscape::Preferences::get();
    if (prefs->getBool("/options/snapclosestonly/value")) {
        bool p_is_a_node = p.getSourceType() & Inkscape::SNAPSOURCE_NODE_CATEGORY;
        bool p_is_a_bbox = p.getSourceType() & Inkscape::SNAPSOURCE_BBOX_CATEGORY;
        bool p_is_other = p.getSourceType() & Inkscape::SNAPSOURCE_OTHER_CATEGORY;

        g_assert(_desktop != NULL);
        if (snapprefs.getSnapEnabledGlobally() && (p_is_other || (p_is_a_node && snapprefs.getSnapModeNode()) || (p_is_a_bbox && snapprefs.getSnapModeBBox()))) {
            _desktop->snapindicator->set_new_snapsource(p);
        } else {
            _desktop->snapindicator->remove_snapsource();
        }
    }
}

void SnapManager::keepClosestPointOnly(std::vector<Inkscape::SnapCandidatePoint> &points, const Geom::Point &reference) const
{
    if (points.size() < 2) return;

    Inkscape::SnapCandidatePoint closest_point = Inkscape::SnapCandidatePoint(Geom::Point(NR_HUGE, NR_HUGE), Inkscape::SNAPSOURCE_UNDEFINED, Inkscape::SNAPTARGET_UNDEFINED);
    Geom::Coord closest_dist = NR_HUGE;

    for(std::vector<Inkscape::SnapCandidatePoint>::const_iterator i = points.begin(); i != points.end(); i++) {
        Geom::Coord dist = Geom::L2((*i).getPoint() - reference);
        if (i == points.begin() || dist < closest_dist) {
            closest_point = *i;
            closest_dist = dist;
        }
    }

    closest_point.setSourceNum(-1);
    points.clear();
    points.push_back(closest_point);
}

/*
  Local Variables:
  mode:c++
  c-file-style:"stroustrup"
  c-file-offsets:((innamespace . 0)(inline-open . 0)(case-label . +))
  indent-tabs-mode:nil
  fill-column:99
  End:
*/
// vim: filetype=cpp:expandtab:shiftwidth=4:tabstop=8:softtabstop=4:fileencoding=utf-8:textwidth=99 :<|MERGE_RESOLUTION|>--- conflicted
+++ resolved
@@ -945,10 +945,7 @@
     best_snapped_point.setTransformation(best_transformation);
     // Using " < 1e6" instead of " < Geom::infinity()" for catching some rounding errors
     // These rounding errors might be caused by NRRects, see bug #1584301
-<<<<<<< HEAD
     best_snapped_point.setSnapDistance(best_metric < 1e6 ? best_metric : Geom::infinity());
-=======
-    best_snapped_point.setSnapDistance(best_metric < 1e6 ? best_metric : NR_HUGE);
 
     if (_snapindicator) {
         if (best_snapped_point.getSnapped()) {
@@ -957,8 +954,6 @@
             _desktop->snapindicator->remove_snaptarget();
         }
     }
-
->>>>>>> 9e724f14
     return best_snapped_point;
 }
 
