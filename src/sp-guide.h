--- conflicted
+++ resolved
@@ -80,12 +80,8 @@
     virtual void set(unsigned int key, const char* value);
 
     char* label;
-<<<<<<< HEAD
     std::vector<SPGuideLine *> views; // contains an object of type SPGuideline (see display/guideline.cpp for definition)
-=======
     bool locked;
-    GSList *views; // contains an object of type SPGuideline (see display/guideline.cpp for definition)
->>>>>>> 2f87fb8f
     Geom::Point normal_to_line;
     Geom::Point point_on_line;
 
