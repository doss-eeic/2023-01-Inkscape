/*
 * SVG <text> and <tspan> implementation
 *
 * Author:
 *   Lauris Kaplinski <lauris@kaplinski.com>
 *   bulia byak <buliabyak@users.sf.net>
 *   Jon A. Cruz <jon@joncruz.org>
 *   Abhishek Sharma
 *
 * Copyright (C) 1999-2002 Lauris Kaplinski
 * Copyright (C) 2000-2001 Ximian, Inc.
 *
 * Released under GNU GPL, read the file 'COPYING' for more information
 */

/*
 * fixme:
 *
 * These subcomponents should not be items, or alternately
 * we have to invent set of flags to mark, whether standard
 * attributes are applicable to given item (I even like this
 * idea somewhat - Lauris)
 *
 */

#ifdef HAVE_CONFIG_H
# include "config.h"
#endif

#include <2geom/affine.h>
#include <libnrtype/FontFactory.h>
#include <libnrtype/font-instance.h>
#include <libnrtype/font-style-to-pos.h>

#include <glibmm/i18n.h>
#include "svg/svg.h"
#include "svg/stringstream.h"
#include "display/drawing-text.h"
#include "attributes.h"
#include "document.h"
#include "preferences.h"
#include "desktop-handles.h"
#include "sp-namedview.h"
#include "style.h"
#include "inkscape.h"
#include "xml/quote.h"
#include "xml/repr.h"
#include "mod360.h"
#include "sp-title.h"
#include "sp-desc.h"
#include "sp-text.h"

#include "sp-textpath.h"
#include "sp-tref.h"
#include "sp-tspan.h"

#include "text-editing.h"

#include "sp-factory.h"

namespace {
	SPObject* createText() {
		return new SPText();
	}

	bool textRegistered = SPFactory::instance().registerObject("svg:text", createText);
}

<<<<<<< HEAD
static void
sp_text_init (SPText *text)
{
    new (&text->layout) Inkscape::Text::Layout;
    new (&text->attributes) TextTagAttributes;
    
    text->_optimizeTextpathText = false;
=======
/*#####################################################
#  SPTEXT
#####################################################*/
SPText::SPText() : SPItem() {
    //new (&this->layout) Inkscape::Text::Layout;
    //new (&this->attributes) TextTagAttributes;
>>>>>>> 28669551
}

SPText::~SPText() {
}

void SPText::build(SPDocument *doc, Inkscape::XML::Node *repr) {
    this->readAttr( "x" );
    this->readAttr( "y" );
    this->readAttr( "dx" );
    this->readAttr( "dy" );
    this->readAttr( "rotate" );

    SPItem::build(doc, repr);

    this->readAttr( "sodipodi:linespacing" );    // has to happen after the styles are read
}

void SPText::release() {
    //this->attributes.~TextTagAttributes();
    //this->layout.~Layout();

    SPItem::release();
}

void SPText::set(unsigned int key, const gchar* value) {
    if (this->attributes.readSingleAttribute(key, value)) {
        this->requestDisplayUpdate(SP_OBJECT_MODIFIED_FLAG);
    } else {
        switch (key) {
            case SP_ATTR_SODIPODI_LINESPACING:
                // convert deprecated tag to css
                if (value) {
                    this->style->line_height.set = TRUE;
                    this->style->line_height.inherit = FALSE;
                    this->style->line_height.normal = FALSE;
                    this->style->line_height.unit = SP_CSS_UNIT_PERCENT;
                    this->style->line_height.value = this->style->line_height.computed = sp_svg_read_percentage (value, 1.0);
                }

                this->requestDisplayUpdate(SP_OBJECT_MODIFIED_FLAG | SP_TEXT_LAYOUT_MODIFIED_FLAG);
                break;

            default:
                SPItem::set(key, value);
                break;
        }
    }
}

void SPText::child_added(Inkscape::XML::Node *rch, Inkscape::XML::Node *ref) {
    SPItem::child_added(rch, ref);

    this->requestDisplayUpdate(SP_OBJECT_MODIFIED_FLAG | SP_TEXT_CONTENT_MODIFIED_FLAG | SP_TEXT_LAYOUT_MODIFIED_FLAG);
}

void SPText::remove_child(Inkscape::XML::Node *rch) {
    SPItem::remove_child(rch);

    this->requestDisplayUpdate(SP_OBJECT_MODIFIED_FLAG | SP_TEXT_CONTENT_MODIFIED_FLAG | SP_TEXT_LAYOUT_MODIFIED_FLAG);
}


void SPText::update(SPCtx *ctx, guint flags) {
    SPItem::update(ctx, flags);

    guint cflags = (flags & SP_OBJECT_MODIFIED_CASCADE);

    if (flags & SP_OBJECT_MODIFIED_FLAG) {
    	cflags |= SP_OBJECT_PARENT_MODIFIED_FLAG;
    }

    // Create temporary list of children
    GSList *l = NULL;

    for (SPObject *child = this->firstChild() ; child ; child = child->getNext() ) {
        sp_object_ref(child, this);
        l = g_slist_prepend (l, child);
    }

    l = g_slist_reverse (l);

    while (l) {
        SPObject *child = reinterpret_cast<SPObject*>(l->data); // We just built this list, so cast is safe.
        l = g_slist_remove (l, child);

        if (cflags || (child->uflags & (SP_OBJECT_MODIFIED_FLAG | SP_OBJECT_CHILD_MODIFIED_FLAG))) {
            /* fixme: Do we need transform? */
            child->updateDisplay(ctx, cflags);
        }

        sp_object_unref(child, this);
    }

    if (flags & ( SP_OBJECT_STYLE_MODIFIED_FLAG |
                  SP_OBJECT_CHILD_MODIFIED_FLAG |
                  SP_TEXT_LAYOUT_MODIFIED_FLAG   ) )
    {
        /* fixme: It is not nice to have it here, but otherwise children content changes does not work */
        /* fixme: Even now it may not work, as we are delayed */
        /* fixme: So check modification flag everywhere immediate state is used */
        this->rebuildLayout();

        Geom::OptRect paintbox = this->geometricBounds();

        for (SPItemView* v = this->display; v != NULL; v = v->next) {
            Inkscape::DrawingGroup *g = dynamic_cast<Inkscape::DrawingGroup *>(v->arenaitem);
            this->_clearFlow(g);
            g->setStyle(this->style);
            // pass the bbox of the this this as paintbox (used for paintserver fills)
            this->layout.show(g, paintbox);
        }
    }
}

void SPText::modified(guint flags) {
//	SPItem::onModified(flags);

    guint cflags = (flags & SP_OBJECT_MODIFIED_CASCADE);

    if (flags & SP_OBJECT_MODIFIED_FLAG) {
        cflags |= SP_OBJECT_PARENT_MODIFIED_FLAG;
    }

    // FIXME: all that we need to do here is to call setStyle, to set the changed
    // style, but there's no easy way to access the drawing glyphs or texts corresponding to a
    // text this. Therefore we do here the same as in _update, that is, destroy all items
    // and create new ones. This is probably quite wasteful.
    if (flags & ( SP_OBJECT_STYLE_MODIFIED_FLAG )) {
        Geom::OptRect paintbox = this->geometricBounds();

        for (SPItemView* v = this->display; v != NULL; v = v->next) {
            Inkscape::DrawingGroup *g = dynamic_cast<Inkscape::DrawingGroup *>(v->arenaitem);
            this->_clearFlow(g);
            g->setStyle(this->style);
            this->layout.show(g, paintbox);
        }
    }

    // Create temporary list of children
    GSList *l = NULL;

    for (SPObject *child = this->firstChild() ; child ; child = child->getNext() ) {
        sp_object_ref(child, this);
        l = g_slist_prepend (l, child);
    }

    l = g_slist_reverse (l);

    while (l) {
        SPObject *child = reinterpret_cast<SPObject*>(l->data); // We just built this list, so cast is safe.
        l = g_slist_remove (l, child);

        if (cflags || (child->mflags & (SP_OBJECT_MODIFIED_FLAG | SP_OBJECT_CHILD_MODIFIED_FLAG))) {
            child->emitModified(cflags);
        }

        sp_object_unref(child, this);
    }
}

Inkscape::XML::Node *SPText::write(Inkscape::XML::Document *xml_doc, Inkscape::XML::Node *repr, guint flags) {
    if (flags & SP_OBJECT_WRITE_BUILD) {
        if (!repr) {
            repr = xml_doc->createElement("svg:this");
        }

        GSList *l = NULL;

        for (SPObject *child = this->firstChild() ; child ; child = child->getNext() ) {
            if (SP_IS_TITLE(child) || SP_IS_DESC(child)) {
                continue;
            }

            Inkscape::XML::Node *crepr = NULL;

            if (SP_IS_STRING(child)) {
                crepr = xml_doc->createTextNode(SP_STRING(child)->string.c_str());
            } else {
                crepr = child->updateRepr(xml_doc, NULL, flags);
            }

            if (crepr) {
                l = g_slist_prepend (l, crepr);
            }
        }

        while (l) {
            repr->addChild((Inkscape::XML::Node *) l->data, NULL);
            Inkscape::GC::release((Inkscape::XML::Node *) l->data);
            l = g_slist_remove (l, l->data);
        }
    } else {
        for (SPObject *child = this->firstChild() ; child ; child = child->getNext() ) {
            if (SP_IS_TITLE(child) || SP_IS_DESC(child)) {
                continue;
            }

            if (SP_IS_STRING(child)) {
                child->getRepr()->setContent(SP_STRING(child)->string.c_str());
            } else {
                child->updateRepr(flags);
            }
        }
    }

    this->attributes.writeTo(repr);

    // deprecated attribute, but keep it around for backwards compatibility
    if (this->style->line_height.set && !this->style->line_height.inherit && !this->style->line_height.normal && this->style->line_height.unit == SP_CSS_UNIT_PERCENT) {
        Inkscape::SVGOStringStream os;
        os << (this->style->line_height.value * 100.0) << "%";
        this->getRepr()->setAttribute("sodipodi:linespacing", os.str().c_str());
    } else {
        this->getRepr()->setAttribute("sodipodi:linespacing", NULL);
    }

    SPItem::write(xml_doc, repr, flags);

    return repr;
}

Geom::OptRect SPText::bbox(Geom::Affine const &transform, SPItem::BBoxType type) {
    Geom::OptRect bbox = SP_TEXT(this)->layout.bounds(transform);

    // FIXME this code is incorrect
    if (bbox && type == SPItem::VISUAL_BBOX && !this->style->stroke.isNone()) {
        double scale = transform.descrim();
        bbox->expandBy(0.5 * this->style->stroke_width.computed * scale);
    }

    return bbox;
}

Inkscape::DrawingItem* SPText::show(Inkscape::Drawing &drawing, unsigned key, unsigned flags) {
    Inkscape::DrawingGroup *flowed = new Inkscape::DrawingGroup(drawing);
    flowed->setPickChildren(false);
    flowed->setStyle(this->style);

    // pass the bbox of the text object as paintbox (used for paintserver fills)
    this->layout.show(flowed, this->geometricBounds());

    return flowed;
}


void SPText::hide(unsigned int key) {
//	SPItem::onHide(key);
}

const char* SPText::display_name() {
    return _("Text");
}

gchar* SPText::description() {
    SPStyle *style = this->style;

    font_instance *tf = font_factory::Default()->FaceFromStyle(style);

    char *n;

    if (tf) {
        char name_buf[256];
        tf->Family(name_buf, sizeof(name_buf));
        n = xml_quote_strdup(name_buf);
        tf->Unref();
    } else {
        /* TRANSLATORS: For description of font with no name. */
        n = g_strdup(_("&lt;no name found&gt;"));
    }

    Inkscape::Util::Quantity q = Inkscape::Util::Quantity(style->font_size.computed, "px");
    GString *xs = g_string_new(q.string(*sp_desktop_namedview(SP_ACTIVE_DESKTOP)->doc_units).c_str());

    char const *trunc = "";
    Inkscape::Text::Layout const *layout = te_get_layout((SPItem *) this);

    if (layout && layout->inputTruncated()) {
        trunc = _(" [truncated]");
    }

    char *ret = ( SP_IS_TEXT_TEXTPATH(this)
                  ? g_strdup_printf(_("on path%s (%s, %s)"), trunc, n, xs->str)
                  : g_strdup_printf(_("%s (%s, %s)"), trunc, n, xs->str) );
    g_free(n);
    return ret;
}

void SPText::snappoints(std::vector<Inkscape::SnapCandidatePoint> &p, Inkscape::SnapPreferences const *snapprefs) {
    if (snapprefs->isTargetSnappable(Inkscape::SNAPTARGET_TEXT_BASELINE)) {
        // Choose a point on the baseline for snapping from or to, with the horizontal position
        // of this point depending on the text alignment (left vs. right)
        Inkscape::Text::Layout const *layout = te_get_layout(this);

        if (layout != NULL && layout->outputExists()) {
            boost::optional<Geom::Point> pt = layout->baselineAnchorPoint();

            if (pt) {
                p.push_back(Inkscape::SnapCandidatePoint((*pt) * this->i2dt_affine(), Inkscape::SNAPSOURCE_TEXT_ANCHOR, Inkscape::SNAPTARGET_TEXT_ANCHOR));
            }
        }
    }
}

Geom::Affine SPText::set_transform(Geom::Affine const &xform) {
    // we cannot optimize textpath because changing its fontsize will break its match to the path
<<<<<<< HEAD
    if (SP_IS_TEXT_TEXTPATH (text)) {
        if (!text->_optimizeTextpathText) {
            return xform;
        } else {
            text->_optimizeTextpathText = false;
        }
    }
=======
    if (SP_IS_TEXT_TEXTPATH (this))
        return xform;
>>>>>>> 28669551

    /* This function takes care of scaling & translation only, we return whatever parts we can't
       handle. */

// TODO: pjrm tried to use fontsize_expansion(xform) here and it works for text in that font size
// is scaled more intuitively when scaling non-uniformly; however this necessitated using
// fontsize_expansion instead of expansion in other places too, where it was not appropriate
// (e.g. it broke stroke width on copy/pasting of style from horizontally stretched to vertically
// stretched shape). Using fontsize_expansion only here broke setting the style via font
// dialog. This needs to be investigated further.
    double const ex = xform.descrim();
    if (ex == 0) {
        return xform;
    }

    Geom::Affine ret(Geom::Affine(xform).withoutTranslation());
    ret[0] /= ex;
    ret[1] /= ex;
    ret[2] /= ex;
    ret[3] /= ex;

    // Adjust x/y, dx/dy
    this->_adjustCoordsRecursive (this, xform * ret.inverse(), ex);

    // Adjust font size
    this->_adjustFontsizeRecursive (this, ex);

    // Adjust stroke width
    this->adjust_stroke_width_recursive (ex);

    // Adjust pattern fill
    this->adjust_pattern(xform * ret.inverse());

    // Adjust gradient fill
    this->adjust_gradient(xform * ret.inverse());

    this->requestDisplayUpdate(SP_OBJECT_MODIFIED_FLAG | SP_TEXT_LAYOUT_MODIFIED_FLAG);

    return ret;
}

void SPText::print(SPPrintContext *ctx) {
    Geom::OptRect pbox, bbox, dbox;
    pbox = this->geometricBounds();
    bbox = this->desktopVisualBounds();
    dbox = Geom::Rect::from_xywh(Geom::Point(0,0), this->document->getDimensions());

    Geom::Affine const ctm (this->i2dt_affine());

    this->layout.print(ctx,pbox,dbox,bbox,ctm);
}

/*
 * Member functions
 */

unsigned SPText::_buildLayoutInput(SPObject *root, Inkscape::Text::Layout::OptionalTextTagAttrs const &parent_optional_attrs, unsigned parent_attrs_offset, bool in_textpath)
{
    unsigned length = 0;
    int child_attrs_offset = 0;
    Inkscape::Text::Layout::OptionalTextTagAttrs optional_attrs;

    if (SP_IS_TEXT(root)) {
        SP_TEXT(root)->attributes.mergeInto(&optional_attrs, parent_optional_attrs, parent_attrs_offset, true, true);
    }
    else if (SP_IS_TSPAN(root)) {
        SPTSpan *tspan = SP_TSPAN(root);
        // x, y attributes are stripped from some tspans marked with role="line" as we do our own line layout.
        // This should be checked carefully, as it can undo line layout in imported SVG files.
        bool use_xy = !in_textpath && (tspan->role == SP_TSPAN_ROLE_UNSPECIFIED || !tspan->attributes.singleXYCoordinates());
        tspan->attributes.mergeInto(&optional_attrs, parent_optional_attrs, parent_attrs_offset, use_xy, true);
    }
    else if (SP_IS_TREF(root)) {
        SP_TREF(root)->attributes.mergeInto(&optional_attrs, parent_optional_attrs, parent_attrs_offset, true, true);
    }
    else if (SP_IS_TEXTPATH(root)) {
        in_textpath = true;
        SP_TEXTPATH(root)->attributes.mergeInto(&optional_attrs, parent_optional_attrs, parent_attrs_offset, false, true);
        optional_attrs.x.clear();
        optional_attrs.y.clear();
    }
    else {
        optional_attrs = parent_optional_attrs;
        child_attrs_offset = parent_attrs_offset;
    }

    if (SP_IS_TSPAN(root))
        if (SP_TSPAN(root)->role != SP_TSPAN_ROLE_UNSPECIFIED) {
            // we need to allow the first line not to have role=line, but still set the source_cookie to the right value
            SPObject *prev_object = root->getPrev();
            if (prev_object && SP_IS_TSPAN(prev_object)) {
                if (!layout.inputExists()) {
                    layout.appendText("", prev_object->style, prev_object, &optional_attrs);
                }
                layout.appendControlCode(Inkscape::Text::Layout::PARAGRAPH_BREAK, prev_object);
            }
            if (!root->hasChildren()) {
                layout.appendText("", root->style, root, &optional_attrs);
            }
            length++;     // interpreting line breaks as a character for the purposes of x/y/etc attributes
                          // is a liberal interpretation of the svg spec, but a strict reading would mean
                          // that if the first line is empty the second line would take its place at the
                          // start position. Very confusing.
            child_attrs_offset--;
        }

    for (SPObject *child = root->firstChild() ; child ; child = child->getNext() ) {
        if (SP_IS_STRING(child)) {
            Glib::ustring const &string = SP_STRING(child)->string;
            layout.appendText(string, root->style, child, &optional_attrs, child_attrs_offset + length);
            length += string.length();
        } /*XML Tree being directly used here while it shouldn't be.*/ else if (!sp_repr_is_meta_element(child->getRepr())) {
            length += _buildLayoutInput(child, optional_attrs, child_attrs_offset + length, in_textpath);
        }
    }

    return length;
}

void SPText::rebuildLayout()
{
    layout.clear();
    Inkscape::Text::Layout::OptionalTextTagAttrs optional_attrs;
    _buildLayoutInput(this, optional_attrs, 0, false);
    layout.calculateFlow();
    for (SPObject *child = firstChild() ; child ; child = child->getNext() ) {
        if (SP_IS_TEXTPATH(child)) {
            SPTextPath const *textpath = SP_TEXTPATH(child);
            if (textpath->originalPath != NULL) {
                //g_print(layout.dumpAsText().c_str());
                layout.fitToPathAlign(textpath->startOffset, *textpath->originalPath);
            }
        }
    }
    //g_print(layout.dumpAsText().c_str());

    // set the x,y attributes on role:line spans
    for (SPObject *child = firstChild() ; child ; child = child->getNext() ) {
        if (SP_IS_TSPAN(child)) {
            SPTSpan *tspan = SP_TSPAN(child);
            if ( (tspan->role != SP_TSPAN_ROLE_UNSPECIFIED)
                 && tspan->attributes.singleXYCoordinates() ) {
                Inkscape::Text::Layout::iterator iter = layout.sourceToIterator(tspan);
                Geom::Point anchor_point = layout.chunkAnchorPoint(iter);
                tspan->attributes.setFirstXY(anchor_point);
            }
        }
    }
}


void SPText::_adjustFontsizeRecursive(SPItem *item, double ex, bool is_root)
{
    SPStyle *style = item->style;

    if (style && !Geom::are_near(ex, 1.0)) {
        if (!style->font_size.set && is_root) {
            style->font_size.set = 1;
        }
        style->font_size.type = SP_FONT_SIZE_LENGTH;
        style->font_size.computed *= ex;
        style->letter_spacing.computed *= ex;
        style->word_spacing.computed *= ex;
        item->updateRepr();
    }

    for (SPObject *o = item->children; o != NULL; o = o->next) {
        if (SP_IS_ITEM(o))
            _adjustFontsizeRecursive(SP_ITEM(o), ex, false);
    }
}

void SPText::_adjustCoordsRecursive(SPItem *item, Geom::Affine const &m, double ex, bool is_root)
{
    if (SP_IS_TSPAN(item))
        SP_TSPAN(item)->attributes.transform(m, ex, ex, is_root);
              // it doesn't matter if we change the x,y for role=line spans because we'll just overwrite them anyway
    else if (SP_IS_TEXT(item))
        SP_TEXT(item)->attributes.transform(m, ex, ex, is_root);
    else if (SP_IS_TEXTPATH(item))
        SP_TEXTPATH(item)->attributes.transform(m, ex, ex, is_root);
    else if (SP_IS_TREF(item)) {
        SP_TREF(item)->attributes.transform(m, ex, ex, is_root);
    }

    for (SPObject *o = item->children; o != NULL; o = o->next) {
        if (SP_IS_ITEM(o))
            _adjustCoordsRecursive(SP_ITEM(o), m, ex, false);
    }
}


void SPText::_clearFlow(Inkscape::DrawingGroup *in_arena)
{
    in_arena->clearChildren();
}


/*
 * TextTagAttributes implementation
 */

void TextTagAttributes::readFrom(Inkscape::XML::Node const *node)
{
    readSingleAttribute(SP_ATTR_X, node->attribute("x"));
    readSingleAttribute(SP_ATTR_Y, node->attribute("y"));
    readSingleAttribute(SP_ATTR_DX, node->attribute("dx"));
    readSingleAttribute(SP_ATTR_DY, node->attribute("dy"));
    readSingleAttribute(SP_ATTR_ROTATE, node->attribute("rotate"));
}

bool TextTagAttributes::readSingleAttribute(unsigned key, gchar const *value)
{
    std::vector<SVGLength> *attr_vector;
    switch (key) {
        case SP_ATTR_X:      attr_vector = &attributes.x; break;
        case SP_ATTR_Y:      attr_vector = &attributes.y; break;
        case SP_ATTR_DX:     attr_vector = &attributes.dx; break;
        case SP_ATTR_DY:     attr_vector = &attributes.dy; break;
        case SP_ATTR_ROTATE: attr_vector = &attributes.rotate; break;
        default: return false;
    }

    // FIXME: sp_svg_length_list_read() amalgamates repeated separators. This prevents unset values.
    *attr_vector = sp_svg_length_list_read(value);
    return true;
}

void TextTagAttributes::writeTo(Inkscape::XML::Node *node) const
{
    writeSingleAttribute(node, "x", attributes.x);
    writeSingleAttribute(node, "y", attributes.y);
    writeSingleAttribute(node, "dx", attributes.dx);
    writeSingleAttribute(node, "dy", attributes.dy);
    writeSingleAttribute(node, "rotate", attributes.rotate);
}

void TextTagAttributes::writeSingleAttribute(Inkscape::XML::Node *node, gchar const *key, std::vector<SVGLength> const &attr_vector)
{
    if (attr_vector.empty())
        node->setAttribute(key, NULL);
    else {
        Glib::ustring string;
        gchar single_value_string[32];

        // FIXME: this has no concept of unset values because sp_svg_length_list_read() can't read them back in
        for (std::vector<SVGLength>::const_iterator it = attr_vector.begin() ; it != attr_vector.end() ; ++it) {
            g_ascii_formatd(single_value_string, sizeof (single_value_string), "%.8g", it->computed);
            if (!string.empty()) string += ' ';
            string += single_value_string;
        }
        node->setAttribute(key, string.c_str());
    }
}

bool TextTagAttributes::singleXYCoordinates() const
{
    return attributes.x.size() <= 1 && attributes.y.size() <= 1;
}

bool TextTagAttributes::anyAttributesSet() const
{
    return !attributes.x.empty() || !attributes.y.empty() || !attributes.dx.empty() || !attributes.dy.empty() || !attributes.rotate.empty();
}

Geom::Point TextTagAttributes::firstXY() const
{
    Geom::Point point;
    if (attributes.x.empty()) point[Geom::X] = 0.0;
    else point[Geom::X] = attributes.x[0].computed;
    if (attributes.y.empty()) point[Geom::Y] = 0.0;
    else point[Geom::Y] = attributes.y[0].computed;
    return point;
}

void TextTagAttributes::setFirstXY(Geom::Point &point)
{
    SVGLength zero_length;
    zero_length = 0.0;

    if (attributes.x.empty())
        attributes.x.resize(1, zero_length);
    if (attributes.y.empty())
        attributes.y.resize(1, zero_length);
    attributes.x[0].computed = point[Geom::X];
    attributes.y[0].computed = point[Geom::Y];
}

void TextTagAttributes::mergeInto(Inkscape::Text::Layout::OptionalTextTagAttrs *output, Inkscape::Text::Layout::OptionalTextTagAttrs const &parent_attrs, unsigned parent_attrs_offset, bool copy_xy, bool copy_dxdyrotate) const
{
    mergeSingleAttribute(&output->x,      parent_attrs.x,      parent_attrs_offset, copy_xy ? &attributes.x : NULL);
    mergeSingleAttribute(&output->y,      parent_attrs.y,      parent_attrs_offset, copy_xy ? &attributes.y : NULL);
    mergeSingleAttribute(&output->dx,     parent_attrs.dx,     parent_attrs_offset, copy_dxdyrotate ? &attributes.dx : NULL);
    mergeSingleAttribute(&output->dy,     parent_attrs.dy,     parent_attrs_offset, copy_dxdyrotate ? &attributes.dy : NULL);
    mergeSingleAttribute(&output->rotate, parent_attrs.rotate, parent_attrs_offset, copy_dxdyrotate ? &attributes.rotate : NULL);
}

void TextTagAttributes::mergeSingleAttribute(std::vector<SVGLength> *output_list, std::vector<SVGLength> const &parent_list, unsigned parent_offset, std::vector<SVGLength> const *overlay_list)
{
    output_list->clear();
    if (overlay_list == NULL) {
        if (parent_list.size() > parent_offset)
        {
            output_list->reserve(parent_list.size() - parent_offset);
            std::copy(parent_list.begin() + parent_offset, parent_list.end(), std::back_inserter(*output_list));
        }
    } else {
        output_list->reserve(std::max((int)parent_list.size() - (int)parent_offset, (int)overlay_list->size()));
        unsigned overlay_offset = 0;
        while (parent_offset < parent_list.size() || overlay_offset < overlay_list->size()) {
            SVGLength const *this_item;
            if (overlay_offset < overlay_list->size()) {
                this_item = &(*overlay_list)[overlay_offset];
                overlay_offset++;
                parent_offset++;
            } else {
                this_item = &parent_list[parent_offset];
                parent_offset++;
            }
            output_list->push_back(*this_item);
        }
    }
}

void TextTagAttributes::erase(unsigned start_index, unsigned n)
{
    if (n == 0) return;
    if (!singleXYCoordinates()) {
        eraseSingleAttribute(&attributes.x, start_index, n);
        eraseSingleAttribute(&attributes.y, start_index, n);
    }
    eraseSingleAttribute(&attributes.dx, start_index, n);
    eraseSingleAttribute(&attributes.dy, start_index, n);
    eraseSingleAttribute(&attributes.rotate, start_index, n);
}

void TextTagAttributes::eraseSingleAttribute(std::vector<SVGLength> *attr_vector, unsigned start_index, unsigned n)
{
    if (attr_vector->size() <= start_index) return;
    if (attr_vector->size() <= start_index + n)
        attr_vector->erase(attr_vector->begin() + start_index, attr_vector->end());
    else
        attr_vector->erase(attr_vector->begin() + start_index, attr_vector->begin() + start_index + n);
}

void TextTagAttributes::insert(unsigned start_index, unsigned n)
{
    if (n == 0) return;
    if (!singleXYCoordinates()) {
        insertSingleAttribute(&attributes.x, start_index, n, true);
        insertSingleAttribute(&attributes.y, start_index, n, true);
    }
    insertSingleAttribute(&attributes.dx, start_index, n, false);
    insertSingleAttribute(&attributes.dy, start_index, n, false);
    insertSingleAttribute(&attributes.rotate, start_index, n, false);
}

void TextTagAttributes::insertSingleAttribute(std::vector<SVGLength> *attr_vector, unsigned start_index, unsigned n, bool is_xy)
{
    if (attr_vector->size() <= start_index) return;
    SVGLength zero_length;
    zero_length = 0.0;
    attr_vector->insert(attr_vector->begin() + start_index, n, zero_length);
    if (is_xy) {
        double begin = start_index == 0 ? (*attr_vector)[start_index + n].computed : (*attr_vector)[start_index - 1].computed;
        double diff = ((*attr_vector)[start_index + n].computed - begin) / n;   // n tested for nonzero in insert()
        for (unsigned i = 0 ; i < n ; i++)
            (*attr_vector)[start_index + i] = begin + diff * i;
    }
}

void TextTagAttributes::split(unsigned index, TextTagAttributes *second)
{
    if (!singleXYCoordinates()) {
        splitSingleAttribute(&attributes.x, index, &second->attributes.x, false);
        splitSingleAttribute(&attributes.y, index, &second->attributes.y, false);
    }
    splitSingleAttribute(&attributes.dx, index, &second->attributes.dx, true);
    splitSingleAttribute(&attributes.dy, index, &second->attributes.dy, true);
    splitSingleAttribute(&attributes.rotate, index, &second->attributes.rotate, true);
}

void TextTagAttributes::splitSingleAttribute(std::vector<SVGLength> *first_vector, unsigned index, std::vector<SVGLength> *second_vector, bool trimZeros)
{
    second_vector->clear();
    if (first_vector->size() <= index) return;
    second_vector->resize(first_vector->size() - index);
    std::copy(first_vector->begin() + index, first_vector->end(), second_vector->begin());
    first_vector->resize(index);
    if (trimZeros)
        while (!first_vector->empty() && (!first_vector->back()._set || first_vector->back().value == 0.0))
            first_vector->resize(first_vector->size() - 1);
}

void TextTagAttributes::join(TextTagAttributes const &first, TextTagAttributes const &second, unsigned second_index)
{
    if (second.singleXYCoordinates()) {
        attributes.x = first.attributes.x;
        attributes.y = first.attributes.y;
    } else {
        joinSingleAttribute(&attributes.x, first.attributes.x, second.attributes.x, second_index);
        joinSingleAttribute(&attributes.y, first.attributes.y, second.attributes.y, second_index);
    }
    joinSingleAttribute(&attributes.dx, first.attributes.dx, second.attributes.dx, second_index);
    joinSingleAttribute(&attributes.dy, first.attributes.dy, second.attributes.dy, second_index);
    joinSingleAttribute(&attributes.rotate, first.attributes.rotate, second.attributes.rotate, second_index);
}

void TextTagAttributes::joinSingleAttribute(std::vector<SVGLength> *dest_vector, std::vector<SVGLength> const &first_vector, std::vector<SVGLength> const &second_vector, unsigned second_index)
{
    if (second_vector.empty())
        *dest_vector = first_vector;
    else {
        dest_vector->resize(second_index + second_vector.size());
        if (first_vector.size() < second_index) {
            std::copy(first_vector.begin(), first_vector.end(), dest_vector->begin());
            SVGLength zero_length;
            zero_length = 0.0;
            std::fill(dest_vector->begin() + first_vector.size(), dest_vector->begin() + second_index, zero_length);
        } else
            std::copy(first_vector.begin(), first_vector.begin() + second_index, dest_vector->begin());
        std::copy(second_vector.begin(), second_vector.end(), dest_vector->begin() + second_index);
    }
}

void TextTagAttributes::transform(Geom::Affine const &matrix, double scale_x, double scale_y, bool extend_zero_length)
{
    SVGLength zero_length;
    zero_length = 0.0;

    /* edge testcases for this code:
       1) moving text elements whose position is done entirely with transform="...", no x,y attributes
       2) unflowing multi-line flowtext then moving it (it has x but not y)
    */
    unsigned points_count = std::max(attributes.x.size(), attributes.y.size());
    if (extend_zero_length && points_count < 1)
        points_count = 1;
    for (unsigned i = 0 ; i < points_count ; i++) {
        Geom::Point point;
        if (i < attributes.x.size()) point[Geom::X] = attributes.x[i].computed;
        else point[Geom::X] = 0.0;
        if (i < attributes.y.size()) point[Geom::Y] = attributes.y[i].computed;
        else point[Geom::Y] = 0.0;
        point *= matrix;
        if (i < attributes.x.size())
            attributes.x[i] = point[Geom::X];
        else if (point[Geom::X] != 0.0 && extend_zero_length) {
            attributes.x.resize(i + 1, zero_length);
            attributes.x[i] = point[Geom::X];
        }
        if (i < attributes.y.size())
            attributes.y[i] = point[Geom::Y];
        else if (point[Geom::Y] != 0.0 && extend_zero_length) {
            attributes.y.resize(i + 1, zero_length);
            attributes.y[i] = point[Geom::Y];
        }
    }
    for (std::vector<SVGLength>::iterator it = attributes.dx.begin() ; it != attributes.dx.end() ; ++it)
        *it = it->computed * scale_x;
    for (std::vector<SVGLength>::iterator it = attributes.dy.begin() ; it != attributes.dy.end() ; ++it)
        *it = it->computed * scale_y;
}

double TextTagAttributes::getDx(unsigned index)
{
    if( attributes.dx.empty()) {
        return 0.0;
    }
    if( index < attributes.dx.size() ) {
        return attributes.dx[index].computed;
    } else {
        return 0.0; // attributes.dx.back().computed;
    }
}


double TextTagAttributes::getDy(unsigned index)
{
    if( attributes.dy.empty() ) {
        return 0.0;
    }
    if( index < attributes.dy.size() ) {
        return attributes.dy[index].computed;
    } else {
        return 0.0; // attributes.dy.back().computed;
    }
}


void TextTagAttributes::addToDx(unsigned index, double delta)
{
    SVGLength zero_length;
    zero_length = 0.0;

    if (attributes.dx.size() < index + 1) attributes.dx.resize(index + 1, zero_length);
    attributes.dx[index] = attributes.dx[index].computed + delta;
}

void TextTagAttributes::addToDy(unsigned index, double delta)
{
    SVGLength zero_length;
    zero_length = 0.0;

    if (attributes.dy.size() < index + 1) attributes.dy.resize(index + 1, zero_length);
    attributes.dy[index] = attributes.dy[index].computed + delta;
}

void TextTagAttributes::addToDxDy(unsigned index, Geom::Point const &adjust)
{
    SVGLength zero_length;
    zero_length = 0.0;

    if (adjust[Geom::X] != 0.0) {
        if (attributes.dx.size() < index + 1) attributes.dx.resize(index + 1, zero_length);
        attributes.dx[index] = attributes.dx[index].computed + adjust[Geom::X];
    }
    if (adjust[Geom::Y] != 0.0) {
        if (attributes.dy.size() < index + 1) attributes.dy.resize(index + 1, zero_length);
        attributes.dy[index] = attributes.dy[index].computed + adjust[Geom::Y];
    }
}

double TextTagAttributes::getRotate(unsigned index)
{
    if( attributes.rotate.empty() ) {
        return 0.0;
    }
    if( index < attributes.rotate.size() ) {
        return attributes.rotate[index].computed;
    } else {
        return attributes.rotate.back().computed;
    }
}


void TextTagAttributes::addToRotate(unsigned index, double delta)
{
    SVGLength zero_length;
    zero_length = 0.0;

    if (attributes.rotate.size() < index + 2) {
        if (attributes.rotate.empty())
            attributes.rotate.resize(index + 2, zero_length);
        else
            attributes.rotate.resize(index + 2, attributes.rotate.back());
    }
    attributes.rotate[index] = mod360(attributes.rotate[index].computed + delta);
}


void TextTagAttributes::setRotate(unsigned index, double angle)
{
    SVGLength zero_length;
    zero_length = 0.0;

    if (attributes.rotate.size() < index + 2) {
        if (attributes.rotate.empty())
            attributes.rotate.resize(index + 2, zero_length);
        else
            attributes.rotate.resize(index + 2, attributes.rotate.back());
    }
    attributes.rotate[index] = mod360(angle);
}


/*
  Local Variables:
  mode:c++
  c-file-style:"stroustrup"
  c-file-offsets:((innamespace . 0)(inline-open . 0)(case-label . +))
  indent-tabs-mode:nil
  fill-column:99
  End:
*/
// vim: filetype=cpp:expandtab:shiftwidth=4:tabstop=8:softtabstop=4:fileencoding=utf-8:textwidth=99 :<|MERGE_RESOLUTION|>--- conflicted
+++ resolved
@@ -66,22 +66,12 @@
 	bool textRegistered = SPFactory::instance().registerObject("svg:text", createText);
 }
 
-<<<<<<< HEAD
-static void
-sp_text_init (SPText *text)
-{
-    new (&text->layout) Inkscape::Text::Layout;
-    new (&text->attributes) TextTagAttributes;
-    
-    text->_optimizeTextpathText = false;
-=======
 /*#####################################################
 #  SPTEXT
 #####################################################*/
 SPText::SPText() : SPItem() {
     //new (&this->layout) Inkscape::Text::Layout;
     //new (&this->attributes) TextTagAttributes;
->>>>>>> 28669551
 }
 
 SPText::~SPText() {
@@ -387,18 +377,13 @@
 
 Geom::Affine SPText::set_transform(Geom::Affine const &xform) {
     // we cannot optimize textpath because changing its fontsize will break its match to the path
-<<<<<<< HEAD
-    if (SP_IS_TEXT_TEXTPATH (text)) {
-        if (!text->_optimizeTextpathText) {
+    if (SP_IS_TEXT_TEXTPATH (this)) {
+        if (!this->_optimizeTextpathText) {
             return xform;
         } else {
-            text->_optimizeTextpathText = false;
-        }
-    }
-=======
-    if (SP_IS_TEXT_TEXTPATH (this))
-        return xform;
->>>>>>> 28669551
+            this->_optimizeTextpathText = false;
+        }
+    }
 
     /* This function takes care of scaling & translation only, we return whatever parts we can't
        handle. */
