/** @file
 * Color selected in color selector widget.
 * This file was created during the refactoring of SPColorSelector
 *//*
 * Authors:
 *	 bulia byak <buliabyak@users.sf.net>
 *   Jon A. Cruz <jon@joncruz.org>
 *   Tomasz Boczkowski <penginsbacon@gmail.com>
 *
 * Copyright (C) 2014 Authors
 * Released under GNU GPL, read the file 'COPYING' for more information
 */
#ifdef HAVE_CONFIG_H
# include "config.h"
#endif

#if GLIBMM_DISABLE_DEPRECATED && HAVE_GLIBMM_THREADS_H
#include <glibmm/threads.h>
#endif

#include <cmath>
#include <glib.h>

<<<<<<< HEAD
#include "selected-color.h"
=======
#include "svg/svg-icc-color.h"
>>>>>>> acb2a6bf

namespace Inkscape {
namespace UI {

double const SelectedColor::_EPSILON = 1e-4;

SelectedColor::SelectedColor()
	: _color(0)
    , _alpha(1.0)
    , _held(false)
    , _virgin(true)
{

}

SelectedColor::~SelectedColor() {

}

void SelectedColor::setColor(SPColor const &color)
{
    setColorAlpha( color, _alpha, true);
}

SPColor SelectedColor::color() const
{
    return _color;
}

void SelectedColor::setAlpha(gfloat alpha)
{
    g_return_if_fail( ( 0.0 <= alpha ) && ( alpha <= 1.0 ) );
    setColorAlpha( _color, alpha, true);
}

gfloat SelectedColor::alpha() const
{
    return _alpha;
}

void SelectedColor::setColorAlpha(SPColor const &color, gfloat alpha, bool emit)
{
#ifdef DUMP_CHANGE_INFO
    g_message("SelectedColor::setColorAlpha( this=%p, %f, %f, %f, %s,   %f,   %s) in %s", this, color.v.c[0], color.v.c[1], color.v.c[2], (color.icc?color.icc->colorProfile.c_str():"<null>"), alpha, (emit?"YES":"no"), FOO_NAME(_csel));
#endif
    g_return_if_fail( ( 0.0 <= alpha ) && ( alpha <= 1.0 ) );

#ifdef DUMP_CHANGE_INFO
    g_message("---- SelectedColor::setColorAlpha    virgin:%s   !close:%s    alpha is:%s in %s",
              (_virgin?"YES":"no"),
              (!color.isClose( _color, _epsilon )?"YES":"no"),
              ((fabs((_alpha) - (alpha)) >= _epsilon )?"YES":"no"),
              FOO_NAME(_csel)
              );
#endif

    if ( _virgin || !color.isClose( _color, _EPSILON ) ||
         (fabs((_alpha) - (alpha)) >= _EPSILON )) {

        _virgin = false;

        _color = color;
        _alpha = alpha;

        if (emit) {
            if (_held) {
                signal_dragged.emit();
            } else {
                signal_changed.emit();
            }
        }
#ifdef DUMP_CHANGE_INFO
    } else {
        g_message("++++ SelectedColor::setColorAlpha   color:%08x  ==>  _color:%08X   isClose:%s   in %s", color.toRGBA32(alpha), _color.toRGBA32(_alpha),
                  (color.isClose( _color, _epsilon )?"YES":"no"), FOO_NAME(_csel));
#endif
    }
}

void SelectedColor::colorAlpha(SPColor &color, gfloat &alpha) const {
	color = _color;
	alpha = _alpha;
}

void SelectedColor::setHeld(bool held) {
    bool grabbed = held && !_held;
    bool released = !held && _held;

    _held = held;

    if (grabbed) {
        signal_grabbed.emit();
    }

    if (released) {
        signal_released.emit();
        signal_changed.emit();
    }
}

void SelectedColor::preserveICC() {
    _color.icc = _color.icc ? new SVGICCColor(*_color.icc) : 0;
}

}
}

/*
  Local Variables:
  mode:c++
  c-file-style:"stroustrup"
  c-file-offsets:((innamespace . 0)(inline-open . 0)(case-label . +))
  indent-tabs-mode:nil
  fill-column:99
  End:
*/
// vim: filetype=cpp:expandtab:shiftwidth=4:tabstop=8:softtabstop=4:fileencoding=utf-8:textwidth=99 :<|MERGE_RESOLUTION|>--- conflicted
+++ resolved
@@ -21,11 +21,8 @@
 #include <cmath>
 #include <glib.h>
 
-<<<<<<< HEAD
 #include "selected-color.h"
-=======
 #include "svg/svg-icc-color.h"
->>>>>>> acb2a6bf
 
 namespace Inkscape {
 namespace UI {
