--- conflicted
+++ resolved
@@ -196,16 +196,13 @@
 void
 LivePathEffectEditor::showParams(LivePathEffect::Effect& effect)
 {
-<<<<<<< HEAD
-    bool expanderopen = false;
-    Gtk::Widget * defaultswidget = effect.defaultParamSet();
-=======
     if (!effect.upd_params && !lpe_changed) {
         lpe_changed = false;
         return;
     }
-    std::cout << "trialara\n";
->>>>>>> 561ec7df
+    bool expanderopen = false;
+    Gtk::Widget * defaultswidget = effect.defaultParamSet();
+
     if (effectwidget) {
          if (defaultswidget) {
             Gtk::Expander * expander = NULL;
