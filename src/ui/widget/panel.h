--- conflicted
+++ resolved
@@ -47,10 +47,8 @@
 
 struct InkscapeApplication;
 
-<<<<<<< HEAD
-=======
 namespace Inkscape {
->>>>>>> 27529dd5
+
 class Selection;
 
 namespace UI {
@@ -119,13 +117,8 @@
     void setResponseSensitive(int response_id, bool setting);
 
     virtual sigc::signal<void, SPDesktop *, SPDocument *> &signalDocumentReplaced();
-<<<<<<< HEAD
     virtual sigc::signal<void, SPDesktop *> &signalActivateDesktop();
     virtual sigc::signal<void, SPDesktop *> &signalDeactiveDesktop();
-=======
-    virtual sigc::signal<void, InkscapeApplication *, SPDesktop *> &signalActivateDesktop();
-    virtual sigc::signal<void, InkscapeApplication *, SPDesktop *> &signalDeactiveDesktop();
->>>>>>> 27529dd5
 
 protected:
     /**
@@ -155,13 +148,8 @@
     sigc::signal<void, int> _signal_response;
     sigc::signal<void>      _signal_present;
     sigc::signal<void, SPDesktop *, SPDocument *> _signal_document_replaced;
-<<<<<<< HEAD
     sigc::signal<void, SPDesktop *> _signal_activate_desktop;
     sigc::signal<void, SPDesktop *> _signal_deactive_desktop;
-=======
-    sigc::signal<void, InkscapeApplication *, SPDesktop *> _signal_activate_desktop;
-    sigc::signal<void, InkscapeApplication *, SPDesktop *> _signal_deactive_desktop;
->>>>>>> 27529dd5
 
 private:
     void _init();
