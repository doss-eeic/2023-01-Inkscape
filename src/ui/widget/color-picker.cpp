/*
 * Authors:
 *   Lauris Kaplinski <lauris@kaplinski.com>
 *   bulia byak <buliabyak@users.sf.net>
 *   Ralf Stephan <ralf@ark.in-berlin.de>
 *   Abhishek Sharma
 *
 * Copyright (C) Authors 2000-2005
 *
 * Released under GNU GPL, read the file 'COPYING' for more information
 */

#include "color-picker.h"
#include "inkscape.h"
#include "desktop.h"
#include "document.h"
#include "document-undo.h"
#include "ui/dialog-events.h"

#include "ui/widget/color-notebook.h"
#include "verbs.h"


static bool _in_use = false;

namespace Inkscape {
namespace UI {
namespace Widget {

ColorPicker::ColorPicker (const Glib::ustring& title, const Glib::ustring& tip,
                          guint32 rgba, bool undo)
          : _preview(rgba), _title(title), _rgba(rgba), _undo(undo),
           _colorSelectorDialog("dialogs.colorpickerwindow")
{
    setupDialog(title);
    set_relief (Gtk::RELIEF_NONE);
    _preview.show();
    add (_preview);
    set_tooltip_text (tip);

    _selected_color.signal_changed.connect(sigc::mem_fun(this, &ColorPicker::_onSelectedColorChanged));
    _selected_color.signal_dragged.connect(sigc::mem_fun(this, &ColorPicker::_onSelectedColorChanged));
    _selected_color.signal_released.connect(sigc::mem_fun(this, &ColorPicker::_onSelectedColorChanged));
}

ColorPicker::~ColorPicker()
{
    closeWindow();
}

void ColorPicker::setupDialog(const Glib::ustring &title)
{
    GtkWidget *dlg = GTK_WIDGET(_colorSelectorDialog.gobj());
    sp_transientize(dlg);

    _colorSelectorDialog.hide();
    _colorSelectorDialog.set_title (title);
    _colorSelectorDialog.set_border_width (4);

    _color_selector = Gtk::manage(new ColorNotebook(_selected_color));

#if WITH_GTKMM_3_0
    _colorSelectorDialog.get_content_area()->pack_start (
              *_color_selector, true, true, 0);
#else
    _colorSelectorDialog.get_vbox()->pack_start (
              *_color_selector, true, true, 0);
#endif
    _color_selector->show();
}

void ColorPicker::setRgba32 (guint32 rgba)
{
    if (_in_use) return;

    _preview.setRgba32 (rgba);
    _rgba = rgba;
    if (_color_selector)
    {
        _updating = true;
        _selected_color.setValue(rgba);
        _updating = false;
    }
}

void ColorPicker::closeWindow()
{
    _colorSelectorDialog.hide();
}

void ColorPicker::on_clicked()
{
    if (_color_selector)
    {
        _updating = true;
        _selected_color.setValue(_rgba);
        _updating = false;
    }
    _colorSelectorDialog.show();
}

void ColorPicker::on_changed (guint32)
{
}

void ColorPicker::_onSelectedColorChanged() {
    if (_updating) {
        return;
    }

    if (_in_use) {
        return;
    } else {
        _in_use = true;
    }

    guint32 rgba = _selected_color.value();
    _preview.setRgba32(rgba);

<<<<<<< HEAD
    if (ptr->_undo && SP_ACTIVE_DESKTOP)
        DocumentUndo::done(SP_ACTIVE_DESKTOP->getDocument(), SP_VERB_NONE,
                           /* TODO: annotate */ "color-picker.cpp:130");
=======
    if (_undo && SP_ACTIVE_DESKTOP) {
        DocumentUndo::done(sp_desktop_document(SP_ACTIVE_DESKTOP), SP_VERB_NONE,
                                   /* TODO: annotate */ "color-picker.cpp:130");
    }
>>>>>>> 761b8956

    on_changed(rgba);
    _in_use = false;
    _changed_signal.emit(rgba);
    _rgba = rgba;
}

}//namespace Widget
}//namespace UI
}//namespace Inkscape


/*
  Local Variables:
  mode:c++
  c-file-style:"stroustrup"
  c-file-offsets:((innamespace . 0)(inline-open . 0)(case-label . +))
  indent-tabs-mode:nil
  fill-column:99
  End:
*/
// vim: filetype=cpp:expandtab:shiftwidth=4:tabstop=8:softtabstop=4:fileencoding=utf-8:textwidth=99 :<|MERGE_RESOLUTION|>--- conflicted
+++ resolved
@@ -117,16 +117,10 @@
     guint32 rgba = _selected_color.value();
     _preview.setRgba32(rgba);
 
-<<<<<<< HEAD
-    if (ptr->_undo && SP_ACTIVE_DESKTOP)
+    if (_undo && SP_ACTIVE_DESKTOP) {
         DocumentUndo::done(SP_ACTIVE_DESKTOP->getDocument(), SP_VERB_NONE,
                            /* TODO: annotate */ "color-picker.cpp:130");
-=======
-    if (_undo && SP_ACTIVE_DESKTOP) {
-        DocumentUndo::done(sp_desktop_document(SP_ACTIVE_DESKTOP), SP_VERB_NONE,
-                                   /* TODO: annotate */ "color-picker.cpp:130");
     }
->>>>>>> 761b8956
 
     on_changed(rgba);
     _in_use = false;
