--- conflicted
+++ resolved
@@ -670,7 +670,7 @@
         start = next;
     }
     // if we are removing, we readjust the handlers
-    if(isBSpline(false)){
+    if(isBSpline()){
         if(start.prev()){
             start.prev()->front()->setPosition(BSplineHandleReposition(start.prev()->front(),start.prev()->back()));
         }
@@ -999,7 +999,7 @@
 
         // set new handle positions
         Node *n = new Node(_multi_path_manipulator._path_data.node_data, seg2[0]);
-        if(!isBSpline(false)){
+        if(!isBSpline()){
             n->back()->setPosition(seg1[2]);
             n->front()->setPosition(seg2[1]);
             n->setType(NODE_SMOOTH, false);
@@ -1256,13 +1256,8 @@
     return  _is_bspline;
 }
 
-<<<<<<< HEAD
-bool PathManipulator::isBSpline(false) const {
-    return BSplineGetSteps() > 0;
-=======
 bool PathManipulator::isBSpline() const {
     return  _is_bspline;
->>>>>>> ae1bd880
 }
 
 // returns the corresponding strength to the position of the handlers
