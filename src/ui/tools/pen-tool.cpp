--- conflicted
+++ resolved
@@ -376,7 +376,6 @@
 
     Geom::Point const event_w(bevent.x, bevent.y);
     Geom::Point event_dt(desktop->w2d(event_w));
-<<<<<<< HEAD
     //Test whether we hit any anchor.
     SPDrawAnchor * const anchor = spdc_test_inside(this, event_w);
     ToolBase *event_context = SP_EVENT_CONTEXT(this);
@@ -386,19 +385,13 @@
         if( anchor && anchor == this->sa && this->green_curve->is_empty()){
             //remove the following line to avoid having one node on top of another
             _finishSegment(event_dt, bevent.state);
-            _finish( FALSE);
-            return TRUE;
-        }
-        return FALSE;
+            _finish( false);
+            return true;
+        }
+        return false;
     } 
-    gint ret = FALSE;
-    if (bevent.button == 1 && !event_context->space_panning
-=======
-
     bool ret = false;
-
     if (bevent.button == 1 && !this->space_panning
->>>>>>> 60e6c1d0
         // make sure this is not the last click for a waiting LPE (otherwise we want to finish the path)
         && this->expecting_clicks_for_LPE != 1) {
 
@@ -487,7 +480,7 @@
                                 // Create green anchor
                                 p = event_dt;
                                 this->_endpointSnap(p, bevent.state);
-                                this->green_anchor = sp_draw_anchor_new(this, this->green_curve, TRUE, p);
+                                this->green_anchor = sp_draw_anchor_new(this, this->green_curve, true, p);
                             }
                             this->_setInitialPoint(p);
                         } else {
@@ -504,7 +497,7 @@
                                 if (this->green_anchor && this->green_anchor->active) {
                                     // we clicked on the current curve start, so close it even if
                                     // we drag a handle away from it
-                                    this->green_closed = TRUE;
+                                    this->green_closed = true;
                                 }
                                 ret = true;
                                 break;
@@ -515,16 +508,9 @@
                                 this->_setSubsequentPoint(p, true);
                             }
                         }
-
-<<<<<<< HEAD
                         // avoid the creation of a control point so a node is created in the release event
                         this->state = (this->spiro || this->bspline || this->polylines_only) ? PenTool::POINT : PenTool::CONTROL;
-
-                        ret = TRUE;
-=======
-                        this->state = this->polylines_only ? PenTool::POINT : PenTool::CONTROL;
                         ret = true;
->>>>>>> 60e6c1d0
                         break;
                     case PenTool::CONTROL:
                         g_warning("Button down in CONTROL state");
@@ -580,16 +566,12 @@
         return false;
     }
 
-<<<<<<< HEAD
-    Geom::Point const event_w(mevent.x,
-                            mevent.y);
+    Geom::Point const event_w(mevent.x, mevent.y);
+
     //we take out the function the const "tolerance" because we need it later
     Inkscape::Preferences *prefs = Inkscape::Preferences::get();
     gint const tolerance = prefs->getIntLimited("/options/dragtolerance/value", 0, 0, 100);
-=======
-    Geom::Point const event_w(mevent.x, mevent.y);
-
->>>>>>> 60e6c1d0
+
     if (pen_within_tolerance) {
         if ( Geom::LInfty( event_w - pen_drag_origin_w ) < tolerance ) {
             return false;   // Do not drag if we're within tolerance from origin.
@@ -614,7 +596,7 @@
                         // Only set point, if we are already appending
                         this->_endpointSnap(p, mevent.state);
                         this->_setSubsequentPoint(p, true);
-                        ret = TRUE;
+                        ret = true;
                     } else if (!this->sp_event_context_knot_mouseover()) {
                         SnapManager &m = desktop->namedview->snap_manager;
                         m.setup(desktop);
@@ -753,7 +735,7 @@
         SPDrawAnchor *anchor = spdc_test_inside(this, event_w);
         // if we try to create a node in the same place as another node, we skip
         if((!anchor || anchor == this->sa) && (this->spiro || this->bspline) && this->npoints > 0 && this->p[0] == this->p[3]){
-            return TRUE;
+            return true;
         }
 
         switch (this->mode) {
@@ -796,15 +778,11 @@
                             this->_endpointSnap(p, revent.state);
                         }
                         this->_finishSegment(p, revent.state);
-<<<<<<< HEAD
                         // hude the guide of the penultimate node when closing the curve
                         if(this->spiro){
                             sp_canvas_item_hide(this->c1);
                         }
-                        this->_finish(TRUE);
-=======
                         this->_finish(true);
->>>>>>> 60e6c1d0
                         this->state = PenTool::POINT;
                         ret = true;
                         break;
@@ -859,7 +837,7 @@
 
         ret = true;
 
-        this->green_closed = FALSE;
+        this->green_closed = false;
     }
 
     // TODO: can we be sure that the path was created correctly?
@@ -887,7 +865,7 @@
     bool ret = false;
     // only end on LMB double click. Otherwise horizontal scrolling causes ending of the path
     if (this->npoints != 0 && bevent.button == 1) {
-        this->_finish(FALSE);
+        this->_finish(false);
         ret = true;
     }
     return ret;
@@ -1178,7 +1156,7 @@
         case GDK_KEY_p:
             if (MOD__SHIFT_ONLY(event)) {
                 sp_pen_context_wait_for_LPE_mouse_clicks(pc, Inkscape::LivePathEffect::PARALLEL, 2);
-                ret = TRUE;
+                ret = true;
             }
             break;
 
@@ -1186,7 +1164,7 @@
         case GDK_KEY_c:
             if (MOD__SHIFT_ONLY(event)) {
                 sp_pen_context_wait_for_LPE_mouse_clicks(pc, Inkscape::LivePathEffect::CIRCLE_3PTS, 3);
-                ret = TRUE;
+                ret = true;
             }
             break;
 
@@ -1194,7 +1172,7 @@
         case GDK_KEY_b:
             if (MOD__SHIFT_ONLY(event)) {
                 sp_pen_context_wait_for_LPE_mouse_clicks(pc, Inkscape::LivePathEffect::PERP_BISECTOR, 2);
-                ret = TRUE;
+                ret = true;
             }
             break;
 
@@ -1202,7 +1180,7 @@
         case GDK_KEY_a:
             if (MOD__SHIFT_ONLY(event)) {
                 sp_pen_context_wait_for_LPE_mouse_clicks(pc, Inkscape::LivePathEffect::ANGLE_BISECTOR, 3);
-                ret = TRUE;
+                ret = true;
             }
             break;
 */
@@ -1323,14 +1301,10 @@
                 this->state = PenTool::POINT;
                 this->_setSubsequentPoint(pt, true);
                 pen_last_paraxial_dir = !pen_last_paraxial_dir;
-<<<<<<< HEAD
 
                 //redraw
                 this->_bspline_spiro_build();
-                ret = TRUE;
-=======
                 ret = true;
->>>>>>> 60e6c1d0
             }
             break;
         default:
@@ -1399,7 +1373,7 @@
     }
 
     this->message_context->setF(Inkscape::IMMEDIATE_MESSAGE, message, angle, dist->str);
-    g_string_free(dist, FALSE);
+    g_string_free(dist, false);
 }
 
 // this function changes the colors red, green and blue making them transparent or not, depending on if spiro is being used.
