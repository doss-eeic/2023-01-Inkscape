/** \file
 * Pen event context implementation.
 */

/*
 * Authors:
 *   Lauris Kaplinski <lauris@kaplinski.com>
 *   bulia byak <buliabyak@users.sf.net>
 *   Jon A. Cruz <jon@joncruz.org>
 *
 * Copyright (C) 2000 Lauris Kaplinski
 * Copyright (C) 2000-2001 Ximian, Inc.
 * Copyright (C) 2002 Lauris Kaplinski
 * Copyright (C) 2004 Monash University
 *
 * Released under GNU GPL, read the file 'COPYING' for more information
 */

#include <gdk/gdkkeysyms.h>
#include <cstring>
#include <string>

#include "ui/tools/pen-tool.h"
#include "sp-namedview.h"
#include "desktop.h"
#include "desktop-handles.h"
#include "selection.h"
#include "selection-chemistry.h"
#include "draw-anchor.h"
#include "message-stack.h"
#include "message-context.h"
#include "preferences.h"
#include "sp-path.h"
#include "display/sp-canvas.h"
#include "display/curve.h"
#include "pixmaps/cursor-pen.xpm"
#include "display/canvas-bpath.h"
#include "display/sp-ctrlline.h"
#include "display/sodipodi-ctrl.h"
#include <glibmm/i18n.h>
#include "macros.h"
#include "context-fns.h"
#include "tools-switch.h"
#include "ui/control-manager.h"
// we include the necessary files for BSpline & Spiro
#include "live_effects/effect.h"
#include "live_effects/lpeobject.h"
#include "live_effects/lpeobject-reference.h"
#include "live_effects/parameter/path.h"
#define INKSCAPE_LPE_SPIRO_C
#include "live_effects/lpe-spiro.h"


#include <typeinfo>
#include <2geom/pathvector.h>
#include <2geom/affine.h>
#include <2geom/bezier-curve.h>
#include <2geom/hvlinesegment.h>
#include "helper/geom-nodetype.h"
#include "helper/geom-curves.h"

// For handling un-continuous paths:
#include "message-stack.h"
#include "inkscape.h"
#include "desktop.h"

#include "live_effects/spiro.h"

#define INKSCAPE_LPE_BSPLINE_C
#include "live_effects/lpe-bspline.h"
#include <2geom/nearest-point.h>

#include "tool-factory.h"

#include "live_effects/effect.h"


using Inkscape::ControlManager;

namespace Inkscape {
namespace UI {
namespace Tools {

static Geom::Point pen_drag_origin_w(0, 0);
static bool pen_within_tolerance = false;
static int pen_last_paraxial_dir = 0; // last used direction in horizontal/vertical mode; 0 = horizontal, 1 = vertical

namespace {
    ToolBase* createPenContext() {
        return new PenTool();
    }

    bool penContextRegistered = ToolFactory::instance().registerObject("/tools/freehand/pen", createPenContext);
}

const std::string& PenTool::getPrefsPath() {
    return PenTool::prefsPath;
}

const std::string PenTool::prefsPath = "/tools/freehand/pen";

PenTool::PenTool()
    : FreehandBase(cursor_pen_xpm, 4, 4)
    , p()
    , npoints(0)
    , mode(MODE_CLICK)
    , state(POINT)
    , polylines_only(false)
    , polylines_paraxial(false)
    , num_clicks(0)
    , expecting_clicks_for_LPE(0)
    , waiting_LPE(NULL)
    , waiting_item(NULL)
    , c0(NULL)
    , c1(NULL)
    , cl0(NULL)
    , cl1(NULL)
    , events_disabled(false)
{
}

PenTool::PenTool(gchar const *const *cursor_shape, gint hot_x, gint hot_y)
    : FreehandBase(cursor_shape, hot_x, hot_y)
    , p()
    , npoints(0)
    , mode(MODE_CLICK)
    , state(POINT)
    , polylines_only(false)
    , polylines_paraxial(false)
    , num_clicks(0)
    , expecting_clicks_for_LPE(0)
    , waiting_LPE(NULL)
    , waiting_item(NULL)
    , c0(NULL)
    , c1(NULL)
    , cl0(NULL)
    , cl1(NULL)
    , events_disabled(false)
{
}

PenTool::~PenTool() {
    if (this->c0) {
        sp_canvas_item_destroy(this->c0);
        this->c0 = NULL;
    }
    if (this->c1) {
        sp_canvas_item_destroy(this->c1);
        this->c1 = NULL;
    }
    if (this->cl0) {
        sp_canvas_item_destroy(this->cl0);
        this->cl0 = NULL;
    }
    if (this->cl1) {
        sp_canvas_item_destroy(this->cl1);
        this->cl1 = NULL;
    }

    if (this->expecting_clicks_for_LPE > 0) {
        // we received too few clicks to sanely set the parameter path so we remove the LPE from the item
        this->waiting_item->removeCurrentPathEffect(false);
    }
}

void PenTool::setPolylineMode() {
    Inkscape::Preferences *prefs = Inkscape::Preferences::get();
    guint mode = prefs->getInt("/tools/freehand/pen/freehand-mode", 0);
    // change the nodes to make space for bspline mode
    this->polylines_only = (mode == 3 || mode == 4);
    this->polylines_paraxial = (mode == 4);
    //we call the function which defines the Spiro modes and the BSpline
    //todo: merge to one function only
    this->_pen_context_set_mode(mode);
}

/*
*.Set the mode of draw spiro, and bsplines
*/
void PenTool::_pen_context_set_mode(guint mode) {
    // define the nodes
    this->spiro = (mode == 1);
    this->bspline = (mode == 2);
}

/**
 * Callback to initialize PenTool object.
 */
void PenTool::setup() {
    FreehandBase::setup();

    ControlManager &mgr = ControlManager::getManager();

    // Pen indicators
    this->c0 = mgr.createControl(sp_desktop_controls(this->desktop), Inkscape::CTRL_TYPE_ADJ_HANDLE);
    mgr.track(this->c0);

    this->c1 = mgr.createControl(sp_desktop_controls(this->desktop), Inkscape::CTRL_TYPE_ADJ_HANDLE);
    mgr.track(this->c1);

    this->cl0 = mgr.createControlLine(sp_desktop_controls(this->desktop));
    this->cl1 = mgr.createControlLine(sp_desktop_controls(this->desktop));

    sp_canvas_item_hide(this->c0);
    sp_canvas_item_hide(this->c1);
    sp_canvas_item_hide(this->cl0);
    sp_canvas_item_hide(this->cl1);

    sp_event_context_read(this, "mode");

    this->anchor_statusbar = false;

    this->setPolylineMode();

    Inkscape::Preferences *prefs = Inkscape::Preferences::get();
    if (prefs->getBool("/tools/freehand/pen/selcue")) {
        this->enableSelectionCue();
    }
}

void PenTool::_cancel() {
    this->num_clicks = 0;
    this->state = PenTool::STOP;
    this->_resetColors();
    sp_canvas_item_hide(this->c0);
    sp_canvas_item_hide(this->c1);
    sp_canvas_item_hide(this->cl0);
    sp_canvas_item_hide(this->cl1);
    this->message_context->clear();
    this->message_context->flash(Inkscape::NORMAL_MESSAGE, _("Drawing cancelled"));

    this->desktop->canvas->endForcedFullRedraws();
}

/**
 * Finalization callback.
 */
void PenTool::finish() {
    sp_event_context_discard_delayed_snap_event(this);

    if (this->npoints != 0) {
        this->_cancel();
    }

    FreehandBase::finish();
}

/**
 * Callback that sets key to value in pen context.
 */
void PenTool::set(const Inkscape::Preferences::Entry& val) {
    Glib::ustring name = val.getEntryName();

    if (name == "mode") {
        if ( val.getString() == "drag" ) {
            this->mode = MODE_DRAG;
        } else {
            this->mode = MODE_CLICK;
        }
    }
}

bool PenTool::hasWaitingLPE() {
    // note: waiting_LPE_type is defined in SPDrawContext
    return (this->waiting_LPE != NULL ||
            this->waiting_LPE_type != Inkscape::LivePathEffect::INVALID_LPE);
}

/**
 * Snaps new node relative to the previous node.
 */
void PenTool::_endpointSnap(Geom::Point &p, guint const state) const {
    if ((state & GDK_CONTROL_MASK) && !this->polylines_paraxial) { //CTRL enables angular snapping
        if (this->npoints > 0) {
            spdc_endpoint_snap_rotation(this, p, this->p[0], state);
        }
    } else {
        // We cannot use shift here to disable snapping because the shift-key is already used
        // to toggle the paraxial direction; if the user wants to disable snapping (s)he will
        // have to use the %-key, the menu, or the snap toolbar
        if ((this->npoints > 0) && this->polylines_paraxial) {
            // snap constrained
            this->_setToNearestHorizVert(p, state, true);
        } else {
            // snap freely
            boost::optional<Geom::Point> origin = this->npoints > 0 ? this->p[0] : boost::optional<Geom::Point>();
            spdc_endpoint_snap_free(this, p, origin, state); // pass the origin, to allow for perpendicular / tangential snapping
        }
    }
}

/**
 * Snaps new node's handle relative to the new node.
 */
void PenTool::_endpointSnapHandle(Geom::Point &p, guint const state) const {
    g_return_if_fail(( this->npoints == 2 ||
            this->npoints == 5   ));

    if ((state & GDK_CONTROL_MASK)) { //CTRL enables angular snapping
        spdc_endpoint_snap_rotation(this, p, this->p[this->npoints - 2], state);
    } else {
        if (!(state & GDK_SHIFT_MASK)) { //SHIFT disables all snapping, except the angular snapping above
            boost::optional<Geom::Point> origin = this->p[this->npoints - 2];
            spdc_endpoint_snap_free(this, p, origin, state);
        }
    }
}

bool PenTool::item_handler(SPItem* item, GdkEvent* event) {
    bool ret = false;

    switch (event->type) {
        case GDK_BUTTON_PRESS:
            ret = this->_handleButtonPress(event->button);
            break;
        case GDK_BUTTON_RELEASE:
            ret = this->_handleButtonRelease(event->button);
            break;
        default:
            break;
    }

    if (!ret) {
        ret = FreehandBase::item_handler(item, event);
    }

    return ret;
}

/**
 * Callback to handle all pen events.
 */
bool PenTool::root_handler(GdkEvent* event) {
    bool ret = false;

    switch (event->type) {
        case GDK_BUTTON_PRESS:
            ret = this->_handleButtonPress(event->button);
            break;

        case GDK_MOTION_NOTIFY:
            ret = this->_handleMotionNotify(event->motion);
            break;

        case GDK_BUTTON_RELEASE:
            ret = this->_handleButtonRelease(event->button);
            break;

        case GDK_2BUTTON_PRESS:
            ret = this->_handle2ButtonPress(event->button);
            break;

        case GDK_KEY_PRESS:
            ret = this->_handleKeyPress(event);
            break;

        default:
            break;
    }

    if (!ret) {
        ret = FreehandBase::root_handler(event);
    }

    return ret;
}

/**
 * Handle mouse button press event.
 */
bool PenTool::_handleButtonPress(GdkEventButton const &bevent) {
    if (this->events_disabled) {
        // skip event processing if events are disabled
        return false;
    }

    Geom::Point const event_w(bevent.x, bevent.y);
    Geom::Point event_dt(desktop->w2d(event_w));
    //Test whether we hit any anchor.
    SPDrawAnchor * const anchor = spdc_test_inside(this, event_w);

    //with this we avoid creating a new point over the existing one
    if(bevent.button != 3 && (this->spiro || this->bspline) && this->npoints > 0 && this->p[0] == this->p[3]){
        if( anchor && anchor == this->sa && this->green_curve->is_empty()){
            //remove the following line to avoid having one node on top of another
            _finishSegment(event_dt, bevent.state);
            _finish( false);
            return true;
        }
        return false;
    } 
    bool ret = false;
    if (bevent.button == 1 && !this->space_panning
        // make sure this is not the last click for a waiting LPE (otherwise we want to finish the path)
        && this->expecting_clicks_for_LPE != 1) {

        if (Inkscape::have_viable_layer(desktop, this->message_context) == false) {
            return true;
        }

        if (!this->grab ) {
            // Grab mouse, so release will not pass unnoticed
            this->grab = SP_CANVAS_ITEM(desktop->acetate);
            sp_canvas_item_grab(this->grab, ( GDK_KEY_PRESS_MASK | GDK_BUTTON_PRESS_MASK   |
                                            GDK_BUTTON_RELEASE_MASK |
                                            GDK_POINTER_MOTION_MASK  ),
                                NULL, bevent.time);
        }

        pen_drag_origin_w = event_w;
        pen_within_tolerance = true;

        switch (this->mode) {

            case PenTool::MODE_CLICK:
                // In click mode we add point on release
                switch (this->state) {
                    case PenTool::POINT:
                    case PenTool::CONTROL:
                    case PenTool::CLOSE:
                        break;
                    case PenTool::STOP:
                        // This is allowed, if we just canceled curve
                        this->state = PenTool::POINT;
                        break;
                    default:
                        break;
                }
                break;
            case PenTool::MODE_DRAG:
                switch (this->state) {
                    case PenTool::STOP:
                        // This is allowed, if we just canceled curve
                    case PenTool::POINT:
                        if (this->npoints == 0) {

                            Geom::Point p;
                            if ((bevent.state & GDK_CONTROL_MASK) && (this->polylines_only || this->polylines_paraxial)) {
                                p = event_dt;
                                if (!(bevent.state & GDK_SHIFT_MASK)) {
                                    SnapManager &m = desktop->namedview->snap_manager;
                                    m.setup(desktop);
                                    m.freeSnapReturnByRef(p, Inkscape::SNAPSOURCE_NODE_HANDLE);
                                    m.unSetup();
                                }
                              spdc_create_single_dot(this, p, "/tools/freehand/pen", bevent.state);
                              ret = true;
                              break;
                            }

                            // TODO: Perhaps it would be nicer to rearrange the following case
                            // distinction so that the case of a waiting LPE is treated separately

                            // Set start anchor

                            this->sa = anchor;
                            if(anchor){
                                this->_bspline_spiro_start_anchor(bevent.state & GDK_SHIFT_MASK);
                            }
                            if (anchor && (!this->hasWaitingLPE()|| this->bspline || this->spiro)) {
                                // Adjust point to anchor if needed; if we have a waiting LPE, we need
                                // a fresh path to be created so don't continue an existing one
                                p = anchor->dp;
                                desktop->messageStack()->flash(Inkscape::NORMAL_MESSAGE, _("Continuing selected path"));
                            } else {
                                // This is the first click of a new curve; deselect item so that
                                // this curve is not combined with it (unless it is drawn from its
                                // anchor, which is handled by the sibling branch above)
                                Inkscape::Selection * const selection = sp_desktop_selection(desktop);
                                if (!(bevent.state & GDK_SHIFT_MASK) || this->hasWaitingLPE()) {
                                    // if we have a waiting LPE, we need a fresh path to be created
                                    // so don't append to an existing one
                                    selection->clear();
                                    desktop->messageStack()->flash(Inkscape::NORMAL_MESSAGE, _("Creating new path"));
                                } else if (selection->singleItem() && SP_IS_PATH(selection->singleItem())) {
                                    desktop->messageStack()->flash(Inkscape::NORMAL_MESSAGE, _("Appending to selected path"));
                                }

                                // Create green anchor
                                p = event_dt;
                                this->_endpointSnap(p, bevent.state);
                                this->green_anchor = sp_draw_anchor_new(this, this->green_curve, true, p);
                            }
                            this->_setInitialPoint(p);
                        } else {

                            // Set end anchor
                            this->ea = anchor;
                            Geom::Point p;
                            if (anchor) {
                                p = anchor->dp;
                                // we hit an anchor, will finish the curve (either with or without closing)
                                // in release handler
                                this->state = PenTool::CLOSE;

                                if (this->green_anchor && this->green_anchor->active) {
                                    // we clicked on the current curve start, so close it even if
                                    // we drag a handle away from it
                                    this->green_closed = true;
                                }
                                ret = true;
                                break;

                            } else {
                                p = event_dt;
                                this->_endpointSnap(p, bevent.state); // Snap node only if not hitting anchor.
                                this->_setSubsequentPoint(p, true);
                            }
                        }
                        // avoid the creation of a control point so a node is created in the release event
                        this->state = (this->spiro || this->bspline || this->polylines_only) ? PenTool::POINT : PenTool::CONTROL;
                        ret = true;
                        break;
                    case PenTool::CONTROL:
                        g_warning("Button down in CONTROL state");
                        break;
                    case PenTool::CLOSE:
                        g_warning("Button down in CLOSE state");
                        break;
                    default:
                        break;
                }
                break;
            default:
                break;
        }
    } else if (this->expecting_clicks_for_LPE == 1 && this->npoints != 0) {
        // when the last click for a waiting LPE occurs we want to finish the path
        this->_finishSegment(event_dt, bevent.state);
        if (this->green_closed) {
            // finishing at the start anchor, close curve
            this->_finish(true);
        } else {
            // finishing at some other anchor, finish curve but not close
            this->_finish(false);
        }

        ret = true;
    } else if (bevent.button == 3 && this->npoints != 0) {
        // right click - finish path
        this->ea = NULL; // unset end anchor if set (otherwise crashes)
        this->_finish(false);
        ret = true;
    }

    if (this->expecting_clicks_for_LPE > 0) {
        --this->expecting_clicks_for_LPE;
    }

    return ret;
}

/**
 * Handle motion_notify event.
 */
bool PenTool::_handleMotionNotify(GdkEventMotion const &mevent) {
    bool ret = false;

    if (this->space_panning || mevent.state & GDK_BUTTON2_MASK || mevent.state & GDK_BUTTON3_MASK) {
        // allow scrolling
        return false;
    }

    if (this->events_disabled) {
        // skip motion events if pen events are disabled
        return false;
    }

    Geom::Point const event_w(mevent.x, mevent.y);

    //we take out the function the const "tolerance" because we need it later
    Inkscape::Preferences *prefs = Inkscape::Preferences::get();
    gint const tolerance = prefs->getIntLimited("/options/dragtolerance/value", 0, 0, 100);

    if (pen_within_tolerance) {
        if ( Geom::LInfty( event_w - pen_drag_origin_w ) < tolerance ) {
            return false;   // Do not drag if we're within tolerance from origin.
        }
    }
    // Once the user has moved farther than tolerance from the original location
    // (indicating they intend to move the object, not click), then always process the
    // motion notify coordinates as given (no snapping back to origin)
    pen_within_tolerance = false;

    // Find desktop coordinates
    Geom::Point p = desktop->w2d(event_w);

    // Test, whether we hit any anchor
    SPDrawAnchor *anchor = spdc_test_inside(this, event_w);

    switch (this->mode) {
        case PenTool::MODE_CLICK:
            switch (this->state) {
                case PenTool::POINT:
                    if ( this->npoints != 0 ) {
                        // Only set point, if we are already appending
                        this->_endpointSnap(p, mevent.state);
                        this->_setSubsequentPoint(p, true);
                        ret = true;
                    } else if (!this->sp_event_context_knot_mouseover()) {
                        SnapManager &m = desktop->namedview->snap_manager;
                        m.setup(desktop);
                        m.preSnap(Inkscape::SnapCandidatePoint(p, Inkscape::SNAPSOURCE_NODE_HANDLE));
                        m.unSetup();
                    }
                    break;
                case PenTool::CONTROL:
                case PenTool::CLOSE:
                    // Placing controls is last operation in CLOSE state
                    this->_endpointSnap(p, mevent.state);
                    this->_setCtrl(p, mevent.state);
                    ret = true;
                    break;
                case PenTool::STOP:
                    // This is perfectly valid
                    break;
                default:
                    break;
            }
            break;
        case PenTool::MODE_DRAG:
            switch (this->state) {
                case PenTool::POINT:
                    if ( this->npoints > 0 ) {
                        // Only set point, if we are already appending

                        if (!anchor) {   // Snap node only if not hitting anchor
                            this->_endpointSnap(p, mevent.state);
                            this->_setSubsequentPoint(p, true, mevent.state);
                        } else {
                            this->_setSubsequentPoint(anchor->dp, false, mevent.state);
                        }

                        if (anchor && !this->anchor_statusbar) {
                            if(!this->spiro && !this->bspline){
                                this->message_context->set(Inkscape::NORMAL_MESSAGE, _("<b>Click</b> or <b>click and drag</b> to close and finish the path."));
                            }else{
                                this->message_context->set(Inkscape::NORMAL_MESSAGE, _("<b>Click</b> or <b>click and drag</b> to close and finish the path. Shift+Click make a cusp node"));
                            }
                            this->anchor_statusbar = true;
                        } else if (!anchor && this->anchor_statusbar) {
                            this->message_context->clear();
                            this->anchor_statusbar = false;
                        }

                        ret = true;
                    } else {
                        if (anchor && !this->anchor_statusbar) {
                            if(!this->spiro && !this->bspline){
                                this->message_context->set(Inkscape::NORMAL_MESSAGE, _("<b>Click</b> or <b>click and drag</b> to continue the path from this point."));
                            }else{
                                this->message_context->set(Inkscape::NORMAL_MESSAGE, _("<b>Click</b> or <b>click and drag</b> to continue the path from this point. Shift+Click make a cusp node"));      
                            }
                            this->anchor_statusbar = true;
                        } else if (!anchor && this->anchor_statusbar) {
                            this->message_context->clear();
                            this->anchor_statusbar = false;

                        }
                        if (!this->sp_event_context_knot_mouseover()) {
                            SnapManager &m = desktop->namedview->snap_manager;
                            m.setup(desktop);
                            m.preSnap(Inkscape::SnapCandidatePoint(p, Inkscape::SNAPSOURCE_NODE_HANDLE));
                            m.unSetup();
                        }
                    }
                    break;
                case PenTool::CONTROL:
                case PenTool::CLOSE:
                    // Placing controls is last operation in CLOSE state

                    // snap the handle

                    this->_endpointSnapHandle(p, mevent.state);

                    if (!this->polylines_only) {
                        this->_setCtrl(p, mevent.state);
                    } else {
                        this->_setCtrl(this->p[1], mevent.state);
                    }

                    gobble_motion_events(GDK_BUTTON1_MASK);
                    ret = true;
                    break;
                case PenTool::STOP:
                    // This is perfectly valid
                    break;
                default:
                    if (!this->sp_event_context_knot_mouseover()) {
                        SnapManager &m = desktop->namedview->snap_manager;
                        m.setup(desktop);
                        m.preSnap(Inkscape::SnapCandidatePoint(p, Inkscape::SNAPSOURCE_NODE_HANDLE));
                        m.unSetup();
                    }
                    break;
            }
            break;
        default:
            break;
    }
    // calls the function "bspline_spiro_motion" when the mouse starts or stops moving
    if(this->bspline){
        this->_bspline_spiro_color();
        this->_bspline_spiro_motion(mevent.state & GDK_SHIFT_MASK);
    }else{
        if ( Geom::LInfty( event_w - pen_drag_origin_w ) > (tolerance/2) || mevent.time == 0) {
            this->_bspline_spiro_color();
            this->_bspline_spiro_motion(mevent.state & GDK_SHIFT_MASK);
            pen_drag_origin_w = event_w;
        }
    }

    return ret;
}

/**
 * Handle mouse button release event.
 */
bool PenTool::_handleButtonRelease(GdkEventButton const &revent) {
    if (this->events_disabled) {
        // skip event processing if events are disabled
        return false;
    }

    bool ret = false;

    if (revent.button == 1 && !this->space_panning) {
        Geom::Point const event_w(revent.x, revent.y);

        // Find desktop coordinates
        Geom::Point p = this->desktop->w2d(event_w);

        // Test whether we hit any anchor.

        SPDrawAnchor *anchor = spdc_test_inside(this, event_w);
        // if we try to create a node in the same place as another node, we skip
        if((!anchor || anchor == this->sa) && (this->spiro || this->bspline) && this->npoints > 0 && this->p[0] == this->p[3]){
            return true;
        }

        switch (this->mode) {
            case PenTool::MODE_CLICK:
                switch (this->state) {
                    case PenTool::POINT:
                        if ( this->npoints == 0 ) {
                            // Start new thread only with button release
                            if (anchor) {
                                p = anchor->dp;
                            }
                            this->sa = anchor;
                            // continue the existing curve
                            if (anchor) {
                                if(this->bspline || this->spiro){
                                    this->_bspline_spiro_start_anchor(revent.state & GDK_SHIFT_MASK);;
                                }
                            }
                            this->_setInitialPoint(p);
                        } else {
                            // Set end anchor here
                            this->ea = anchor;
                            if (anchor) {
                                p = anchor->dp;
                            }
                        }
                        this->state = PenTool::CONTROL;
                        ret = true;
                        break;
                    case PenTool::CONTROL:
                        // End current segment
                        this->_endpointSnap(p, revent.state);
                        this->_finishSegment(p, revent.state);
                        this->state = PenTool::POINT;
                        ret = true;
                        break;
                    case PenTool::CLOSE:
                        // End current segment
                        if (!anchor) {   // Snap node only if not hitting anchor
                            this->_endpointSnap(p, revent.state);
                        }
                        this->_finishSegment(p, revent.state);
                        // hude the guide of the penultimate node when closing the curve
                        if(this->spiro){
                            sp_canvas_item_hide(this->c1);
                        }
                        this->_finish(true);
                        this->state = PenTool::POINT;
                        ret = true;
                        break;
                    case PenTool::STOP:
                        // This is allowed, if we just canceled curve
                        this->state = PenTool::POINT;
                        ret = true;
                        break;
                    default:
                        break;
                }
                break;
            case PenTool::MODE_DRAG:
                switch (this->state) {
                    case PenTool::POINT:
                    case PenTool::CONTROL:
                        this->_endpointSnap(p, revent.state);
                        this->_finishSegment(p, revent.state);
                        break;
                    case PenTool::CLOSE:
                        this->_endpointSnap(p, revent.state);
                        this->_finishSegment(p, revent.state);
                        // hide the penultimate node guide when closing the curve
                        if(this->spiro){
                            sp_canvas_item_hide(this->c1);
                        }
                        if (this->green_closed) {
                            // finishing at the start anchor, close curve
                            this->_finish(true);
                        } else {
                            // finishing at some other anchor, finish curve but not close
                            this->_finish(false);
                        }
                        break;
                    case PenTool::STOP:
                        // This is allowed, if we just cancelled curve
                        break;
                    default:
                        break;
                }
                this->state = PenTool::POINT;
                ret = true;
                break;
            default:
                break;
        }
        if (this->grab) {
            // Release grab now
            sp_canvas_item_ungrab(this->grab, revent.time);
            this->grab = NULL;
        }

        ret = true;

        this->green_closed = false;
    }

    // TODO: can we be sure that the path was created correctly?
    // TODO: should we offer an option to collect the clicks in a list?
    if (this->expecting_clicks_for_LPE == 0 && this->hasWaitingLPE()) {
        this->setPolylineMode();

        Inkscape::Selection *selection = sp_desktop_selection(this->desktop);

        if (this->waiting_LPE) {
            // we have an already created LPE waiting for a path
            this->waiting_LPE->acceptParamPath(SP_PATH(selection->singleItem()));
            selection->add(this->waiting_item);
            this->waiting_LPE = NULL;
        } else {
            // the case that we need to create a new LPE and apply it to the just-drawn path is
            // handled in spdc_check_for_and_apply_waiting_LPE() in draw-context.cpp
        }
    }

    return ret;
}

bool PenTool::_handle2ButtonPress(GdkEventButton const &bevent) {
    bool ret = false;
    // only end on LMB double click. Otherwise horizontal scrolling causes ending of the path
    if (this->npoints != 0 && bevent.button == 1) {
        this->_finish(false);
        ret = true;
    }
    return ret;
}

void PenTool::_redrawAll() {
    // green
    if (this->green_bpaths) {
        // remove old piecewise green canvasitems
        while (this->green_bpaths) {
            sp_canvas_item_destroy(SP_CANVAS_ITEM(this->green_bpaths->data));
            this->green_bpaths = g_slist_remove(this->green_bpaths, this->green_bpaths->data);
        }
        // one canvas bpath for all of green_curve
        SPCanvasItem *cshape = sp_canvas_bpath_new(sp_desktop_sketch(this->desktop), this->green_curve);
        sp_canvas_bpath_set_stroke(SP_CANVAS_BPATH(cshape), this->green_color, 1.0, SP_STROKE_LINEJOIN_MITER, SP_STROKE_LINECAP_BUTT);
        sp_canvas_bpath_set_fill(SP_CANVAS_BPATH(cshape), 0, SP_WIND_RULE_NONZERO);

        this->green_bpaths = g_slist_prepend(this->green_bpaths, cshape);
    }
    if (this->green_anchor)
        SP_CTRL(this->green_anchor->ctrl)->moveto(this->green_anchor->dp);

    this->red_curve->reset();
    this->red_curve->moveto(this->p[0]);
    this->red_curve->curveto(this->p[1], this->p[2], this->p[3]);
    sp_canvas_bpath_set_bpath(SP_CANVAS_BPATH(this->red_bpath), this->red_curve);

    // handles
    // hide the handlers in bspline and spiro modes
    if (this->p[0] != this->p[1] && !this->spiro && !this->bspline) {
        SP_CTRL(this->c1)->moveto(this->p[1]);
        this->cl1->setCoords(this->p[0], this->p[1]);
        sp_canvas_item_show(this->c1);
        sp_canvas_item_show(this->cl1);
    } else {
        sp_canvas_item_hide(this->c1);
        sp_canvas_item_hide(this->cl1);
    }

    Geom::Curve const * last_seg = this->green_curve->last_segment();
    if (last_seg) {
        Geom::CubicBezier const * cubic = dynamic_cast<Geom::CubicBezier const *>( last_seg );
        // hide the handlers in bspline and spiro modes
        if ( cubic &&
             (*cubic)[2] != this->p[0] && !this->spiro && !this->bspline )
        {
            Geom::Point p2 = (*cubic)[2];
            SP_CTRL(this->c0)->moveto(p2);
            this->cl0->setCoords(p2, this->p[0]);
            sp_canvas_item_show(this->c0);
            sp_canvas_item_show(this->cl0);
        } else {
            sp_canvas_item_hide(this->c0);
            sp_canvas_item_hide(this->cl0);
        }
    }

    // simply redraw the spiro. because its a redrawing, we don't call the global function, 
    // but we call the redrawing at the ending.
     this->_bspline_spiro_build();
}

void PenTool::_lastpointMove(gdouble x, gdouble y) {
    if (this->npoints != 5)
        return;

    // green
    if (!this->green_curve->is_empty()) {
        this->green_curve->last_point_additive_move( Geom::Point(x,y) );
    } else {
        // start anchor too
        if (this->green_anchor) {
            this->green_anchor->dp += Geom::Point(x, y);
        }
    }

    // red

    this->p[0] += Geom::Point(x, y);
    this->p[1] += Geom::Point(x, y);
    this->_redrawAll();
}

void PenTool::_lastpointMoveScreen(gdouble x, gdouble y) {
    this->_lastpointMove(x / this->desktop->current_zoom(), y / this->desktop->current_zoom());
}

void PenTool::_lastpointToCurve() {
    // avoid that if the "red_curve" contains only two points ( rect ), it doesn't stop here.
    if (this->npoints != 5 && !this->spiro && !this->bspline)
        return;

    this->p[1] = this->red_curve->last_segment()->initialPoint() + (1./3.)*(this->red_curve->last_segment()->finalPoint() - this->red_curve->last_segment()->initialPoint());
    //modificate the last segment of the green curve so it creates the type of node we need
    if (this->spiro||this->bspline) {
        if (!this->green_curve->is_empty()) {
            Geom::Point A(0,0);
            Geom::Point B(0,0);
            Geom::Point C(0,0);
            Geom::Point D(0,0);
            Geom::CubicBezier const *cubic = dynamic_cast<Geom::CubicBezier const *>( this->green_curve->last_segment() );
            //We obtain the last segment 4 points in the previous curve 
            if ( cubic ){
                A = (*cubic)[0];
                B = (*cubic)[1];
                if (this->spiro) {
                    C = this->p[0] + (this->p[0] - this->p[1]);
                } else {
                    C = this->green_curve->last_segment()->finalPoint() + (1./3.)*(this->green_curve->last_segment()->initialPoint() - this->green_curve->last_segment()->finalPoint());
                }
                D = (*cubic)[3];
            } else {
                A = this->green_curve->last_segment()->initialPoint();
                B = this->green_curve->last_segment()->initialPoint();
                if (this->spiro) {
                    C = this->p[0] + (this->p[0] - this->p[1]);
                } else {
                    C = this->green_curve->last_segment()->finalPoint() + (1./3.)*(this->green_curve->last_segment()->initialPoint() - this->green_curve->last_segment()->finalPoint());
                }
                D = this->green_curve->last_segment()->finalPoint();
            }
            SPCurve *previous = new SPCurve();
            previous->moveto(A);
            previous->curveto(B, C, D);
            if ( this->green_curve->get_segment_count() == 1) {
                this->green_curve = previous;
            } else {
                //we eliminate the last segment
                this->green_curve->backspace();
                //and we add it again with the recreation
                this->green_curve->append_continuous(previous, 0.0625);
            }
        }
        //if the last node is an union with another curve
        if (this->green_curve->is_empty() && this->sa && !this->sa->curve->is_empty()) {
            this->_bspline_spiro_start_anchor(false);
        }
    }

    this->_redrawAll();
}


void PenTool::_lastpointToLine() {
    // avoid that if the "red_curve" contains only two points ( rect) it doesn't stop here.
    if (this->npoints != 5 && !this->bspline)
        return;

    // modify the last segment of the green curve so the type of node we want is created.
    if(this->spiro || this->bspline){
        if(!this->green_curve->is_empty()){
            Geom::Point A(0,0);
            Geom::Point B(0,0);
            Geom::Point C(0,0);
            Geom::Point D(0,0);
            SPCurve * previous = new SPCurve();
            Geom::CubicBezier const * cubic = dynamic_cast<Geom::CubicBezier const *>( this->green_curve->last_segment() );
            if ( cubic ) {
                A = this->green_curve->last_segment()->initialPoint();
                B = (*cubic)[1];
                C = this->green_curve->last_segment()->finalPoint();
                D = C;
            } else {
                //We obtain the last segment 4 points in the previous curve 
                A = this->green_curve->last_segment()->initialPoint();
                B = A;
                C = this->green_curve->last_segment()->finalPoint();
                D = C;
            }
            previous->moveto(A);
            previous->curveto(B, C, D);
            if( this->green_curve->get_segment_count() == 1){
                this->green_curve = previous;
            }else{
                //we eliminate the last segment
                this->green_curve->backspace();
                //and we add it again with the recreation
                this->green_curve->append_continuous(previous, 0.0625);
            }
        }
        // if the last node is an union with another curve
        if(this->green_curve->is_empty() && this->sa && !this->sa->curve->is_empty()){
            this->_bspline_spiro_start_anchor(true);
        }
    }
    
    this->p[1] = this->p[0];
    this->_redrawAll();
}


bool PenTool::_handleKeyPress(GdkEvent *event) {
    bool ret = false;
    Inkscape::Preferences *prefs = Inkscape::Preferences::get();
    gdouble const nudge = prefs->getDoubleLimited("/options/nudgedistance/value", 2, 0, 1000, "px"); // in px

    switch (get_group0_keyval (&event->key)) {
        case GDK_KEY_Left: // move last point left
        case GDK_KEY_KP_Left:
            if (!MOD__CTRL(event)) { // not ctrl
                if (MOD__ALT(event)) { // alt
                    if (MOD__SHIFT(event)) {
                        this->_lastpointMoveScreen(-10, 0); // shift
                    }
                    else {
                        this->_lastpointMoveScreen(-1, 0); // no shift
                    }
                }
                else { // no alt
                    if (MOD__SHIFT(event)) {
                        this->_lastpointMove(-10*nudge, 0); // shift
                    }
                    else {
                        this->_lastpointMove(-nudge, 0); // no shift
                    }
                }
                ret = true;
            }
            break;
        case GDK_KEY_Up: // move last point up
        case GDK_KEY_KP_Up:
            if (!MOD__CTRL(event)) { // not ctrl
                if (MOD__ALT(event)) { // alt
                    if (MOD__SHIFT(event)) {
                        this->_lastpointMoveScreen(0, 10); // shift
                    }
                    else {
                        this->_lastpointMoveScreen(0, 1); // no shift
                    }
                }
                else { // no alt
                    if (MOD__SHIFT(event)) {
                        this->_lastpointMove(0, 10*nudge); // shift
                    }
                    else {
                        this->_lastpointMove(0, nudge); // no shift
                    }
                }
                ret = true;
            }
            break;
        case GDK_KEY_Right: // move last point right
        case GDK_KEY_KP_Right:
            if (!MOD__CTRL(event)) { // not ctrl
                if (MOD__ALT(event)) { // alt
                    if (MOD__SHIFT(event)) {
                        this->_lastpointMoveScreen(10, 0); // shift
                    }
                    else {
                        this->_lastpointMoveScreen(1, 0); // no shift
                    }
                }
                else { // no alt
                    if (MOD__SHIFT(event)) {
                        this->_lastpointMove(10*nudge, 0); // shift
                    }
                    else {
                        this->_lastpointMove(nudge, 0); // no shift
                    }
                }
                ret = true;
            }
            break;
        case GDK_KEY_Down: // move last point down
        case GDK_KEY_KP_Down:
            if (!MOD__CTRL(event)) { // not ctrl
                if (MOD__ALT(event)) { // alt
                    if (MOD__SHIFT(event)) {
                        this->_lastpointMoveScreen(0, -10); // shift
                    }
                    else {
                        this->_lastpointMoveScreen(0, -1); // no shift
                    }
                }
                else { // no alt
                    if (MOD__SHIFT(event)) {
                        this->_lastpointMove(0, -10*nudge); // shift
                    }
                    else {
                        this->_lastpointMove(0, -nudge); // no shift
                    }
                }
                ret = true;
            }
            break;

/*TODO: this is not yet enabled?? looks like some traces of the Geometry tool
        case GDK_KEY_P:
        case GDK_KEY_p:
            if (MOD__SHIFT_ONLY(event)) {
                sp_pen_context_wait_for_LPE_mouse_clicks(pc, Inkscape::LivePathEffect::PARALLEL, 2);
                ret = true;
            }
            break;

        case GDK_KEY_C:
        case GDK_KEY_c:
            if (MOD__SHIFT_ONLY(event)) {
                sp_pen_context_wait_for_LPE_mouse_clicks(pc, Inkscape::LivePathEffect::CIRCLE_3PTS, 3);
                ret = true;
            }
            break;

        case GDK_KEY_B:
        case GDK_KEY_b:
            if (MOD__SHIFT_ONLY(event)) {
                sp_pen_context_wait_for_LPE_mouse_clicks(pc, Inkscape::LivePathEffect::PERP_BISECTOR, 2);
                ret = true;
            }
            break;

        case GDK_KEY_A:
        case GDK_KEY_a:
            if (MOD__SHIFT_ONLY(event)) {
                sp_pen_context_wait_for_LPE_mouse_clicks(pc, Inkscape::LivePathEffect::ANGLE_BISECTOR, 3);
                ret = true;
            }
            break;
*/

        case GDK_KEY_U:
        case GDK_KEY_u:
            if (MOD__SHIFT_ONLY(event)) {
                this->_lastpointToCurve();
                ret = true;
            }
            break;
        case GDK_KEY_L:
        case GDK_KEY_l:
            if (MOD__SHIFT_ONLY(event)) {
                this->_lastpointToLine();
                ret = true;
            }
            break;

        case GDK_KEY_Return:
        case GDK_KEY_KP_Enter:
            if (this->npoints != 0) {
                this->ea = NULL; // unset end anchor if set (otherwise crashes)
                this->_finish(false);
                ret = true;
            }
            break;
        case GDK_KEY_Escape:
            if (this->npoints != 0) {
                // if drawing, cancel, otherwise pass it up for deselecting
                this->_cancel ();
                ret = true;
            }
            break;
        case GDK_KEY_z:
        case GDK_KEY_Z:
            if (MOD__CTRL_ONLY(event) && this->npoints != 0) {
                // if drawing, cancel, otherwise pass it up for undo
                this->_cancel ();
                ret = true;
            }
            break;
        case GDK_KEY_g:
        case GDK_KEY_G:
            if (MOD__SHIFT_ONLY(event)) {
                sp_selection_to_guides(this->desktop);
                ret = true;
            }
            break;
        case GDK_KEY_BackSpace:
        case GDK_KEY_Delete:
        case GDK_KEY_KP_Delete:
            if ( this->green_curve->is_empty() || (this->green_curve->last_segment() == NULL) ) {
                if (!this->red_curve->is_empty()) {
                    this->_cancel ();
                    ret = true;
                } else {
                    // do nothing; this event should be handled upstream
                }
            } else {
                // Reset red curve
                this->red_curve->reset();
                // Destroy topmost green bpath
                if (this->green_bpaths) {
                    if (this->green_bpaths->data) {
                        sp_canvas_item_destroy(SP_CANVAS_ITEM(this->green_bpaths->data));
                    }
                    this->green_bpaths = g_slist_remove(this->green_bpaths, this->green_bpaths->data);
                }
                // Get last segment
                if ( this->green_curve->is_empty() ) {
                    g_warning("pen_handle_key_press, case GDK_KP_Delete: Green curve is empty");
                    break;
                }
                // The code below assumes that this->green_curve has only ONE path !
                Geom::Curve const * crv = this->green_curve->last_segment();
                this->p[0] = crv->initialPoint();
                if ( Geom::CubicBezier const * cubic = dynamic_cast<Geom::CubicBezier const *>(crv)) {
                    this->p[1] = (*cubic)[1];

                } else {
                    this->p[1] = this->p[0];
                }
<<<<<<< HEAD

                // asign the value in a third of the distance of the last segment.
                if(this->bspline){
                    this->p[1] = this->p[0] + (1./3)*(this->p[3] - this->p[0]);
                }

                Geom::Point const pt( (this->npoints < 4) ? crv->finalPoint() : this->p[3] );
                
                this->npoints = 2;
                // delete the last segment of the green curve
                if( this->green_curve->get_segment_count() == 1){
=======
                Geom::Point const pt( (this->npoints < 4) ? crv->finalPoint() : this->p[3] );
                this->npoints = 2;
                // delete the last segment of the green curve
                if (this->green_curve->get_segment_count() == 1) {
>>>>>>> 6694df39
                    this->npoints = 5;
                    if (this->green_bpaths) {
                        if (this->green_bpaths->data) {
                            sp_canvas_item_destroy(SP_CANVAS_ITEM(this->green_bpaths->data));
                        }
                        this->green_bpaths = g_slist_remove(this->green_bpaths, this->green_bpaths->data);
                    }
                    this->green_curve->reset();
<<<<<<< HEAD
                }else{
                    this->green_curve->backspace();
                }
                // assign the value of this->p[1] to the oposite of the green line last segment 
                if(this->spiro){
                    Geom::CubicBezier const *cubic = dynamic_cast<Geom::CubicBezier const *>(this->green_curve->last_segment());
                    if ( cubic ) {
                        this->p[1] = (*cubic)[3] + (*cubic)[3] - (*cubic)[2];
                        SP_CTRL(this->c1)->moveto(this->p[0]);
                    } else {
                        this->p[1] = this->p[0];
                    }
                }
=======
                } else {
                    this->green_curve->backspace();
                }
>>>>>>> 6694df39
                sp_canvas_item_hide(this->c0);
                sp_canvas_item_hide(this->c1);
                sp_canvas_item_hide(this->cl0);
                sp_canvas_item_hide(this->cl1);
                this->state = PenTool::POINT;
                this->_setSubsequentPoint(pt, true);
                pen_last_paraxial_dir = !pen_last_paraxial_dir;

                //redraw
                this->_bspline_spiro_build();
                ret = true;
            }
            break;
        default:
            break;
    }
    return ret;
}

void PenTool::_resetColors() {
    // Red
    this->red_curve->reset();
    sp_canvas_bpath_set_bpath(SP_CANVAS_BPATH(this->red_bpath), NULL);
    // Blue
    this->blue_curve->reset();
    sp_canvas_bpath_set_bpath(SP_CANVAS_BPATH(this->blue_bpath), NULL);
    // Blue2
    this->blue2_curve->reset();
    sp_canvas_bpath_set_bpath(SP_CANVAS_BPATH(this->blue2_bpath), NULL);
    // Green
    while (this->green_bpaths) {
        sp_canvas_item_destroy(SP_CANVAS_ITEM(this->green_bpaths->data));
        this->green_bpaths = g_slist_remove(this->green_bpaths, this->green_bpaths->data);
    }
    this->green_curve->reset();
    if (this->green_anchor) {
        this->green_anchor = sp_draw_anchor_destroy(this->green_anchor);
    }
    this->sa = NULL;
    this->ea = NULL;
    this->npoints = 0;
    this->red_curve_is_valid = false;
}


void PenTool::_setInitialPoint(Geom::Point const p) {
    g_assert( this->npoints == 0 );

    this->p[0] = p;
    this->p[1] = p;
    this->npoints = 2;
    sp_canvas_bpath_set_bpath(SP_CANVAS_BPATH(this->red_bpath), NULL);

    this->desktop->canvas->forceFullRedrawAfterInterruptions(5);
}

/**
 * Show the status message for the current line/curve segment.
 * This type of message always shows angle/distance as the last
 * two parameters ("angle %3.2f&#176;, distance %s").
 */
void PenTool::_setAngleDistanceStatusMessage(Geom::Point const p, int pc_point_to_compare, gchar const *message) {
    g_assert(this != NULL);
    g_assert((pc_point_to_compare == 0) || (pc_point_to_compare == 3)); // exclude control handles
    g_assert(message != NULL);

    Geom::Point rel = p - this->p[pc_point_to_compare];
    Inkscape::Util::Quantity q = Inkscape::Util::Quantity(Geom::L2(rel), "px");
    GString *dist = g_string_new(q.string(desktop->namedview->doc_units).c_str());
    double angle = atan2(rel[Geom::Y], rel[Geom::X]) * 180 / M_PI;
    Inkscape::Preferences *prefs = Inkscape::Preferences::get();
    if (prefs->getBool("/options/compassangledisplay/value", 0) != 0) {
        angle = 90 - angle;
        if (angle < 0) {
            angle += 360;
        }
    }

    this->message_context->setF(Inkscape::IMMEDIATE_MESSAGE, message, angle, dist->str);
    g_string_free(dist, false);
}

// this function changes the colors red, green and blue making them transparent or not, depending on if spiro is being used.
void PenTool::_bspline_spiro_color()
{
    bool remake_green_bpaths = false;
    if(this->spiro){
        //If the colour is not defined as trasparent, por example when changing
        //from drawing to spiro mode or when selecting the pen tool
        if(this->green_color != 0x00ff000){
            //We change the green and red colours to transparent, so this lines are not necessary
            //to the drawing with spiro
            this->red_color = 0xff00000;
            this->green_color = 0x00ff000;
            remake_green_bpaths = true;
        }
    }else if(this->bspline){
        //If we come from working with the spiro curve and change the mode the "green_curve" colour is transparent
        if(this->green_color != 0xff00007f){
            //since we are not im spiro mode, we assign the original colours
            //to the red and the green curve, removing their transparency 
            this->red_color = 0xff00007f;
            //Damos color rojo a la linea verde
            this->green_color = 0xff00007f;
            remake_green_bpaths = true;
        }
    }else{
        //If we come from working with the spiro curve and change the mode the "green_curve" colour is transparent
        if(this->green_color != 0x00ff007f){
            //since we are not im spiro mode, we assign the original colours
            //to the red and the green curve, removing their transparency 
            this->red_color = 0xff00007f;
            this->green_color = 0x00ff007f;
            remake_green_bpaths = true;
        }
        //we hide the spiro/bspline rests
        sp_canvas_item_hide(this->blue2_bpath);
    }
    //We erase all the "green_bpaths" to recreate them after with the colour
    //transparency recently modified
    if (this->green_bpaths && remake_green_bpaths) {
        // remove old piecewise green canvasitems
        while (this->green_bpaths) {
            sp_canvas_item_destroy(SP_CANVAS_ITEM(this->green_bpaths->data));
            this->green_bpaths = g_slist_remove(this->green_bpaths, this->green_bpaths->data);
        }
        // one canvas bpath for all of green_curve
        SPCanvasItem *cshape = sp_canvas_bpath_new(sp_desktop_sketch(this->desktop), this->green_curve);
        sp_canvas_bpath_set_stroke(SP_CANVAS_BPATH(cshape), this->green_color, 1.0, SP_STROKE_LINEJOIN_MITER, SP_STROKE_LINECAP_BUTT);
        sp_canvas_bpath_set_fill(SP_CANVAS_BPATH(cshape), 0, SP_WIND_RULE_NONZERO);
        this->green_bpaths = g_slist_prepend(this->green_bpaths, cshape);
    }
    sp_canvas_bpath_set_stroke(SP_CANVAS_BPATH(this->red_bpath), this->red_color, 1.0, SP_STROKE_LINEJOIN_MITER, SP_STROKE_LINECAP_BUTT);
}


void PenTool::_bspline_spiro(bool shift)
{
    if(!this->spiro && !this->bspline)
        return;

    shift?this->_bspline_spiro_off():this->_bspline_spiro_on();
    this->_bspline_spiro_build();
}

void PenTool::_bspline_spiro_on()
{
    if(!this->red_curve->is_empty()){
        using Geom::X;
        using Geom::Y;
        this->npoints = 5;
        this->p[0] = this->red_curve->first_segment()->initialPoint();
        this->p[3] = this->red_curve->first_segment()->finalPoint();
        this->p[2] = this->p[3] + (1./3)*(this->p[0] - this->p[3]);
        this->p[2] = Geom::Point(this->p[2][X] + 0.005,this->p[2][Y] + 0.005);
    }
}

void PenTool::_bspline_spiro_off()
{
    if(!this->red_curve->is_empty()){
        this->npoints = 5;
        this->p[0] = this->red_curve->first_segment()->initialPoint();
        this->p[3] = this->red_curve->first_segment()->finalPoint();
        this->p[2] = this->p[3];
    }
}

void PenTool::_bspline_spiro_start_anchor(bool shift)
{
    if(this->sa->curve->is_empty()){
        return;
    }

    LivePathEffect::LPEBSpline *lpe_bsp = NULL;

    if (SP_IS_LPE_ITEM(this->white_item) && SP_LPE_ITEM(this->white_item)->hasPathEffect()){
        Inkscape::LivePathEffect::Effect* thisEffect = SP_LPE_ITEM(this->white_item)->getPathEffectOfType(Inkscape::LivePathEffect::BSPLINE);
        if(thisEffect){
            lpe_bsp = dynamic_cast<LivePathEffect::LPEBSpline*>(thisEffect->getLPEObj()->get_lpe());
        }
    }
    if(lpe_bsp){
        this->bspline = true;
    }else{
        this->bspline = false;
    }
    LivePathEffect::LPESpiro *lpe_spi = NULL;

    if (SP_IS_LPE_ITEM(this->white_item) && SP_LPE_ITEM(this->white_item)->hasPathEffect()){
        Inkscape::LivePathEffect::Effect* thisEffect = SP_LPE_ITEM(this->white_item)->getPathEffectOfType(Inkscape::LivePathEffect::SPIRO);
        if(thisEffect){
            lpe_spi = dynamic_cast<LivePathEffect::LPESpiro*>(thisEffect->getLPEObj()->get_lpe());
        }
    }
    if(lpe_spi){
        this->spiro = true;
    }else{
        this->spiro = false;
    }
    if(!this->spiro && !this->bspline)
        return;

    if(shift)
        this->_bspline_spiro_start_anchor_off();
    else
        this->_bspline_spiro_start_anchor_on();
}

void PenTool::_bspline_spiro_start_anchor_on()
{
    using Geom::X;
    using Geom::Y;
    SPCurve *tmpCurve = new SPCurve();
    tmpCurve = this->sa->curve->copy();
    if(this->sa->start)
        tmpCurve = tmpCurve->create_reverse();
    Geom::CubicBezier const * cubic = dynamic_cast<Geom::CubicBezier const*>(&*tmpCurve->last_segment());
    SPCurve *lastSeg = new SPCurve();
    Geom::Point A = tmpCurve->last_segment()->initialPoint();
    Geom::Point D = tmpCurve->last_segment()->finalPoint();
    Geom::Point C = D + (1./3)*(A - D);
    C = Geom::Point(C[X] + 0.005,C[Y] + 0.005);
    if(cubic){
        lastSeg->moveto(A);
        lastSeg->curveto((*cubic)[1],C,D);
    }else{
        lastSeg->moveto(A);
        lastSeg->curveto(A,C,D);
    }
    if( tmpCurve->get_segment_count() == 1){
        tmpCurve = lastSeg;
    }else{
        //we eliminate the last segment
        tmpCurve->backspace();
        //and we add it again with the recreation
        tmpCurve->append_continuous(lastSeg, 0.0625);
    }
    if (this->sa->start) {
        tmpCurve = tmpCurve->create_reverse();
    }
    this->overwriteCurve = tmpCurve;
}

void PenTool::_bspline_spiro_start_anchor_off()
{
    SPCurve *tmpCurve = new SPCurve();
    tmpCurve = this->sa->curve->copy();
    if(this->sa->start)
        tmpCurve = tmpCurve->create_reverse();
    Geom::CubicBezier const * cubic = dynamic_cast<Geom::CubicBezier const*>(&*tmpCurve->last_segment());
    if(cubic){
        SPCurve *lastSeg = new SPCurve();
        lastSeg->moveto((*cubic)[0]);
        lastSeg->curveto((*cubic)[1],(*cubic)[3],(*cubic)[3]);
        if( tmpCurve->get_segment_count() == 1){
            tmpCurve = lastSeg;
        }else{
            //we eliminate the last segment
            tmpCurve->backspace();
            //and we add it again with the recreation
            tmpCurve->append_continuous(lastSeg, 0.0625);
        }
    }
    if (this->sa->start) {
        tmpCurve = tmpCurve->create_reverse();
    }
    this->overwriteCurve = tmpCurve;
}

void PenTool::_bspline_spiro_motion(bool shift){
    if(!this->spiro && !this->bspline)
        return;

    using Geom::X;
    using Geom::Y;
    if(this->red_curve->is_empty()) return;
    this->npoints = 5;
    SPCurve *tmpCurve = new SPCurve();
    this->p[2] = this->p[3] + (1./3)*(this->p[0] - this->p[3]);
    this->p[2] = Geom::Point(this->p[2][X] + 0.005,this->p[2][Y] + 0.005);
    if(this->green_curve->is_empty() && !this->sa){
        this->p[1] = this->p[0] + (1./3)*(this->p[3] - this->p[0]);
        this->p[1] = Geom::Point(this->p[1][X] + 0.005,this->p[1][Y] + 0.005);
    }else if(!this->green_curve->is_empty()){
        tmpCurve = this->green_curve->copy();
    }else{
        tmpCurve = this->overwriteCurve->copy();
        if(this->sa->start)
            tmpCurve = tmpCurve->create_reverse();
    }

    if(!tmpCurve->is_empty()){
        Geom::CubicBezier const * cubic = dynamic_cast<Geom::CubicBezier const*>(&*tmpCurve->last_segment());
        if(cubic){
            if(this->bspline){
                SPCurve * WPower = new SPCurve();
                Geom::D2< Geom::SBasis > SBasisWPower;
                WPower->moveto(tmpCurve->last_segment()->finalPoint());
                WPower->lineto(tmpCurve->last_segment()->initialPoint());
                float WP = Geom::nearest_point((*cubic)[2],*WPower->first_segment());
                WPower->reset();
                WPower->moveto(this->red_curve->last_segment()->initialPoint());
                WPower->lineto(this->red_curve->last_segment()->finalPoint());
                SBasisWPower = WPower->first_segment()->toSBasis();
                WPower->reset();
                this->p[1] = SBasisWPower.valueAt(WP);
                if(!Geom::are_near(this->p[1],this->p[0]))
                    this->p[1] = Geom::Point(this->p[1][X] + 0.005,this->p[1][Y] + 0.005);
                if(shift)
                    this->p[2] = this->p[3];
            }else{
                this->p[1] =  (*cubic)[3] + ((*cubic)[3] - (*cubic)[2] );
            }
        }else{
            this->p[1] = this->p[0];
            if(shift)
                this->p[2] = this->p[3];
        }
    }

    if(this->anchor_statusbar && !this->red_curve->is_empty()){
        if(shift){
            this->_bspline_spiro_end_anchor_off();
        }else{
            this->_bspline_spiro_end_anchor_on();
        }
    }

    this->_bspline_spiro_build();
}

void PenTool::_bspline_spiro_end_anchor_on()
{

    using Geom::X;
    using Geom::Y;
    this->p[2] = this->p[3] + (1./3)*(this->p[0] - this->p[3]);
    this->p[2] = Geom::Point(this->p[2][X] + 0.005,this->p[2][Y] + 0.005);
    SPCurve *tmpCurve = new SPCurve();
    SPCurve *lastSeg = new SPCurve();
    Geom::Point C(0,0);
    bool reverse = false;
    if( this->green_anchor && this->green_anchor->active ){
        tmpCurve = this->green_curve->create_reverse();
        if(this->green_curve->get_segment_count()==0){
            return;
        }
        reverse = true;
    } else if(this->sa){
        tmpCurve = this->overwriteCurve->copy();
        if(!this->sa->start){
            tmpCurve = tmpCurve->create_reverse();
            reverse = true;
        }
    }else{
        return;
    }
    Geom::CubicBezier const * cubic = dynamic_cast<Geom::CubicBezier const*>(&*tmpCurve->last_segment());
    if(this->bspline){
        C = tmpCurve->last_segment()->finalPoint() + (1./3)*(tmpCurve->last_segment()->initialPoint() - tmpCurve->last_segment()->finalPoint());
        C = Geom::Point(C[X] + 0.005,C[Y] + 0.005);
    }else{
        C = this->p[3] + this->p[3] - this->p[2];
    }
    if(cubic){
        lastSeg->moveto((*cubic)[0]);
        lastSeg->curveto((*cubic)[1],C,(*cubic)[3]);
    }else{
        lastSeg->moveto(tmpCurve->last_segment()->initialPoint());
        lastSeg->lineto(tmpCurve->last_segment()->finalPoint());
    }
    if( tmpCurve->get_segment_count() == 1){
        tmpCurve = lastSeg;
    }else{
        //we eliminate the last segment
        tmpCurve->backspace();
        //and we add it again with the recreation
        tmpCurve->append_continuous(lastSeg, 0.0625);
    }
    if (reverse) {
        tmpCurve = tmpCurve->create_reverse();
    }
    if( this->green_anchor && this->green_anchor->active )
    {
        this->green_curve->reset();
        this->green_curve = tmpCurve;
    }else{
        this->overwriteCurve->reset();
        this->overwriteCurve = tmpCurve;
    }
}

void PenTool::_bspline_spiro_end_anchor_off()
{

    SPCurve *tmpCurve = new SPCurve();
    SPCurve *lastSeg = new SPCurve();
    bool reverse = false;
    this->p[2] = this->p[3];
    if( this->green_anchor && this->green_anchor->active ){
        tmpCurve = this->green_curve->create_reverse();
        if(this->green_curve->get_segment_count()==0){
            return;
        }
        reverse = true;
    } else if(this->sa){
        tmpCurve = this->overwriteCurve->copy();
        if(!this->sa->start){
            tmpCurve = tmpCurve->create_reverse();
            reverse = true;
        }
    }else{
        return;
    }
    Geom::CubicBezier const * cubic = dynamic_cast<Geom::CubicBezier const*>(&*tmpCurve->last_segment());
    if(cubic){
        lastSeg->moveto((*cubic)[0]);
        lastSeg->curveto((*cubic)[1],(*cubic)[3],(*cubic)[3]);
    }else{
        lastSeg->moveto(tmpCurve->last_segment()->initialPoint());
        lastSeg->lineto(tmpCurve->last_segment()->finalPoint());
    }
    if( tmpCurve->get_segment_count() == 1){
        tmpCurve = lastSeg;
    }else{
        //we eliminate the last segment
        tmpCurve->backspace();
        //and we add it again with the recreation
        tmpCurve->append_continuous(lastSeg, 0.0625);
    }
    if (reverse) {
        tmpCurve = tmpCurve->create_reverse();
    }
    if( this->green_anchor && this->green_anchor->active )
    {
        this->green_curve->reset();
        this->green_curve = tmpCurve;
    }else{
        this->overwriteCurve->reset();
        this->overwriteCurve = tmpCurve;
    }
}

//prepares the curves for its transformation into BSpline curve.
void PenTool::_bspline_spiro_build()
{
    if(!this->spiro && !this->bspline){
        return;
    }

    //We create the base curve
    SPCurve *curve = new SPCurve();
    //If we continuate the existing curve we add it at the start
    if(this->sa && !this->sa->curve->is_empty()){
        curve = this->overwriteCurve->copy();
        if (this->sa->start) {
            curve = curve->create_reverse();
        }
    }

    if (!this->green_curve->is_empty()){
        curve->append_continuous(this->green_curve, 0.0625);
    }

    //and the red one
    if (!this->red_curve->is_empty()){
        this->red_curve->reset();
        this->red_curve->moveto(this->p[0]);
        if(this->anchor_statusbar && !this->sa && !(this->green_anchor && this->green_anchor->active)){
            this->red_curve->curveto(this->p[1],this->p[3],this->p[3]);
        }else{
            this->red_curve->curveto(this->p[1],this->p[2],this->p[3]);
        }
        sp_canvas_bpath_set_bpath(SP_CANVAS_BPATH(this->red_bpath), this->red_curve);
        curve->append_continuous(this->red_curve, 0.0625);
    }

    if(!curve->is_empty()){
        // close the curve if the final points of the curve are close enough
        if(Geom::are_near(curve->first_path()->initialPoint(), curve->last_path()->finalPoint())){
            curve->closepath_current();
        }
        //TODO: CALL TO CLONED FUNCTION SPIRO::doEffect IN lpe-spiro.cpp
        //For example
        //using namespace Inkscape::LivePathEffect;
        //LivePathEffectObject *lpeobj = static_cast<LivePathEffectObject*> (curve);
        //Effect *spr = static_cast<Effect*> ( new LPEbspline(lpeobj) );
        //spr->doEffect(curve);
        if(this->bspline){
            this->_bspline_doEffect(curve);
        }else{
            this->_spiro_doEffect(curve);
        }

        sp_canvas_bpath_set_bpath(SP_CANVAS_BPATH(this->blue2_bpath), curve);   
        sp_canvas_bpath_set_stroke(SP_CANVAS_BPATH(this->blue2_bpath), this->blue_color, 1.0, SP_STROKE_LINEJOIN_MITER, SP_STROKE_LINECAP_BUTT);
        sp_canvas_item_show(this->blue2_bpath);
        curve->unref();
        this->blue2_curve->reset();
        //We hide the holders that doesn't contribute anything
        if(this->spiro){
            sp_canvas_item_show(this->c1);
            SP_CTRL(this->c1)->moveto(this->p[0]);
        }else
            sp_canvas_item_hide(this->c1);
        sp_canvas_item_hide(this->cl1);
        sp_canvas_item_hide(this->c0);
        sp_canvas_item_hide(this->cl0);
    }else{
        //if the curve is empty
        sp_canvas_item_hide(this->blue2_bpath);

    }
}

void PenTool::_bspline_doEffect(SPCurve * curve)
{
    // commenting the function doEffect in src/live_effects/lpe-bspline.cpp
    Geom::PathVector const original_pathv = curve->get_pathvector();
    if (curve->get_segment_count() < 1)
        return;
    curve->reset();

    for(Geom::PathVector::const_iterator path_it = original_pathv.begin(); path_it != original_pathv.end(); ++path_it) {
        if (path_it->empty())
            continue;

        Geom::Path::const_iterator curve_it1 = path_it->begin();      // incoming curve
        Geom::Path::const_iterator curve_it2 = ++(path_it->begin());         // outgoing curve
        Geom::Path::const_iterator curve_endit = path_it->end_default(); // this determines when the loop has to stop
        SPCurve *nCurve = new SPCurve();
        Geom::Point previousNode(0,0);
        Geom::Point node(0,0);
        Geom::Point pointAt1(0,0);
        Geom::Point pointAt2(0,0);
        Geom::Point nextPointAt1(0,0);
        Geom::Point nextPointAt2(0,0);
        Geom::Point nextPointAt3(0,0);
        Geom::D2< Geom::SBasis > SBasisIn;
        Geom::D2< Geom::SBasis > SBasisOut;
        Geom::D2< Geom::SBasis > SBasisHelper;
        Geom::CubicBezier const *cubic = NULL;
        if (path_it->closed()) {
            const Geom::Curve &closingline = path_it->back_closed(); // the closing line segment is always of type Geom::LineSegment.
            if (are_near(closingline.initialPoint(), closingline.finalPoint())) {
                curve_endit = path_it->end_open();
            }
        }
        while ( curve_it2 != curve_endit )
        {
            SPCurve * in = new SPCurve();
            in->moveto(curve_it1->initialPoint());
            in->lineto(curve_it1->finalPoint());
            cubic = dynamic_cast<Geom::CubicBezier const*>(&*curve_it1);
            if(cubic){
                SBasisIn = in->first_segment()->toSBasis();
                pointAt1 = SBasisIn.valueAt(Geom::nearest_point((*cubic)[1],*in->first_segment()));
                pointAt2 = SBasisIn.valueAt(Geom::nearest_point((*cubic)[2],*in->first_segment()));
            }else{
                pointAt1 = in->first_segment()->initialPoint();
                pointAt2 = in->first_segment()->finalPoint();
            }
            in->reset();
            delete in;
            SPCurve * out = new SPCurve();
            out->moveto(curve_it2->initialPoint());
            out->lineto(curve_it2->finalPoint());
            cubic = dynamic_cast<Geom::CubicBezier const*>(&*curve_it2);
            if(cubic){
                SBasisOut = out->first_segment()->toSBasis();
                nextPointAt1 = SBasisOut.valueAt(Geom::nearest_point((*cubic)[1],*out->first_segment()));
                nextPointAt2 = SBasisOut.valueAt(Geom::nearest_point((*cubic)[2],*out->first_segment()));;
                nextPointAt3 = (*cubic)[3];
            }else{
                nextPointAt1 = out->first_segment()->initialPoint();
                nextPointAt2 = out->first_segment()->finalPoint();
                nextPointAt3 = out->first_segment()->finalPoint();
            }
            out->reset();
            delete out;
            SPCurve *lineHelper = new SPCurve();
            lineHelper->moveto(pointAt2);
            lineHelper->lineto(nextPointAt1);
            SBasisHelper  = lineHelper->first_segment()->toSBasis();
            lineHelper->reset();
            delete lineHelper;
            previousNode = node;
            node = SBasisHelper.valueAt(0.5);
            SPCurve *curveHelper = new SPCurve();
            curveHelper->moveto(previousNode);
            curveHelper->curveto(pointAt1, pointAt2, node);
            nCurve->append_continuous(curveHelper, 0.0625);
            curveHelper->reset();
            delete curveHelper;
            ++curve_it1;
            ++curve_it2;
        }
        SPCurve *out = new SPCurve();
        out->moveto(curve_it1->initialPoint());
        out->lineto(curve_it1->finalPoint());
        cubic = dynamic_cast<Geom::CubicBezier const *>(&*curve_it1);
        if (cubic) {
            SBasisOut = out->first_segment()->toSBasis();
            nextPointAt1 = SBasisOut.valueAt(Geom::nearest_point((*cubic)[1], *out->first_segment()));
            nextPointAt2 = SBasisOut.valueAt(Geom::nearest_point((*cubic)[2], *out->first_segment()));
            nextPointAt3 = out->first_segment()->finalPoint();
        } else {
            nextPointAt1 = out->first_segment()->initialPoint();
            nextPointAt2 = out->first_segment()->finalPoint();
            nextPointAt3 = out->first_segment()->finalPoint();
        }
        out->reset();
        delete out;
        SPCurve *curveHelper = new SPCurve();
        curveHelper->moveto(node);
        Geom::Point startNode = path_it->begin()->initialPoint();
        if (path_it->closed()) {
            SPCurve * start = new SPCurve();
            start->moveto(path_it->begin()->initialPoint());
            start->lineto(path_it->begin()->finalPoint());
            Geom::D2< Geom::SBasis > SBasisStart = start->first_segment()->toSBasis();
            SPCurve *lineHelper = new SPCurve();
            cubic = dynamic_cast<Geom::CubicBezier const*>(&*path_it->begin());
            if(cubic){
                lineHelper->moveto(SBasisStart.valueAt(Geom::nearest_point((*cubic)[1],*start->first_segment())));
            }else{
                lineHelper->moveto(start->first_segment()->initialPoint());
            }
            start->reset();
            delete start;

            SPCurve * end = new SPCurve();
            end->moveto(curve_it1->initialPoint());
            end->lineto(curve_it1->finalPoint());
            Geom::D2< Geom::SBasis > SBasisEnd = end->first_segment()->toSBasis();
            cubic = dynamic_cast<Geom::CubicBezier const*>(&*curve_it1);
            if(cubic){
                lineHelper->lineto(SBasisEnd.valueAt(Geom::nearest_point((*cubic)[2],*end->first_segment())));
            }else{
                lineHelper->lineto(end->first_segment()->finalPoint());
            }
            end->reset();
            delete end;
            SBasisHelper = lineHelper->first_segment()->toSBasis();
            lineHelper->reset();
            delete lineHelper;
            startNode = SBasisHelper.valueAt(0.5);
            curveHelper->curveto(nextPointAt1, nextPointAt2, startNode);
            nCurve->append_continuous(curveHelper, 0.0625);
            nCurve->move_endpoints(startNode,startNode);
        }else{
            SPCurve * start = new SPCurve();
            start->moveto(path_it->begin()->initialPoint());
            start->lineto(path_it->begin()->finalPoint());
            startNode = start->first_segment()->initialPoint();
            start->reset();
            delete start;
            curveHelper->curveto(nextPointAt1, nextPointAt2, nextPointAt3);
            nCurve->append_continuous(curveHelper, 0.0625);
            nCurve->move_endpoints(startNode,nextPointAt3);
        }
        curveHelper->reset();
        delete curveHelper;
        if (path_it->closed()) {
            nCurve->closepath_current();
        }
        curve->append(nCurve,false);
        nCurve->reset();
        delete nCurve;
    }
}

//Spiro function cloned from lpe-spiro.cpp
// commenting the function "doEffect" from src/live_effects/lpe-spiro.cpp
void PenTool::_spiro_doEffect(SPCurve * curve)
{
    using Geom::X;
    using Geom::Y;

    Geom::PathVector const original_pathv = curve->get_pathvector();
    guint len = curve->get_segment_count() + 2;

    curve->reset();
    Spiro::spiro_cp *path = g_new (Spiro::spiro_cp, len);
    int ip = 0;

    for(Geom::PathVector::const_iterator path_it = original_pathv.begin(); path_it != original_pathv.end(); ++path_it) {
        if (path_it->empty())
            continue;

        {
            Geom::Point p = path_it->front().pointAt(0);
            path[ip].x = p[X];
            path[ip].y = p[Y];
            path[ip].ty = '{' ;
            ip++;
        }

        Geom::Path::const_iterator curve_it1 = path_it->begin();
        Geom::Path::const_iterator curve_it2 = ++(path_it->begin());

        Geom::Path::const_iterator curve_endit = path_it->end_default();
        if (path_it->closed()) {
            const Geom::Curve &closingline = path_it->back_closed(); 
            if (are_near(closingline.initialPoint(), closingline.finalPoint())) {
                curve_endit = path_it->end_open();
            }
        }

        while ( curve_it2 != curve_endit )
        {
            Geom::Point p = curve_it1->finalPoint();
            path[ip].x = p[X];
            path[ip].y = p[Y];

            bool this_is_line = is_straight_curve(*curve_it1);
            bool next_is_line = is_straight_curve(*curve_it2);

            Geom::NodeType nodetype = Geom::get_nodetype(*curve_it1, *curve_it2);

            if ( nodetype == Geom::NODE_SMOOTH || nodetype == Geom::NODE_SYMM )
            {
                if (this_is_line && !next_is_line) {
                    path[ip].ty = ']';
                } else if (next_is_line && !this_is_line) {
                    path[ip].ty = '[';
                } else {
                    path[ip].ty = 'c';
                }
            } else {
                path[ip].ty = 'v';
            }

            ++curve_it1;
            ++curve_it2;
            ip++;
        }

        Geom::Point p = curve_it1->finalPoint();
        path[ip].x = p[X];
        path[ip].y = p[Y];
        if (path_it->closed()) {
            Geom::NodeType nodetype = Geom::get_nodetype(*curve_it1, path_it->front());
            switch (nodetype) {
                case Geom::NODE_NONE:
                    path[ip].ty = '}';
                    ip++;
                    break;
                case Geom::NODE_CUSP:
                    path[0].ty = path[ip].ty = 'v';
                    break;
                case Geom::NODE_SMOOTH:
                case Geom::NODE_SYMM:
                    path[0].ty = path[ip].ty = 'c';
                    break;
            }
        } else {
            path[ip].ty = '}';
            ip++;
        }

        int sp_len = ip;
        Spiro::spiro_run(path, sp_len, *curve);
        ip = 0;
    }

    g_free (path);
}

void PenTool::_setSubsequentPoint(Geom::Point const p, bool statusbar, guint status) {
    g_assert( this->npoints != 0 );

    // todo: Check callers to see whether 2 <= npoints is guaranteed.

    this->p[2] = p;
    this->p[3] = p;
    this->p[4] = p;
    this->npoints = 5;
    this->red_curve->reset();
    bool is_curve;
    this->red_curve->moveto(this->p[0]);
    if (this->polylines_paraxial && !statusbar) {
        // we are drawing horizontal/vertical lines and hit an anchor;
        Geom::Point const origin = this->p[0];
        // if the previous point and the anchor are not aligned either horizontally or vertically...
        if ((std::abs(p[Geom::X] - origin[Geom::X]) > 1e-9) && (std::abs(p[Geom::Y] - origin[Geom::Y]) > 1e-9)) {
            // ...then we should draw an L-shaped path, consisting of two paraxial segments
            Geom::Point intermed = p;
            this->_setToNearestHorizVert(intermed, status, false);
            this->red_curve->lineto(intermed);
        }
        this->red_curve->lineto(p);
        is_curve = false;
    } else {
        // one of the 'regular' modes
        if (this->p[1] != this->p[0] || this->spiro) {
            this->red_curve->curveto(this->p[1], p, p);
            is_curve = true;
        } else {
            this->red_curve->lineto(p);
            is_curve = false;
        }
    }

    sp_canvas_bpath_set_bpath(SP_CANVAS_BPATH(this->red_bpath), this->red_curve);

    if (statusbar) {
        gchar *message = is_curve ?
            _("<b>Curve segment</b>: angle %3.2f&#176;, distance %s; with <b>Ctrl</b> to snap angle, <b>Enter</b> to finish the path" ):
            _("<b>Line segment</b>: angle %3.2f&#176;, distance %s; with <b>Ctrl</b> to snap angle, <b>Enter</b> to finish the path");
        if(this->spiro || this->bspline){
            message = is_curve ?
            _("<b>Curve segment</b>: angle %3.2f&#176;, distance %s; with <b>Shift+Click</b> make a cusp node, <b>Enter</b> to finish the path" ):
            _("<b>Line segment</b>: angle %3.2f&#176;, distance %s; with <b>Shift+Click</b> make a cusp node, <b>Enter</b> to finish the path");        
        }
        this->_setAngleDistanceStatusMessage(p, 0, message);
    }
}


void PenTool::_setCtrl(Geom::Point const p, guint const state) {
    sp_canvas_item_show(this->c1);
    sp_canvas_item_show(this->cl1);

    if ( this->npoints == 2 ) {
        this->p[1] = p;
        sp_canvas_item_hide(this->c0);
        sp_canvas_item_hide(this->cl0);
        SP_CTRL(this->c1)->moveto(this->p[1]);
        this->cl1->setCoords(this->p[0], this->p[1]);
        this->_setAngleDistanceStatusMessage(p, 0, _("<b>Curve handle</b>: angle %3.2f&#176;, length %s; with <b>Ctrl</b> to snap angle"));
    } else if ( this->npoints == 5 ) {
        this->p[4] = p;
        sp_canvas_item_show(this->c0);
        sp_canvas_item_show(this->cl0);
        bool is_symm = false;
        if ( ( ( this->mode == PenTool::MODE_CLICK ) && ( state & GDK_CONTROL_MASK ) ) ||
             ( ( this->mode == PenTool::MODE_DRAG ) &&  !( state & GDK_SHIFT_MASK  ) ) ) {
            Geom::Point delta = p - this->p[3];
            this->p[2] = this->p[3] - delta;
            is_symm = true;
            this->red_curve->reset();
            this->red_curve->moveto(this->p[0]);
            this->red_curve->curveto(this->p[1], this->p[2], this->p[3]);
            sp_canvas_bpath_set_bpath(SP_CANVAS_BPATH(this->red_bpath), this->red_curve);
        }
        SP_CTRL(this->c0)->moveto(this->p[2]);
        this->cl0 ->setCoords(this->p[3], this->p[2]);
        SP_CTRL(this->c1)->moveto(this->p[4]);
        this->cl1->setCoords(this->p[3], this->p[4]);



        gchar *message = is_symm ?
            _("<b>Curve handle, symmetric</b>: angle %3.2f&#176;, length %s; with <b>Ctrl</b> to snap angle, with <b>Shift</b> to move this handle only") :
            _("<b>Curve handle</b>: angle %3.2f&#176;, length %s; with <b>Ctrl</b> to snap angle, with <b>Shift</b> to move this handle only");
        this->_setAngleDistanceStatusMessage(p, 3, message);
    } else {
        g_warning("Something bad happened - npoints is %d", this->npoints);
    }
}

void PenTool::_finishSegment(Geom::Point const p, guint const state) {
    if (this->polylines_paraxial) {
        pen_last_paraxial_dir = this->nextParaxialDirection(p, this->p[0], state);
    }

    ++num_clicks;


    if (!this->red_curve->is_empty()) {
        this->_bspline_spiro(state & GDK_SHIFT_MASK);
        this->green_curve->append_continuous(this->red_curve, 0.0625);
        SPCurve *curve = this->red_curve->copy();

        /// \todo fixme:
        SPCanvasItem *cshape = sp_canvas_bpath_new(sp_desktop_sketch(this->desktop), curve);
        curve->unref();
        sp_canvas_bpath_set_stroke(SP_CANVAS_BPATH(cshape), this->green_color, 1.0, SP_STROKE_LINEJOIN_MITER, SP_STROKE_LINECAP_BUTT);

        this->green_bpaths = g_slist_prepend(this->green_bpaths, cshape);

        this->p[0] = this->p[3];
        this->p[1] = this->p[4];
        this->npoints = 2;

        this->red_curve->reset();
    }
}

void PenTool::_finish(gboolean const closed) {
    if (this->expecting_clicks_for_LPE > 1) {
        // don't let the path be finished before we have collected the required number of mouse clicks
        return;
    }


    this->num_clicks = 0;

    this->_disableEvents();

    this->message_context->clear();

    desktop->messageStack()->flash(Inkscape::NORMAL_MESSAGE, _("Drawing finished"));

    // cancelate line without a created segment
    this->red_curve->reset();
    spdc_concat_colors_and_flush(this, closed);
    this->overwriteCurve = NULL;
    this->sa = NULL;
    this->ea = NULL;

    this->npoints = 0;
    this->state = PenTool::POINT;

    sp_canvas_item_hide(this->c0);
    sp_canvas_item_hide(this->c1);
    sp_canvas_item_hide(this->cl0);
    sp_canvas_item_hide(this->cl1);

    if (this->green_anchor) {
        this->green_anchor = sp_draw_anchor_destroy(this->green_anchor);
    }

    this->desktop->canvas->endForcedFullRedraws();

    this->_enableEvents();
}

void PenTool::_disableEvents() {
    this->events_disabled = true;
}

void PenTool::_enableEvents() {
    g_return_if_fail(this->events_disabled != 0);

    this->events_disabled = false;
}

void PenTool::waitForLPEMouseClicks(Inkscape::LivePathEffect::EffectType effect_type, unsigned int num_clicks, bool use_polylines) {
    if (effect_type == Inkscape::LivePathEffect::INVALID_LPE)
        return;

    this->waiting_LPE_type = effect_type;
    this->expecting_clicks_for_LPE = num_clicks;
    this->polylines_only = use_polylines;
    this->polylines_paraxial = false; // TODO: think if this is correct for all cases
}

int PenTool::nextParaxialDirection(Geom::Point const &pt, Geom::Point const &origin, guint state) const {
    //
    // after the first mouse click we determine whether the mouse pointer is closest to a
    // horizontal or vertical segment; for all subsequent mouse clicks, we use the direction
    // orthogonal to the last one; pressing Shift toggles the direction
    //
    // num_clicks is not reliable because spdc_pen_finish_segment is sometimes called too early
    // (on first mouse release), in which case num_clicks immediately becomes 1.
    // if (this->num_clicks == 0) {

    if (this->green_curve->is_empty()) {
        // first mouse click
        double dist_h = fabs(pt[Geom::X] - origin[Geom::X]);
        double dist_v = fabs(pt[Geom::Y] - origin[Geom::Y]);
        int ret = (dist_h < dist_v) ? 1 : 0; // 0 = horizontal, 1 = vertical
        pen_last_paraxial_dir = (state & GDK_SHIFT_MASK) ? 1 - ret : ret;
        return pen_last_paraxial_dir;
    } else {
        // subsequent mouse click
        return (state & GDK_SHIFT_MASK) ? pen_last_paraxial_dir : 1 - pen_last_paraxial_dir;
    }
}

void PenTool::_setToNearestHorizVert(Geom::Point &pt, guint const state, bool snap) const {
    Geom::Point const origin = this->p[0];

    int next_dir = this->nextParaxialDirection(pt, origin, state);

    if (!snap) {
        if (next_dir == 0) {
            // line is forced to be horizontal
            pt[Geom::Y] = origin[Geom::Y];
        } else {
            // line is forced to be vertical
            pt[Geom::X] = origin[Geom::X];
        }
    } else {
        // Create a horizontal or vertical constraint line
        Inkscape::Snapper::SnapConstraint cl(origin, next_dir ? Geom::Point(0, 1) : Geom::Point(1, 0));

        // Snap along the constraint line; if we didn't snap then still the constraint will be applied
        SnapManager &m = this->desktop->namedview->snap_manager;

        Inkscape::Selection *selection = sp_desktop_selection (this->desktop);
        // selection->singleItem() is the item that is currently being drawn. This item will not be snapped to (to avoid self-snapping)
        // TODO: Allow snapping to the stationary parts of the item, and only ignore the last segment

        m.setup(this->desktop, true, selection->singleItem());
        m.constrainedSnapReturnByRef(pt, Inkscape::SNAPSOURCE_NODE_HANDLE, cl);
        m.unSetup();
    }
}

}
}
}

/*
  Local Variables:
  mode:c++
  c-file-style:"stroustrup"
  c-file-offsets:((innamespace . 0)(inline-open . 0)(case-label . +))
  indent-tabs-mode:nil
  fill-column:99
  End:
*/
// vim: filetype=cpp:expandtab:shiftwidth=4:tabstop=8:softtabstop=4:fileencoding=utf-8:textwidth=99 :<|MERGE_RESOLUTION|>--- conflicted
+++ resolved
@@ -1266,24 +1266,17 @@
                 } else {
                     this->p[1] = this->p[0];
                 }
-<<<<<<< HEAD
 
                 // asign the value in a third of the distance of the last segment.
-                if(this->bspline){
+                if (this->bspline){
                     this->p[1] = this->p[0] + (1./3)*(this->p[3] - this->p[0]);
                 }
 
                 Geom::Point const pt( (this->npoints < 4) ? crv->finalPoint() : this->p[3] );
-                
-                this->npoints = 2;
-                // delete the last segment of the green curve
-                if( this->green_curve->get_segment_count() == 1){
-=======
-                Geom::Point const pt( (this->npoints < 4) ? crv->finalPoint() : this->p[3] );
+
                 this->npoints = 2;
                 // delete the last segment of the green curve
                 if (this->green_curve->get_segment_count() == 1) {
->>>>>>> 6694df39
                     this->npoints = 5;
                     if (this->green_bpaths) {
                         if (this->green_bpaths->data) {
@@ -1292,12 +1285,12 @@
                         this->green_bpaths = g_slist_remove(this->green_bpaths, this->green_bpaths->data);
                     }
                     this->green_curve->reset();
-<<<<<<< HEAD
-                }else{
+                } else {
                     this->green_curve->backspace();
                 }
+
                 // assign the value of this->p[1] to the oposite of the green line last segment 
-                if(this->spiro){
+                if (this->spiro){
                     Geom::CubicBezier const *cubic = dynamic_cast<Geom::CubicBezier const *>(this->green_curve->last_segment());
                     if ( cubic ) {
                         this->p[1] = (*cubic)[3] + (*cubic)[3] - (*cubic)[2];
@@ -1306,11 +1299,7 @@
                         this->p[1] = this->p[0];
                     }
                 }
-=======
-                } else {
-                    this->green_curve->backspace();
-                }
->>>>>>> 6694df39
+
                 sp_canvas_item_hide(this->c0);
                 sp_canvas_item_hide(this->c1);
                 sp_canvas_item_hide(this->cl0);
