/** \file
 * Pencil event context implementation.
 */

/*
 * Authors:
 *   Lauris Kaplinski <lauris@kaplinski.com>
 *   bulia byak <buliabyak@users.sf.net>
 *   Jon A. Cruz <jon@joncruz.org>
 *
 * Copyright (C) 2000 Lauris Kaplinski
 * Copyright (C) 2000-2001 Ximian, Inc.
 * Copyright (C) 2002 Lauris Kaplinski
 * Copyright (C) 2004 Monash University
 *
 * Released under GNU GPL, read the file 'COPYING' for more information
 */

#include <gdk/gdkkeysyms.h>

#include "ui/tools/pencil-tool.h"
#include "desktop.h"
#include "inkscape.h"

#include "selection.h"
#include "selection-chemistry.h"
#include "ui/draw-anchor.h"
#include "message-stack.h"
#include "message-context.h"
#include "sp-path.h"
#include "snap.h"
#include "pixmaps/cursor-pencil.xpm"
#include <2geom/sbasis-to-bezier.h>
#include <2geom/bezier-utils.h>
#include "display/canvas-bpath.h"
#include <glibmm/i18n.h>
#include "context-fns.h"
#include "sp-namedview.h"
#include "xml/node.h"
#include "xml/sp-css-attr.h"
#include "svg/svg.h"
#include "display/curve.h"
#include "desktop-style.h"
#include "style.h"
#include "display/sp-canvas.h"
#include "display/curve.h"
#include "live_effects/lpe-powerstroke.h"
#include "ui/tool/event-utils.h"

namespace Inkscape {
namespace UI {
namespace Tools {

static Geom::Point pencil_drag_origin_w(0, 0);
static bool pencil_within_tolerance = false;

static bool in_svg_plane(Geom::Point const &p) { return Geom::LInfty(p) < 1e18; }
const double HANDLE_CUBIC_GAP = 0.01;

const std::string& PencilTool::getPrefsPath() {
	return PencilTool::prefsPath;
}

const std::string PencilTool::prefsPath = "/tools/freehand/pencil";

PencilTool::PencilTool()
    : FreehandBase(cursor_pencil_xpm)
    , p()
    , npoints(0)
    , state(SP_PENCIL_CONTEXT_IDLE)
    , req_tangent(0, 0)
    , is_drawing(false)
    , points_parsed(0)
    , sketch_n(0)
    , _powerpreviewtail(NULL)
    , _powerpreview(NULL)
    , _preview_ok(true)
{
}

void PencilTool::setup() {
    Inkscape::Preferences *prefs = Inkscape::Preferences::get();
    if (prefs->getBool("/tools/freehand/pencil/selcue")) {
        this->enableSelectionCue();
    }

    FreehandBase::setup();

    this->is_drawing = false;
    this->anchor_statusbar = false;
}



PencilTool::~PencilTool() {
}

void PencilTool::_extinput(GdkEvent *event) {
    if (gdk_event_get_axis (event, GDK_AXIS_PRESSURE, &this->pressure)) {
        this->pressure = CLAMP (this->pressure, DDC_MIN_PRESSURE, DDC_MAX_PRESSURE);
    } else {
        this->pressure = DDC_DEFAULT_PRESSURE;
        //If no pressure device ignore pressure button
        input_has_pressure = false;
    }
}

/** Snaps new node relative to the previous node. */
void PencilTool::_endpointSnap(Geom::Point &p, guint const state) {
    if ((state & GDK_CONTROL_MASK)) { //CTRL enables constrained snapping
        if (this->npoints > 0) {
            spdc_endpoint_snap_rotation(this, p, this->p[0], state);
        }
    } else {
        if (!(state & GDK_SHIFT_MASK)) { //SHIFT disables all snapping, except the angular snapping above
                                         //After all, the user explicitly asked for angular snapping by
                                         //pressing CTRL
            boost::optional<Geom::Point> origin = this->npoints > 0 ? this->p[0] : boost::optional<Geom::Point>();
            spdc_endpoint_snap_free(this, p, origin, state);
        }
    }
}

/**
 * Callback for handling all pencil context events.
 */
bool PencilTool::root_handler(GdkEvent* event) {
    bool ret = false;
    this->_extinput(event);
    switch (event->type) {
        case GDK_BUTTON_PRESS:
            ret = this->_handleButtonPress(event->button);
            break;

        case GDK_MOTION_NOTIFY:
            ret = this->_handleMotionNotify(event->motion);
            break;

        case GDK_BUTTON_RELEASE:
            ret = this->_handleButtonRelease(event->button);
            break;

        case GDK_KEY_PRESS:
            ret = this->_handleKeyPress(event->key);
            break;

        case GDK_KEY_RELEASE:
            ret = this->_handleKeyRelease(event->key);
            break;

        default:
            break;
    }
    if (!ret) {
        ret = FreehandBase::root_handler(event);
    }

    return ret;
}

bool PencilTool::_handleButtonPress(GdkEventButton const &bevent) {
    bool ret = false;
    if ( bevent.button == 1  && !this->space_panning) {
        Inkscape::Selection *selection = desktop->getSelection();

        if (Inkscape::have_viable_layer(desktop, this->message_context) == false) {
            return true;
        }

        if (!this->grab) {
            /* Grab mouse, so release will not pass unnoticed */
            this->grab = SP_CANVAS_ITEM(desktop->acetate);
            sp_canvas_item_grab(this->grab, ( GDK_KEY_PRESS_MASK | GDK_BUTTON_PRESS_MASK   |
                                            GDK_BUTTON_RELEASE_MASK |
                                            GDK_POINTER_MOTION_MASK  ),
                                NULL, bevent.time);
        }

        Geom::Point const button_w(bevent.x, bevent.y);

        /* Find desktop coordinates */
        Geom::Point p = this->desktop->w2d(button_w);

        /* Test whether we hit any anchor. */
        SPDrawAnchor *anchor = spdc_test_inside(this, button_w);

        pencil_drag_origin_w = Geom::Point(bevent.x,bevent.y);
        pencil_within_tolerance = true;
        Inkscape::Preferences *prefs = Inkscape::Preferences::get();
        input_has_pressure = prefs->getBool("/tools/freehand/pencil/pressure", true);
        if (input_has_pressure) {
            this->state = SP_PENCIL_CONTEXT_FREEHAND;
        }
        switch (this->state) {
            case SP_PENCIL_CONTEXT_ADDLINE:
                /* Current segment will be finished with release */
                ret = true;
                break;
            default:
                /* Set first point of sequence */
                SnapManager &m = desktop->namedview->snap_manager;
                if (bevent.state & GDK_CONTROL_MASK) {
                    m.setup(desktop, true);
                    if (!(bevent.state & GDK_SHIFT_MASK)) {
                        m.freeSnapReturnByRef(p, Inkscape::SNAPSOURCE_NODE_HANDLE);
                      }
                    spdc_create_single_dot(this, p, "/tools/freehand/pencil", bevent.state);
                    m.unSetup();
                    ret = true;
                    break;
                }
                if (anchor) {
                    p = anchor->dp;
                    this->overwrite_curve = anchor->curve;
                    desktop->messageStack()->flash(Inkscape::NORMAL_MESSAGE, _("Continuing selected path"));
                } else {
                    m.setup(desktop, true);
                    if (!(bevent.state & GDK_SHIFT_MASK)) {
                        // This is the first click of a new curve; deselect item so that
                        // this curve is not combined with it (unless it is drawn from its
                        // anchor, which is handled by the sibling branch above)
                        selection->clear();
                        desktop->messageStack()->flash(Inkscape::NORMAL_MESSAGE, _("Creating new path"));
                        if (!input_has_pressure) {
                            m.freeSnapReturnByRef(p, Inkscape::SNAPSOURCE_NODE_HANDLE);
                        }
                    } else if (selection->singleItem() && SP_IS_PATH(selection->singleItem())) {
                        desktop->messageStack()->flash(Inkscape::NORMAL_MESSAGE, _("Appending to selected path"));
                        m.freeSnapReturnByRef(p, Inkscape::SNAPSOURCE_NODE_HANDLE);
                    }
                    m.unSetup();
                }
                this->sa = anchor;
                this->_setStartpoint(p);
                ret = true;
                break;
        }

        this->is_drawing = true;
    }
    return ret;
}

bool PencilTool::_handleMotionNotify(GdkEventMotion const &mevent) {
    if ((mevent.state & GDK_CONTROL_MASK) && (mevent.state & GDK_BUTTON1_MASK)) {
        // mouse was accidentally moved during Ctrl+click;
        // ignore the motion and create a single point
        this->is_drawing = false;
        return true;
    }

    bool ret = false;
    
    if (this->space_panning || (mevent.state & GDK_BUTTON2_MASK) || (mevent.state & GDK_BUTTON3_MASK)) {
        // allow scrolling
        return false;
    }

    if ( ( mevent.state & GDK_BUTTON1_MASK ) && !this->grab && this->is_drawing) {
        /* Grab mouse, so release will not pass unnoticed */
        this->grab = SP_CANVAS_ITEM(desktop->acetate);
        sp_canvas_item_grab(this->grab, ( GDK_KEY_PRESS_MASK | GDK_BUTTON_PRESS_MASK   |
                                        GDK_BUTTON_RELEASE_MASK |
                                        GDK_POINTER_MOTION_MASK  ),
                            NULL, mevent.time);
    }

    /* Find desktop coordinates */
    Geom::Point p = desktop->w2d(Geom::Point(mevent.x, mevent.y));

    /* Test whether we hit any anchor. */
    SPDrawAnchor *anchor = spdc_test_inside(this, Geom::Point(mevent.x,mevent.y));
    Inkscape::Preferences *prefs = Inkscape::Preferences::get();
    if (pencil_within_tolerance) {
        gint const tolerance = prefs->getIntLimited("/options/dragtolerance/value", 0, 0, 100);
        if ( Geom::LInfty( Geom::Point(mevent.x,mevent.y) - pencil_drag_origin_w ) < tolerance ) {
            return false;   // Do not drag if we're within tolerance from origin.
        }
    }

    // Once the user has moved farther than tolerance from the original location
    // (indicating they intend to move the object, not click), then always process the
    // motion notify coordinates as given (no snapping back to origin)
    if (input_has_pressure && pencil_within_tolerance) {
        p = desktop->w2d(pencil_drag_origin_w);
        anchor = spdc_test_inside(this, pencil_drag_origin_w);
    }
    pencil_within_tolerance = false;

    switch (this->state) {
        case SP_PENCIL_CONTEXT_ADDLINE:
            /* Set red endpoint */
            if (input_has_pressure) {
                this->state = SP_PENCIL_CONTEXT_FREEHAND;
                return false;
            } 
            if (anchor) {
                p = anchor->dp;
            } else {
                Geom::Point ptnr(p);
                this->_endpointSnap(ptnr, mevent.state);
                p = ptnr;
            }
            this->_setEndpoint(p);
            ret = true;
            break;
        default:
            /* We may be idle or already freehand */
            if ( (mevent.state & GDK_BUTTON1_MASK) && this->is_drawing ) {
                if (this->state == SP_PENCIL_CONTEXT_IDLE) {
                    sp_event_context_discard_delayed_snap_event(this);
                }
                this->state = SP_PENCIL_CONTEXT_FREEHAND;

                if ( !this->sa && !this->green_anchor ) {
                    /* Create green anchor */
                    this->green_anchor = sp_draw_anchor_new(this, this->green_curve, TRUE, this->p[0]);
                }
                if (anchor) {
                    std::cout << "aaaaaaaaaaaaaaaaaaaaaaaaaa" << std::endl;
                    p = anchor->dp;
                }
                if ( this->npoints != 0) { // buttonpress may have happened before we entered draw context!
                    if (this->ps.empty()) {
                        // Only in freehand mode we have to add the first point also to this->ps (apparently)
                        // - We cannot add this point in spdc_set_startpoint, because we only need it for freehand
                        // - We cannot do this in the button press handler because at that point we don't know yet
                        //   whether we're going into freehand mode or not
                        this->ps.push_back(this->p[0]);
                        this->wps.push_back(this->pressure);
                    }
                    this->_addFreehandPoint(p, mevent.state);
                    ret = true;
                }
                if (anchor && !this->anchor_statusbar) {
                    this->message_context->set(Inkscape::NORMAL_MESSAGE, _("<b>Release</b> here to close and finish the path."));
                    this->anchor_statusbar = true;
                } else if (!anchor && this->anchor_statusbar) {
                    this->message_context->clear();
                    this->anchor_statusbar = false;
                } else if (!anchor) {
                    this->message_context->set(Inkscape::NORMAL_MESSAGE, _("Drawing a freehand path"));
                }

            } else {
                if (anchor && !this->anchor_statusbar) {
                    this->message_context->set(Inkscape::NORMAL_MESSAGE, _("<b>Drag</b> to continue the path from this point."));
                    this->anchor_statusbar = true;
                } else if (!anchor && this->anchor_statusbar) {
                    this->message_context->clear();
                    this->anchor_statusbar = false;
                }
            }

            // Show the pre-snap indicator to communicate to the user where we would snap to if he/she were to
            // a) press the mousebutton to start a freehand drawing, or
            // b) release the mousebutton to finish a freehand drawing
            if (!this->sp_event_context_knot_mouseover()) {
                SnapManager &m = desktop->namedview->snap_manager;
                m.setup(desktop, true);
                m.preSnap(Inkscape::SnapCandidatePoint(p, Inkscape::SNAPSOURCE_NODE_HANDLE));
                m.unSetup();
            }
            break;
    }
    return ret;
}

bool PencilTool::_handleButtonRelease(GdkEventButton const &revent) {
    bool ret = false;

    if ( revent.button == 1 && this->is_drawing && !this->space_panning) {
        this->is_drawing = false;

        /* Find desktop coordinates */
        Geom::Point p = desktop->w2d(Geom::Point(revent.x, revent.y));

        /* Test whether we hit any anchor. */
        SPDrawAnchor *anchor = spdc_test_inside(this, Geom::Point(revent.x, revent.y));

        switch (this->state) {
            case SP_PENCIL_CONTEXT_IDLE:
                /* Releasing button in idle mode means single click */
                /* We have already set up start point/anchor in button_press */
                if (!(revent.state & GDK_CONTROL_MASK)) {
                    // Ctrl+click creates a single point so only set context in ADDLINE mode when Ctrl isn't pressed
                    this->state = SP_PENCIL_CONTEXT_ADDLINE;
                }
                break;
            case SP_PENCIL_CONTEXT_ADDLINE:
                /* Finish segment now */
                if (anchor) {
                    p = anchor->dp;
                } else {
                    this->_endpointSnap(p, revent.state);
                }
                this->ea = anchor;
                this->_setEndpoint(p);
                this->_finishEndpoint();
                this->state = SP_PENCIL_CONTEXT_IDLE;
                sp_event_context_discard_delayed_snap_event(this);
                break;
            case SP_PENCIL_CONTEXT_FREEHAND:
                if (revent.state & GDK_MOD1_MASK) {
                    /* sketch mode: interpolate the sketched path and improve the current output path with the new interpolation. don't finish sketch */
                    this->_sketchInterpolate();

                    if (this->green_anchor) {
                        this->green_anchor = sp_draw_anchor_destroy(this->green_anchor);
                    }

                    this->state = SP_PENCIL_CONTEXT_SKETCH;
                } else {
                    /* Finish segment now */
                    /// \todo fixme: Clean up what follows (Lauris)
                    if (anchor) {
                        p = anchor->dp;
                    } else {
                        Geom::Point p_end = p;
                        if (!input_has_pressure) {
                            this->_endpointSnap(p_end, revent.state);
                            if (p_end != p) {
                                // then we must have snapped!
                                this->_addFreehandPoint(p_end, revent.state);
                            }
                        }
                    }

                    this->ea = anchor;
                    /* Write curves to object */

                    desktop->messageStack()->flash(Inkscape::NORMAL_MESSAGE, _("Finishing freehand"));
                    this->_interpolate(true);
                    //Remove here because points are recalculated once finish. This is because we want live preview.
                    this->points.clear();
                    spdc_concat_colors_and_flush(this, FALSE);
                    this->sa = NULL;
                    this->ea = NULL;
                    this->ps.clear();
                    this->wps.clear();
                    if (this->green_anchor) {
                        this->green_anchor = sp_draw_anchor_destroy(this->green_anchor);
                    }
                    this->state = SP_PENCIL_CONTEXT_IDLE;
                    // reset sketch mode too
                    this->sketch_n = 0;
                }
                break;
            case SP_PENCIL_CONTEXT_SKETCH:
            default:
                break;
        }

        if (this->grab) {
            /* Release grab now */
            sp_canvas_item_ungrab(this->grab, revent.time);
            this->grab = NULL;
        }

        ret = true;
    }
    return ret;
}

void PencilTool::_cancel() {
    if (this->grab) {
        /* Release grab now */
        sp_canvas_item_ungrab(this->grab, 0);
        this->grab = NULL;
    }

    this->is_drawing = false;
    this->state = SP_PENCIL_CONTEXT_IDLE;
    sp_event_context_discard_delayed_snap_event(this);

    this->red_curve->reset();
    sp_canvas_bpath_set_bpath(SP_CANVAS_BPATH(this->red_bpath), NULL);
    for (auto i:this->green_bpaths) {
        sp_canvas_item_destroy(i);
    }
    this->green_bpaths.clear();
    this->green_curve->reset();
    if (this->green_anchor) {
        this->green_anchor = sp_draw_anchor_destroy(this->green_anchor);
    }

    this->message_context->clear();
    this->message_context->flash(Inkscape::NORMAL_MESSAGE, _("Drawing cancelled"));

    this->desktop->canvas->endForcedFullRedraws();
}

bool PencilTool::_handleKeyPress(GdkEventKey const &event) {
    bool ret = false;

    switch (get_latin_keyval(&event)) {
        case GDK_KEY_Up:
        case GDK_KEY_Down:
        case GDK_KEY_KP_Up:
        case GDK_KEY_KP_Down:
            // Prevent the zoom field from activation.
            if (!Inkscape::UI::held_only_control(event)) {
                ret = true;
            }
            break;
        case GDK_KEY_Escape:
            if (this->npoints != 0) {
                // if drawing, cancel, otherwise pass it up for deselecting
                if (this->state != SP_PENCIL_CONTEXT_IDLE) {
                    this->_cancel();
                    ret = true;
                }
            }
            break;
        case GDK_KEY_z:
        case GDK_KEY_Z:
            if (Inkscape::UI::held_only_control(event) && this->npoints != 0) {
                // if drawing, cancel, otherwise pass it up for undo
                if (this->state != SP_PENCIL_CONTEXT_IDLE) {
                    this->_cancel();
                    ret = true;
                }
            }
            break;
        case GDK_KEY_g:
        case GDK_KEY_G:
            if (Inkscape::UI::held_only_shift(event)) {
                this->desktop->selection->toGuides();
                ret = true;
            }
            break;
        case GDK_KEY_Alt_L:
        case GDK_KEY_Alt_R:
        case GDK_KEY_Meta_L:
        case GDK_KEY_Meta_R:
            if (this->state == SP_PENCIL_CONTEXT_IDLE) {
                this->desktop->messageStack()->flash(Inkscape::NORMAL_MESSAGE, _("<b>Sketch mode</b>: holding <b>Alt</b> interpolates between sketched paths. Release <b>Alt</b> to finalize."));
            }
            break;
        default:
            break;
    }
    return ret;
}

bool PencilTool::_handleKeyRelease(GdkEventKey const &event) {
    bool ret = false;

    switch (get_latin_keyval(&event)) {
        case GDK_KEY_Alt_L:
        case GDK_KEY_Alt_R:
        case GDK_KEY_Meta_L:
        case GDK_KEY_Meta_R:
            if (this->state == SP_PENCIL_CONTEXT_SKETCH) {
                spdc_concat_colors_and_flush(this, false);
                this->sketch_n = 0;
                this->sa = NULL;
                this->ea = NULL;
                if (this->green_anchor) {
                    this->green_anchor = sp_draw_anchor_destroy(this->green_anchor);
                }
                this->state = SP_PENCIL_CONTEXT_IDLE;
                sp_event_context_discard_delayed_snap_event(this);
                this->desktop->messageStack()->flash(Inkscape::NORMAL_MESSAGE, _("Finishing freehand sketch"));
                ret = true;
            }
            break;
        default:
            break;
    }
    return ret;
}

/**
 * Reset points and set new starting point.
 */
void PencilTool::_setStartpoint(Geom::Point const &p) {
    this->npoints = 0;
    this->red_curve_is_valid = false;
    if (in_svg_plane(p)) {
        this->p[this->npoints++] = p;
    }
}

/**
 * Change moving endpoint position.
 * <ul>
 * <li>Ctrl constrains to moving to H/V direction, snapping in given direction.
 * <li>Otherwise we snap freely to whatever attractors are available.
 * </ul>
 *
 * Number of points is (re)set to 2 always, 2nd point is modified.
 * We change RED curve.
 */
void PencilTool::_setEndpoint(Geom::Point const &p) {
    if (this->npoints == 0) {
        return;
        /* May occur if first point wasn't in SVG plane (e.g. weird w2d transform, perhaps from bad
         * zoom setting).
         */
    }
    g_return_if_fail( this->npoints > 0 );

    this->red_curve->reset();
    if ( ( p == this->p[0] )
         || !in_svg_plane(p) )
    {
        this->npoints = 1;
    } else {
        this->p[1] = p;
        this->npoints = 2;

        this->red_curve->moveto(this->p[0]);
        this->red_curve->lineto(this->p[1]);
        this->red_curve_is_valid = true;
        if (!input_has_pressure) {
            sp_canvas_bpath_set_bpath(SP_CANVAS_BPATH(this->red_bpath), this->red_curve);
        }
    }
}

/**
 * Finalize addline.
 *
 * \todo
 * fixme: I'd like remove red reset from concat colors (lauris).
 * Still not sure, how it will make most sense.
 */
void PencilTool::_finishEndpoint() {
    if (this->red_curve->is_unset() || 
        this->red_curve->first_point() == this->red_curve->second_point())
    {
        this->red_curve->reset();
        sp_canvas_bpath_set_bpath(SP_CANVAS_BPATH(this->red_bpath), NULL);
    } else {
        /* Write curves to object. */
        spdc_concat_colors_and_flush(this, FALSE);
        this->sa = NULL;
        this->ea = NULL;
    }
}

void
PencilTool::_powerStrokePreview(Geom::Path const path, std::vector<Geom::Point> points, bool write)
{
    using namespace Inkscape::LivePathEffect;
    SPDocument * document = SP_ACTIVE_DOCUMENT;
    if (!document) {
        return;
    }
    Inkscape::XML::Document *xml_doc = document->getReprDoc();
    SPCurve * curve = new SPCurve();
    Geom::PathVector const pathv(path);
    if (!_powerpreview) {
        Inkscape::XML::Node *body = NULL;
        body = xml_doc->createElement("svg:path");
        body->setAttribute("sodipodi:insensitive", "true");
        sp_desktop_apply_style_tool(desktop, body, Glib::ustring("/tools/freehand/pencil").data(), false);
        _powerpreview = SP_SHAPE(SP_ITEM(SP_ACTIVE_DESKTOP->currentLayer())->appendChildRepr(body));
        _powerpreview->setCurve(curve, true);
        Inkscape::GC::release(body);
        SPCSSAttr *css = sp_css_attr_from_object(_powerpreview, SP_STYLE_FLAG_ALWAYS);
        const gchar * stroke = sp_repr_css_property(css, "stroke", "none");
        const gchar * fill = sp_repr_css_property(css, "fill", "none");
        if (!strcmp(fill, "none")) {
            fill   = "#000000";
        }
        if (!strcmp(stroke, "none")) {
            stroke = "#000000";
        }
        sp_repr_css_set_property (css, "fill", stroke);
        sp_repr_css_set_property (css, "stroke", fill);
        Glib::ustring css_str;
        sp_repr_css_write_string(css,css_str);
        body->setAttribute("style", css_str.c_str());
        gchar * pvector_str = sp_svg_write_path(pathv);
        _powerpreview->setAttribute("d" , pvector_str);
        g_free(pvector_str);
        SPLPEItem * lpeitem = dynamic_cast<SPLPEItem *>(_powerpreview);
        if (!lpeitem) {
            return;
        }
        Effect::createAndApply(POWERSTROKE, SP_ACTIVE_DESKTOP->doc(), SP_ITEM(_powerpreview));
        Effect* lpe = lpeitem->getCurrentLPE();
        lpe->getRepr()->setAttribute("sort_points", "true");
        lpe->getRepr()->setAttribute("interpolator_type", "CentripetalCatmullRom");
        lpe->getRepr()->setAttribute("interpolate_original", "true");
        lpe->getRepr()->setAttribute("interpolator_beta", "0.2");
        lpe->getRepr()->setAttribute("miter_limit", "100");
        lpe->getRepr()->setAttribute("linejoin_type", "miter");
        end_linecap_type = lpe->getRepr()->attribute("end_linecap_type");
    }
    SPLPEItem * lpeitem = dynamic_cast<SPLPEItem *>(_powerpreview);
    if (!lpeitem) {
        return;
    }
    Effect* lpe = lpeitem->getCurrentLPE();
    lpe->getRepr()->setAttribute("end_linecap_type", end_linecap_type);
    static_cast<LPEPowerStroke*>(lpe)->offset_points.param_set_and_write_new_value(points);
    gchar * pvector_str = sp_svg_write_path(pathv);
    _powerpreview->setAttribute("inkscape:original-d" , pvector_str);
    g_free(pvector_str);
    if (write) {
        lpe->getRepr()->setAttribute("end_linecap_type", "round");
        curve = _powerpreview->getCurve();
        _powerpreview->setAttribute("inkscape:original-d", "");
        _powerpreview->setAttribute("d", "");
        if (!_powerpreviewtail) {
            Inkscape::XML::Node *tail = NULL;
            tail = xml_doc->createElement("svg:path");
            tail->setAttribute("sodipodi:insensitive", "true");
            _powerpreviewtail = SP_SHAPE(SP_ITEM(SP_ACTIVE_DESKTOP->currentLayer())->appendChildRepr(tail));
            SPCSSAttr *css = sp_css_attr_from_object(_powerpreview, SP_STYLE_FLAG_ALWAYS);
            Glib::ustring css_str;
            sp_repr_css_write_string(css,css_str);
            tail->setAttribute("style", css_str.c_str());
            Inkscape::GC::release(tail);
        }
        if (!curve->is_empty()) {
            _powerpreviewtail->setCurve(curve, true);
            _preview_ok = true;
        } else {//if (!_second_chance_preview) {
            _preview_ok = false;
        }
    }
    curve->unref();
}

void
PencilTool::removePowerStrokePreview()
{
    if (_powerpreviewtail) {
        _powerpreviewtail->deleteObject();
        _powerpreviewtail = NULL;
    }
    if(_powerpreview) {
        using namespace Inkscape::LivePathEffect;
        Effect* lpe = SP_LPE_ITEM(_powerpreview)->getCurrentLPE();
        SP_LPE_ITEM(_powerpreview)->removeCurrentPathEffect(true);
        LivePathEffectObject * lpeobj = lpe->getLPEObj();
        if (lpeobj) {
            SP_OBJECT(lpeobj)->deleteObject();
            lpeobj = NULL;
        }
        _powerpreview->deleteObject();
        _powerpreview = NULL;
    }
}
void 
PencilTool::addPowerStrokePencil(SPCurve * c) 
{
    using namespace Inkscape::LivePathEffect;
    this->points.clear();
    Inkscape::Preferences *prefs = Inkscape::Preferences::get();
    double tol          = prefs->getDoubleLimited("/tools/freehand/pencil/tolerance", 10.0, 1.0, 100.0);
    double gap_pressure = prefs->getIntLimited("/tools/freehand/pencil/ps-step-pressure",10, 1, 100)/100.0;
    double min          = prefs->getIntLimited("/tools/freehand/pencil/minpressure", 0, 1, 100) / 100.0;
    double max          = prefs->getIntLimited("/tools/freehand/pencil/maxpressure", 100, 1, 100) / 100.0;
    if (min > max){
        min = max;
    }
    bool live = false;
    SPCurve * curve;
    if (sa) {
        Effect* lpe = SP_LPE_ITEM(white_item)->getCurrentLPE();
        LPEPowerStroke* ps = static_cast<LPEPowerStroke*>(lpe);
        if (ps) {
            if (sa->start) {
                this->points = ps->offset_points.reverse_controlpoints(false);
            } else {
                this->points = ps->offset_points.data();
            }
        }
    }
    if(!c) {
        live = true;
        //Simplify a bit the base curve to avoid artifacts
        SPCurve * previous_red = red_curve->copy();
        SPCurve * previous_green = green_curve->copy();
        prefs->setDouble("/tools/freehand/pencil/tolerance", 18.0);
        std::vector<Geom::Point> stroreps = this->ps;
        std::vector<double> strorewps = this->wps;
        _interpolate(true);
        this->ps = stroreps;
        this->wps = strorewps;
        stroreps.clear();
        strorewps.clear();
        prefs->setDouble("/tools/freehand/pencil/tolerance", tol);
        if (sa) {
            curve = sa->curve;
            if(prefs->getInt("/tools/freehand/pencil/freehand-mode", 0) == 1 || 
               prefs->getInt("/tools/freehand/pencil/freehand-mode", 0) == 2)
            {
                curve = overwrite_curve;
            }
            if (sa->start) {
                SPCurve *ret = curve->create_reverse();
                curve->unref();
                curve = ret->copy();
                ret->unref();
            }
            if (!green_curve->is_empty()) {
                if (curve->is_empty()) {
                    curve = green_curve->copy();
                } else {
                    green_curve->move_endpoints(curve->first_path()->finalPoint(), green_curve->first_path()->finalPoint());
                    curve->append_continuous( green_curve, 0.0625);
                }
                if (!red_curve->is_empty()) {
                    curve->append_continuous( red_curve, 0.0625);
                }
            }
        } else {
            if (!green_curve->is_empty()) {
                curve = green_curve->copy();
                if (!red_curve->is_empty()) {
                    curve->append_continuous( red_curve, 0.0625);
                }
            } else {
                curve = NULL;
            }
        }
        red_curve = previous_red->copy();
        green_curve = previous_green->copy();
        previous_red->unref();
        previous_green->unref();
    } else {
        curve = c->copy();
        removePowerStrokePreview();
    }
    SPDocument * document = SP_ACTIVE_DOCUMENT;
    if (!document) {
        return;
    }
    if (!curve) {
        return;
    }
    Geom::Affine transformCoordinate = SP_ITEM(SP_ACTIVE_DESKTOP->currentLayer())->i2dt_affine();
    Geom::PathVector pathvector = curve->get_pathvector();
    Geom::Path const path = pathvector[0];
    curve->unref();
    double previous_pressure = 0.0;
<<<<<<< HEAD
    double pressure_computed = 0.0;
    double dezoomify_factor = 0.05 * 1000/SP_EVENT_CONTEXT(this)->desktop->current_zoom();//\/100 we want 100% = 1;
    bool start     = true;
    auto pressure  = this->wps.begin();
    size_t counter = 0;
    Geom::Point position = *this->ps.begin();
    if (!live) {
        position *= transformCoordinate.inverse();
    }
    double pos = Geom::nearest_time(position, path);
    for (auto point = this->ps.begin(); point != this->ps.end(); ++point, ++pressure) {
        counter++;
        double pressure_shrunk = (*pressure * (max - min)) + min;
       //We need half width for power stroke
        pressure_computed = pressure_shrunk * dezoomify_factor/2.0;
        //remove start pressure gap
        if (start) {
=======
    double tol = knots_distance / zoom;
    Geom::Point previous_point = Geom::Point(0,0);
    bool start = true;
    auto pressure = this->wps.begin();
    for (auto point = this->ps.begin(); point != this->ps.end(); ++point,++pressure) {
        //Maybe the 12 POW can be moved to a preferences 12 gives a good results of sensibility on my tablet
        //But maybe is a tweakable value. less number = less sensibility
        //8 give an acceptable max width to powerstoke
        double pressure_base = pow(*pressure, pressure_sensibility);
        double pressure_shirnked = (pressure_base * (max - min)) + min;
        double pressure_factor = pressure_base/pressure_shirnked;
        double pressure_computed = (pressure_shirnked * 8.0 * scale) / zoom;
        bool buttonrelease = false;
        if (pressure_computed < 0.05 && previous_pressure != 0.0 ) {
            pressure_computed = previous_pressure;
            buttonrelease = true;
        }
        if (start || std::abs(previous_pressure - pressure_computed) > gap_pressure  / (zoom * pressure_factor)) {
            Geom::Point position = *point;
            if (!live) {
                position *= transformCoordinate.inverse();
            }
            double pos = Geom::nearest_time(position, paths_to_pw(pathvector));
            if (pos > 1e6 || 
                buttonrelease || 
                (previous_point != Geom::Point(0,0) && Geom::distance(*point, previous_point) < tol)) 
            {
                continue;
            }
            previous_point = *point;
            previous_pressure = pressure_computed;
>>>>>>> c40b0c32
            start = false;
            this->points.push_back(Geom::Point(pos + 0.01, pressure_computed));
            previous_pressure = pressure_shrunk;
            continue;
        }
        position = *point;
        if (!live) {
            position *= transformCoordinate.inverse();
        }
        pos = Geom::nearest_time(position, path);
        if (pos < 1e6 && std::abs(previous_pressure - pressure_shrunk) > gap_pressure && pos < path.size() - 1) {
            previous_pressure = pressure_shrunk;
            this->points.push_back(Geom::Point(pos, pressure_computed));
        }
    }
    if (live && this->points.size() > 0) {
        bool write = false;
        if (points_parsed != this->points.size() || !_preview_ok) {
            points_parsed = this->points.size();
            write = true;
        }
        if (write) {
            _powerStrokePreview(path * transformCoordinate.inverse(), this->points, write);
        } else {
            Geom::Point start = this->points[this->points.size()-1];
            if (start[Geom::X] < path.size()) {
                std::vector<Geom::Point> pointsend;
                Geom::Path const pathtail = path.portion(start[Geom::X], path.size());
                pointsend.push_back(Geom::Point(0.01, start[Geom::Y]));
                _powerStrokePreview(pathtail * transformCoordinate.inverse(), pointsend,  write);
                pointsend.clear();
            }
        }
    }
}

void PencilTool::_addFreehandPoint(Geom::Point const &p, guint /*state*/) {
    g_assert( this->npoints > 0 );
    g_return_if_fail(unsigned(this->npoints) < G_N_ELEMENTS(this->p));

    if ( ( p != this->p[ this->npoints - 1 ] )
         && in_svg_plane(p) )
    {
        this->p[this->npoints++] = p;
        this->_fitAndSplit();
        this->ps.push_back(p);
        this->wps.push_back(this->pressure);
        if (input_has_pressure) {
            this->addPowerStrokePencil(NULL);
        }
    }
}

static inline double
square(double const x)
{
    return x * x;
}

void PencilTool::_interpolate(bool realize) {
    if ( this->ps.size() <= 1 ) {
        return;
    }
    
    using Geom::X;
    using Geom::Y;

    Inkscape::Preferences *prefs = Inkscape::Preferences::get();
    //Remove powerstroke arifacts with input_has_pressure min clamp
    double tol = prefs->getDoubleLimited("/tools/freehand/pencil/tolerance", 10.0, 1.0, 100.0) * 0.4;
    bool simplify = prefs->getInt("/tools/freehand/pencil/simplify", 0);
    if(simplify){
        double tol2 = prefs->getDoubleLimited("/tools/freehand/pencil/base-simplify", 25.0, 1.0, 100.0) * 0.4;
        tol = std::min(tol,tol2);
    }
    //To avoid artifacts on pressure power
    if (input_has_pressure) {
        if (tol < 18.0 * 0.4) {
            tol = 18.0 * 0.4;
        }
        //we dont need a exact calulation set up a high precission
        //we remove pointa at start and end nearest to 1/20 of total length
        double distance = 0;
        Geom::Point prev = this->ps[0];
        for (auto i:this->ps) {
            if (i == prev) {
                continue;
            }
            distance += Geom::distance(i, prev);
            prev = i;
        }
        double smoothlenght = (distance/this->ps.size()); 
        std::cout << smoothlenght << "smoothlenght" << std::endl;

//        //Double check to limit on large strokes
//        double limitlenght = desktop->get_display_area().diameter()/20.0;
//        std::cout << limitlenght << "limitlenght" << std::endl;
//        //smoothlenght = std::min(smoothlenght, limitlenght);
//        //Smooth start segments




        if (realize && this->ps.size() > 3) {
            Geom::Point start_point = *this->ps.begin();
            while ( this->ps.size() > 6 && Geom::distance(*(this->ps.begin()+1), start_point) < smoothlenght) {
                this->ps.erase(this->ps.begin() + 1);
                this->wps.erase(this->wps.begin() + 1);
            }
        }
        //Smooth last segments
        if (realize && this->ps.size() > 3) {
            Geom::Point last_point = *this->ps.end();
            bool erased = false;
            while ( this->ps.size() > 6 && Geom::distance(*this->ps.end(), last_point) < smoothlenght) {
                this->ps.pop_back();
                this->wps.pop_back();
                erased = true;
            }
            if (erased) {
                this->wps.push_back(this->wps[this->wps.size()-1]);
                this->ps.push_back(last_point);
            }
        }
    }

    double tolerance_sq = 0.02 * square(this->desktop->w2d().descrim() * tol) * exp(0.2 * tol - 2);

    g_assert(is_zero(this->req_tangent) || is_unit_vector(this->req_tangent));

    this->green_curve->reset();
    this->red_curve->reset();
    this->red_curve_is_valid = false;

    int n_points = this->ps.size();

    // worst case gives us a segment per point
    int max_segs = 4 * n_points;

    std::vector<Geom::Point> b(max_segs);

    int const n_segs = Geom::bezier_fit_cubic_r(b.data(), this->ps.data(), n_points, tolerance_sq, max_segs);

    if (n_segs > 0) {
        /* Fit and draw and reset state */

        this->green_curve->moveto(b[0]);
        Inkscape::Preferences *prefs = Inkscape::Preferences::get();
        guint mode = prefs->getInt("/tools/freehand/pencil/freehand-mode", 0);
        for (int c = 0; c < n_segs; c++) {
            // if we are in BSpline we modify the trace to create adhoc nodes 
            if (mode == 2) {
                Geom::Point point_at1 = b[4 * c + 0] + (1./3) * (b[4 * c + 3] - b[4 * c + 0]);
                point_at1 = Geom::Point(point_at1[X] + HANDLE_CUBIC_GAP, point_at1[Y] + HANDLE_CUBIC_GAP);
                Geom::Point point_at2 = b[4 * c + 3] + (1./3) * (b[4 * c + 0] - b[4 * c + 3]);
                point_at2 = Geom::Point(point_at2[X] + HANDLE_CUBIC_GAP, point_at2[Y] + HANDLE_CUBIC_GAP);
                this->green_curve->curveto(point_at1,point_at2,b[4*c+3]);
            } else {
                //force retracted handle at end if power stroke
                if (c == n_segs - 1 && input_has_pressure) {
                    this->green_curve->curveto(b[4 * c + 1], b[4 * c + 3], b[4 * c + 3]);
                } else if (c == 0 && input_has_pressure) {
                    this->green_curve->curveto(b[4 * c], b[4 * c + 2], b[4 * c + 3]);
                } else {
                    this->green_curve->curveto(b[4 * c + 1], b[4 * c + 2], b[4 * c + 3]);
                }
            }
        }
        if (!input_has_pressure) {
            sp_canvas_bpath_set_bpath(SP_CANVAS_BPATH(this->red_bpath), this->green_curve);
        }
        
        /* Fit and draw and copy last point */
        g_assert(!this->green_curve->is_empty());

        /* Set up direction of next curve. */
        {
            Geom::Curve const * last_seg = this->green_curve->last_segment();
            g_assert( last_seg );      // Relevance: validity of (*last_seg)
            this->p[0] = last_seg->finalPoint();
            this->npoints = 1;
            Geom::Curve *last_seg_reverse = last_seg->reverse();
            Geom::Point const req_vec( -last_seg_reverse->unitTangentAt(0) );
            delete last_seg_reverse;
            this->req_tangent = ( ( Geom::is_zero(req_vec) || !in_svg_plane(req_vec) )
                                ? Geom::Point(0, 0)
                                : Geom::unit_vector(req_vec) );
        }
    }
}


/* interpolates the sketched curve and tweaks the current sketch interpolation*/
void PencilTool::_sketchInterpolate() {
    if ( this->ps.size() <= 1 ) {
        return;
    }

    Inkscape::Preferences *prefs = Inkscape::Preferences::get();
    double tol = prefs->getDoubleLimited("/tools/freehand/pencil/tolerance", 10.0, 1.0, 100.0) * 0.4;
    bool simplify = prefs->getInt("/tools/freehand/pencil/simplify", 0);
    if(simplify){
        double tol2 = prefs->getDoubleLimited("/tools/freehand/pencil/base-simplify", 25.0, 1.0, 100.0) * 0.4;
        tol = std::min(tol,tol2);
    }
    double tolerance_sq = 0.02 * square(this->desktop->w2d().descrim() * tol) * exp(0.2 * tol - 2);
    
    bool average_all_sketches = prefs->getBool("/tools/freehand/pencil/average_all_sketches", true);

    g_assert(is_zero(this->req_tangent) || is_unit_vector(this->req_tangent));

    this->red_curve->reset();
    this->red_curve_is_valid = false;

    int n_points = this->ps.size();

    // worst case gives us a segment per point
    int max_segs = 4 * n_points;

    std::vector<Geom::Point> b(max_segs);

    int const n_segs = Geom::bezier_fit_cubic_r(b.data(), this->ps.data(), n_points, tolerance_sq, max_segs);

    if (n_segs > 0) {
        Geom::Path fit(b[0]);

        for (int c = 0; c < n_segs; c++) {
            fit.appendNew<Geom::CubicBezier>(b[4 * c + 1], b[4 * c + 2], b[4 * c + 3]);
        }

        Geom::Piecewise<Geom::D2<Geom::SBasis> > fit_pwd2 = fit.toPwSb();

        if (this->sketch_n > 0) {
            double t;

            if (average_all_sketches) {
                // Average = (sum of all) / n
                //         = (sum of all + new one) / n+1
                //         = ((old average)*n + new one) / n+1
                t = this->sketch_n / (this->sketch_n + 1.);
            } else {
                t = 0.5;
            }

            this->sketch_interpolation = Geom::lerp(t, fit_pwd2, this->sketch_interpolation);

            // simplify path, to eliminate small segments
            Path path;
            path.LoadPathVector(Geom::path_from_piecewise(this->sketch_interpolation, 0.01));
            path.Simplify(0.5);

            Geom::PathVector *pathv = path.MakePathVector();
            this->sketch_interpolation = (*pathv)[0].toPwSb();
            delete pathv;
        } else {
            this->sketch_interpolation = fit_pwd2;
        }

        this->sketch_n++;

        this->green_curve->reset();
        this->green_curve->set_pathvector(Geom::path_from_piecewise(this->sketch_interpolation, 0.01));
        if (!input_has_pressure) {
            sp_canvas_bpath_set_bpath(SP_CANVAS_BPATH(this->red_bpath), this->green_curve);
        }
        /* Fit and draw and copy last point */
        g_assert(!this->green_curve->is_empty());

        /* Set up direction of next curve. */
        {
            Geom::Curve const * last_seg = this->green_curve->last_segment();
            g_assert( last_seg );      // Relevance: validity of (*last_seg)
            this->p[0] = last_seg->finalPoint();
            this->npoints = 1;
            Geom::Curve *last_seg_reverse = last_seg->reverse();
            Geom::Point const req_vec( -last_seg_reverse->unitTangentAt(0) );
            delete last_seg_reverse;
            this->req_tangent = ( ( Geom::is_zero(req_vec) || !in_svg_plane(req_vec) )
                                ? Geom::Point(0, 0)
                                : Geom::unit_vector(req_vec) );
        }
    }

    this->ps.clear();
    this->points.clear();
    this->wps.clear();
}

void PencilTool::_fitAndSplit() {
    g_assert( this->npoints > 1 );

    double const tolerance_sq = 0;

    Geom::Point b[4];
    g_assert(is_zero(this->req_tangent)
             || is_unit_vector(this->req_tangent));
    Geom::Point const tHatEnd(0, 0);
    Inkscape::Preferences *prefs = Inkscape::Preferences::get();
    int const n_segs = Geom::bezier_fit_cubic_full(b, NULL, this->p, this->npoints,
                                                this->req_tangent, tHatEnd,
                                                tolerance_sq, 1);
    if ( n_segs > 0
         && unsigned(this->npoints) < G_N_ELEMENTS(this->p) )
    {
        /* Fit and draw and reset state */

        this->red_curve->reset();
        this->red_curve->moveto(b[0]);
        using Geom::X;
        using Geom::Y;
            // if we are in BSpline we modify the trace to create adhoc nodes
        guint mode = prefs->getInt("/tools/freehand/pencil/freehand-mode", 0);
        if(mode == 2){
            Geom::Point point_at1 = b[0] + (1./3)*(b[3] - b[0]);
            point_at1 = Geom::Point(point_at1[X] + HANDLE_CUBIC_GAP, point_at1[Y] + HANDLE_CUBIC_GAP);
            Geom::Point point_at2 = b[3] + (1./3)*(b[0] - b[3]);
            point_at2 = Geom::Point(point_at2[X] + HANDLE_CUBIC_GAP, point_at2[Y] + HANDLE_CUBIC_GAP);
            this->red_curve->curveto(point_at1,point_at2,b[3]);
        }else{
            this->red_curve->curveto(b[1], b[2], b[3]);
        }
        if (!input_has_pressure) {
            sp_canvas_bpath_set_bpath(SP_CANVAS_BPATH(this->red_bpath), this->red_curve);
        }
        this->red_curve_is_valid = true;
    } else {
        /* Fit and draw and copy last point */

        g_assert(!this->red_curve->is_empty());

        /* Set up direction of next curve. */
        {
            Geom::Curve const * last_seg = this->red_curve->last_segment();
            g_assert( last_seg );      // Relevance: validity of (*last_seg)
            this->p[0] = last_seg->finalPoint();
            this->npoints = 1;
            Geom::Curve *last_seg_reverse = last_seg->reverse();
            Geom::Point const req_vec( -last_seg_reverse->unitTangentAt(0) );
            delete last_seg_reverse;
            this->req_tangent = ( ( Geom::is_zero(req_vec) || !in_svg_plane(req_vec) )
                                ? Geom::Point(0, 0)
                                : Geom::unit_vector(req_vec) );
        }


        this->green_curve->append_continuous(this->red_curve, 0.0625);
        SPCurve *curve = this->red_curve->copy();

        /// \todo fixme:
        SPCanvasItem *cshape = sp_canvas_bpath_new(this->desktop->getSketch(), curve, true);
        curve->unref();

        this->highlight_color = SP_ITEM(this->desktop->currentLayer())->highlight_color();
        if((unsigned int)prefs->getInt("/tools/nodes/highlight_color", 0xff0000ff) == this->highlight_color){
            this->green_color = 0x00ff007f;
        } else {
            this->green_color = this->highlight_color;
        }
        sp_canvas_bpath_set_stroke(SP_CANVAS_BPATH(cshape), this->green_color, 1.0, SP_STROKE_LINEJOIN_MITER, SP_STROKE_LINECAP_BUTT);

        this->green_bpaths.push_back(cshape);

        this->red_curve_is_valid = false;
    }
}

}
}
}

/*
  Local Variables:
  mode:c++
  c-file-style:"stroustrup"
  c-file-offsets:((innamespace . 0)(inline-open . 0)(case-label . +))
  indent-tabs-mode:nil
  fill-column:99
  End:
*/
// vim: filetype=cpp:expandtab:shiftwidth=4:tabstop=8:softtabstop=4:fileencoding=utf-8:textwidth=99 :<|MERGE_RESOLUTION|>--- conflicted
+++ resolved
@@ -840,7 +840,6 @@
     Geom::Path const path = pathvector[0];
     curve->unref();
     double previous_pressure = 0.0;
-<<<<<<< HEAD
     double pressure_computed = 0.0;
     double dezoomify_factor = 0.05 * 1000/SP_EVENT_CONTEXT(this)->desktop->current_zoom();//\/100 we want 100% = 1;
     bool start     = true;
@@ -858,39 +857,6 @@
         pressure_computed = pressure_shrunk * dezoomify_factor/2.0;
         //remove start pressure gap
         if (start) {
-=======
-    double tol = knots_distance / zoom;
-    Geom::Point previous_point = Geom::Point(0,0);
-    bool start = true;
-    auto pressure = this->wps.begin();
-    for (auto point = this->ps.begin(); point != this->ps.end(); ++point,++pressure) {
-        //Maybe the 12 POW can be moved to a preferences 12 gives a good results of sensibility on my tablet
-        //But maybe is a tweakable value. less number = less sensibility
-        //8 give an acceptable max width to powerstoke
-        double pressure_base = pow(*pressure, pressure_sensibility);
-        double pressure_shirnked = (pressure_base * (max - min)) + min;
-        double pressure_factor = pressure_base/pressure_shirnked;
-        double pressure_computed = (pressure_shirnked * 8.0 * scale) / zoom;
-        bool buttonrelease = false;
-        if (pressure_computed < 0.05 && previous_pressure != 0.0 ) {
-            pressure_computed = previous_pressure;
-            buttonrelease = true;
-        }
-        if (start || std::abs(previous_pressure - pressure_computed) > gap_pressure  / (zoom * pressure_factor)) {
-            Geom::Point position = *point;
-            if (!live) {
-                position *= transformCoordinate.inverse();
-            }
-            double pos = Geom::nearest_time(position, paths_to_pw(pathvector));
-            if (pos > 1e6 || 
-                buttonrelease || 
-                (previous_point != Geom::Point(0,0) && Geom::distance(*point, previous_point) < tol)) 
-            {
-                continue;
-            }
-            previous_point = *point;
-            previous_pressure = pressure_computed;
->>>>>>> c40b0c32
             start = false;
             this->points.push_back(Geom::Point(pos + 0.01, pressure_computed));
             previous_pressure = pressure_shrunk;
