--- conflicted
+++ resolved
@@ -668,7 +668,6 @@
         /* Fit and draw and reset state */
 
         this->green_curve->moveto(b[0]);
-<<<<<<< HEAD
         Inkscape::Preferences *prefs = Inkscape::Preferences::get();
         guint mode = prefs->getInt("/tools/freehand/pencil/freehand-mode", 0);
         for (int c = 0; c < n_segs; c++) {
@@ -680,14 +679,8 @@
                 CP = Geom::Point(CP[X] + 0.0001,CP[Y] + 0.0001);
                 this->green_curve->curveto(BP,CP,b[4*c+3]);
             }else{
-                this->green_curve->curveto(b[4*c+1], b[4*c+2], b[4*c+3]);
-            }
-
-=======
-
-        for (int c = 0; c < n_segs; c++) {
-            this->green_curve->curveto(b[4 * c + 1], b[4 * c + 2], b[4 * c + 3]);
->>>>>>> 60e6c1d0
+                this->green_curve->curveto(b[4 * c + 1], b[4 * c + 2], b[4 * c + 3]);
+            }
         }
 
         sp_canvas_bpath_set_bpath(SP_CANVAS_BPATH(this->red_bpath), this->green_curve);
