--- conflicted
+++ resolved
@@ -12,10 +12,7 @@
  *   Benoît LAVORATA
  *   Vincent MONTAGNE
  *   Pierre BARBRY-BLOT
-<<<<<<< HEAD
-=======
  *   Jabiertxo ARRAIZA
->>>>>>> c3d0ff86
  *
  * Copyright (C) 2009 authors
  *
@@ -92,9 +89,6 @@
     bool has_dilated;
     Geom::Point last_push;
     SPCanvasItem *dilate_area;
-<<<<<<< HEAD
-
-=======
     bool nooverlap;
     bool picker;
     bool pickinversevalue;
@@ -102,7 +96,6 @@
     bool pickstroke;
     bool visible;
     double offset;
->>>>>>> c3d0ff86
     sigc::connection style_set_connection;
 
     static const std::string prefsPath;
