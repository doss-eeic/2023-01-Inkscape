--- conflicted
+++ resolved
@@ -24,18 +24,12 @@
 #define SP_IS_FECONVOLVEMATRIX(obj) (G_TYPE_CHECK_INSTANCE_TYPE((obj), SP_TYPE_FECONVOLVEMATRIX))
 #define SP_IS_FECONVOLVEMATRIX_CLASS(klass) (G_TYPE_CHECK_CLASS_TYPE((klass), SP_TYPE_FECONVOLVEMATRIX))
 
-<<<<<<< HEAD
-class SPFeConvolveMatrixClass;
-
 class CFeConvolveMatrix;
 
 class SPFeConvolveMatrix : public SPFilterPrimitive {
 public:
 	CFeConvolveMatrix* cfeconvolvematrix;
 
-=======
-struct SPFeConvolveMatrix : public SPFilterPrimitive {
->>>>>>> 50ee0508
     NumberOptNumber order;
     std::vector<gdouble> kernelMatrix;
     double divisor, bias;
