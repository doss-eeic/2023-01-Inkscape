--- conflicted
+++ resolved
@@ -34,21 +34,6 @@
 #include "display/nr-filter-diffuselighting.h"
 
 /* FeDiffuseLighting base class */
-static void sp_feDiffuseLighting_build(SPObject *object, SPDocument *document, Inkscape::XML::Node *repr);
-static void sp_feDiffuseLighting_release(SPObject *object);
-static void sp_feDiffuseLighting_set(SPObject *object, unsigned int key, gchar const *value);
-static void sp_feDiffuseLighting_update(SPObject *object, SPCtx *ctx, guint flags);
-//we assume that svg:feDiffuseLighting can have any number of children
-//only the first one is considered as the light source of the filter
-//TODO is that right?
-//if not modify child_added and remove_child to raise errors
-static void sp_feDiffuseLighting_child_added(SPObject *object,
-                                    Inkscape::XML::Node *child,
-                                    Inkscape::XML::Node *ref);
-static void sp_feDiffuseLighting_remove_child(SPObject *object, Inkscape::XML::Node *child);
-static void sp_feDiffuseLighting_order_changed(SPObject *object, Inkscape::XML::Node *child, Inkscape::XML::Node *old_ref, Inkscape::XML::Node *new_ref);
-static Inkscape::XML::Node *sp_feDiffuseLighting_write(SPObject *object, Inkscape::XML::Document *doc, Inkscape::XML::Node *repr, guint flags);
-static void sp_feDiffuseLighting_build_renderer(SPFilterPrimitive *primitive, Inkscape::Filters::Filter *filter);
 static void sp_feDiffuseLighting_children_modified(SPFeDiffuseLighting *sp_diffuselighting);
 
 G_DEFINE_TYPE(SPFeDiffuseLighting, sp_feDiffuseLighting, SP_TYPE_FILTER_PRIMITIVE);
@@ -56,19 +41,6 @@
 static void
 sp_feDiffuseLighting_class_init(SPFeDiffuseLightingClass *klass)
 {
-    SPObjectClass *sp_object_class = (SPObjectClass *)klass;
-    SPFilterPrimitiveClass *sp_primitive_class = (SPFilterPrimitiveClass *)klass;
-
-    //sp_object_class->build = sp_feDiffuseLighting_build;
-//    sp_object_class->release = sp_feDiffuseLighting_release;
-//    sp_object_class->write = sp_feDiffuseLighting_write;
-//    sp_object_class->set = sp_feDiffuseLighting_set;
-//    sp_object_class->update = sp_feDiffuseLighting_update;
-//    sp_object_class->child_added = sp_feDiffuseLighting_child_added;
-//    sp_object_class->remove_child = sp_feDiffuseLighting_remove_child;
-//    sp_object_class->order_changed = sp_feDiffuseLighting_order_changed;
-
-    //sp_primitive_class->build_renderer = sp_feDiffuseLighting_build_renderer;
 }
 
 CFeDiffuseLighting::CFeDiffuseLighting(SPFeDiffuseLighting* dl) : CFilterPrimitive(dl) {
@@ -82,6 +54,8 @@
 sp_feDiffuseLighting_init(SPFeDiffuseLighting *feDiffuseLighting)
 {
 	feDiffuseLighting->cfediffuselighting = new CFeDiffuseLighting(feDiffuseLighting);
+
+	delete feDiffuseLighting->cfilterprimitive;
 	feDiffuseLighting->cfilterprimitive = feDiffuseLighting->cfediffuselighting;
 	feDiffuseLighting->cobject = feDiffuseLighting->cfediffuselighting;
 
@@ -103,26 +77,7 @@
  * our name must be associated with a repr via "sp_object_type_register".  Best done through
  * sp-object-repr.cpp's repr_name_entries array.
  */
-<<<<<<< HEAD
-//static void
-//sp_feDiffuseLighting_build(SPObject *object, SPDocument *document, Inkscape::XML::Node *repr)
-//{
-////    if (((SPObjectClass *) feDiffuseLighting_parent_class)->build) {
-////        ((SPObjectClass *) feDiffuseLighting_parent_class)->build(object, document, repr);
-////    }
-//
-//    /*LOAD ATTRIBUTES FROM REPR HERE*/
-//    object->readAttr( "surfaceScale" );
-//    object->readAttr( "diffuseConstant" );
-//    object->readAttr( "kernelUnitLength" );
-//    object->readAttr( "lighting-color" );
-//
-//}
-
 void CFeDiffuseLighting::onBuild(SPDocument *document, Inkscape::XML::Node *repr) {
-	//    if (((SPObjectClass *) feDiffuseLighting_parent_class)->build) {
-	//        ((SPObjectClass *) feDiffuseLighting_parent_class)->build(object, document, repr);
-	//    }
 	CFilterPrimitive::onBuild(document, repr);
 
 	SPFeDiffuseLighting* object = this->spfediffuselighting;
@@ -132,126 +87,18 @@
 	object->readAttr( "diffuseConstant" );
 	object->readAttr( "kernelUnitLength" );
 	object->readAttr( "lighting-color" );
-=======
-static void
-sp_feDiffuseLighting_build(SPObject *object, SPDocument *document, Inkscape::XML::Node *repr)
-{
-    if (((SPObjectClass *) sp_feDiffuseLighting_parent_class)->build) {
-        ((SPObjectClass *) sp_feDiffuseLighting_parent_class)->build(object, document, repr);
-    }
-
-    /*LOAD ATTRIBUTES FROM REPR HERE*/
-    object->readAttr( "surfaceScale" );
-    object->readAttr( "diffuseConstant" );
-    object->readAttr( "kernelUnitLength" );
-    object->readAttr( "lighting-color" );
-    
->>>>>>> 50ee0508
 }
 
 /**
  * Drops any allocated memory.
  */
-static void
-sp_feDiffuseLighting_release(SPObject *object)
-{
-<<<<<<< HEAD
-//    if (((SPObjectClass *) feDiffuseLighting_parent_class)->release)
-//        ((SPObjectClass *) feDiffuseLighting_parent_class)->release(object);
-	((SPFeDiffuseLighting*)object)->cfediffuselighting->onRelease();
-}
-
 void CFeDiffuseLighting::onRelease() {
 	CFilterPrimitive::onRelease();
-=======
-    if (((SPObjectClass *) sp_feDiffuseLighting_parent_class)->release)
-        ((SPObjectClass *) sp_feDiffuseLighting_parent_class)->release(object);
->>>>>>> 50ee0508
 }
 
 /**
  * Sets a specific value in the SPFeDiffuseLighting.
  */
-static void
-sp_feDiffuseLighting_set(SPObject *object, unsigned int key, gchar const *value)
-{
-//    SPFeDiffuseLighting *feDiffuseLighting = SP_FEDIFFUSELIGHTING(object);
-//    gchar const *cend_ptr = NULL;
-//    gchar *end_ptr = NULL;
-//
-//    switch(key) {
-//	/*DEAL WITH SETTING ATTRIBUTES HERE*/
-////TODO test forbidden values
-//        case SP_ATTR_SURFACESCALE:
-//            end_ptr = NULL;
-//            if (value) {
-//                feDiffuseLighting->surfaceScale = g_ascii_strtod(value, &end_ptr);
-//                if (end_ptr) {
-//                    feDiffuseLighting->surfaceScale_set = TRUE;
-//                }
-//            }
-//            if (!value || !end_ptr) {
-//                feDiffuseLighting->surfaceScale = 1;
-//                feDiffuseLighting->surfaceScale_set = FALSE;
-//            }
-//            if (feDiffuseLighting->renderer) {
-//                feDiffuseLighting->renderer->surfaceScale = feDiffuseLighting->surfaceScale;
-//            }
-//            object->parent->requestModified(SP_OBJECT_MODIFIED_FLAG);
-//            break;
-//        case SP_ATTR_DIFFUSECONSTANT:
-//            end_ptr = NULL;
-//            if (value) {
-//                feDiffuseLighting->diffuseConstant = g_ascii_strtod(value, &end_ptr);
-//                if (end_ptr && feDiffuseLighting->diffuseConstant >= 0) {
-//                    feDiffuseLighting->diffuseConstant_set = TRUE;
-//                } else {
-//                    end_ptr = NULL;
-//                    g_warning("feDiffuseLighting: diffuseConstant should be a positive number ... defaulting to 1");
-//                }
-//            }
-//            if (!value || !end_ptr) {
-//                feDiffuseLighting->diffuseConstant = 1;
-//                feDiffuseLighting->diffuseConstant_set = FALSE;
-//            }
-//            if (feDiffuseLighting->renderer) {
-//                feDiffuseLighting->renderer->diffuseConstant = feDiffuseLighting->diffuseConstant;
-//    }
-//            object->parent->requestModified(SP_OBJECT_MODIFIED_FLAG);
-//            break;
-//        case SP_ATTR_KERNELUNITLENGTH:
-//            //TODO kernelUnit
-//            //feDiffuseLighting->kernelUnitLength.set(value);
-//            /*TODOif (feDiffuseLighting->renderer) {
-//                feDiffuseLighting->renderer->surfaceScale = feDiffuseLighting->renderer;
-//            }
-//            */
-//            object->parent->requestModified(SP_OBJECT_MODIFIED_FLAG);
-//            break;
-//        case SP_PROP_LIGHTING_COLOR:
-//            cend_ptr = NULL;
-//            feDiffuseLighting->lighting_color = sp_svg_read_color(value, &cend_ptr, 0xffffffff);
-//            //if a value was read
-//            if (cend_ptr) {
-//                feDiffuseLighting->lighting_color_set = TRUE;
-//            } else {
-//                //lighting_color already contains the default value
-//                feDiffuseLighting->lighting_color_set = FALSE;
-//            }
-//            if (feDiffuseLighting->renderer) {
-//                feDiffuseLighting->renderer->lighting_color = feDiffuseLighting->lighting_color;
-//            }
-//            object->parent->requestModified(SP_OBJECT_MODIFIED_FLAG);
-//            break;
-//        default:
-//            if (((SPObjectClass *) feDiffuseLighting_parent_class)->set)
-//                ((SPObjectClass *) feDiffuseLighting_parent_class)->set(object, key, value);
-//            break;
-//    }
-	((SPFeDiffuseLighting*)object)->cfediffuselighting->onSet(key, value);
-
-}
-
 void CFeDiffuseLighting::onSet(unsigned int key, gchar const *value) {
 	SPFeDiffuseLighting* object = this->spfediffuselighting;
 
@@ -334,14 +181,7 @@
             object->parent->requestModified(SP_OBJECT_MODIFIED_FLAG);
             break;
         default:
-<<<<<<< HEAD
-//            if (((SPObjectClass *) feDiffuseLighting_parent_class)->set)
-//                ((SPObjectClass *) feDiffuseLighting_parent_class)->set(object, key, value);
         	CFilterPrimitive::onSet(key, value);
-=======
-            if (((SPObjectClass *) sp_feDiffuseLighting_parent_class)->set)
-                ((SPObjectClass *) sp_feDiffuseLighting_parent_class)->set(object, key, value);
->>>>>>> 50ee0508
             break;
     }
 }
@@ -349,22 +189,6 @@
 /**
  * Receives update notifications.
  */
-static void
-sp_feDiffuseLighting_update(SPObject *object, SPCtx *ctx, guint flags)
-{
-//    if (flags & (SP_OBJECT_MODIFIED_FLAG)) {
-//        object->readAttr( "surfaceScale" );
-//        object->readAttr( "diffuseConstant" );
-//        object->readAttr( "kernelUnit" );
-//        object->readAttr( "lighting-color" );
-//    }
-//
-//    if (((SPObjectClass *) feDiffuseLighting_parent_class)->update) {
-//        ((SPObjectClass *) feDiffuseLighting_parent_class)->update(object, ctx, flags);
-//    }
-	((SPFeDiffuseLighting*)object)->cfediffuselighting->onUpdate(ctx, flags);
-}
-
 void CFeDiffuseLighting::onUpdate(SPCtx *ctx, guint flags) {
 	SPFeDiffuseLighting* object = this->spfediffuselighting;
 
@@ -375,57 +199,12 @@
         object->readAttr( "lighting-color" );
     }
 
-<<<<<<< HEAD
-//    if (((SPObjectClass *) feDiffuseLighting_parent_class)->update) {
-//        ((SPObjectClass *) feDiffuseLighting_parent_class)->update(object, ctx, flags);
-//    }
     CFilterPrimitive::onUpdate(ctx, flags);
-=======
-    if (((SPObjectClass *) sp_feDiffuseLighting_parent_class)->update) {
-        ((SPObjectClass *) sp_feDiffuseLighting_parent_class)->update(object, ctx, flags);
-    }
->>>>>>> 50ee0508
 }
 
 /**
  * Writes its settings to an incoming repr object, if any.
  */
-static Inkscape::XML::Node *
-sp_feDiffuseLighting_write(SPObject *object, Inkscape::XML::Document *doc, Inkscape::XML::Node *repr, guint flags)
-{
-//    SPFeDiffuseLighting *fediffuselighting = SP_FEDIFFUSELIGHTING(object);
-//
-//    /* TODO: Don't just clone, but create a new repr node and write all
-//     * relevant values _and children_ into it */
-//    if (!repr) {
-//        repr = object->getRepr()->duplicate(doc);
-//        //repr = doc->createElement("svg:feDiffuseLighting");
-//    }
-//
-//    if (fediffuselighting->surfaceScale_set)
-//        sp_repr_set_css_double(repr, "surfaceScale", fediffuselighting->surfaceScale);
-//    else
-//        repr->setAttribute("surfaceScale", NULL);
-//    if (fediffuselighting->diffuseConstant_set)
-//        sp_repr_set_css_double(repr, "diffuseConstant", fediffuselighting->diffuseConstant);
-//    else
-//        repr->setAttribute("diffuseConstant", NULL);
-//   /*TODO kernelUnits */
-//    if (fediffuselighting->lighting_color_set) {
-//        gchar c[64];
-//        sp_svg_write_color(c, sizeof(c), fediffuselighting->lighting_color);
-//        repr->setAttribute("lighting-color", c);
-//    } else
-//        repr->setAttribute("lighting-color", NULL);
-//
-//    if (((SPObjectClass *) feDiffuseLighting_parent_class)->write) {
-//        ((SPObjectClass *) feDiffuseLighting_parent_class)->write(object, doc, repr, flags);
-//    }
-//
-//    return repr;
-	return ((SPFeDiffuseLighting*)object)->cfediffuselighting->onWrite(doc, repr, flags);
-}
-
 Inkscape::XML::Node* CFeDiffuseLighting::onWrite(Inkscape::XML::Document *doc, Inkscape::XML::Node *repr, guint flags) {
 	SPFeDiffuseLighting* object = this->spfediffuselighting;
 
@@ -454,16 +233,7 @@
     } else
         repr->setAttribute("lighting-color", NULL);
         
-<<<<<<< HEAD
-//    if (((SPObjectClass *) feDiffuseLighting_parent_class)->write) {
-//        ((SPObjectClass *) feDiffuseLighting_parent_class)->write(object, doc, repr, flags);
-//    }
     CFilterPrimitive::onWrite(doc, repr, flags);
-=======
-    if (((SPObjectClass *) sp_feDiffuseLighting_parent_class)->write) {
-        ((SPObjectClass *) sp_feDiffuseLighting_parent_class)->write(object, doc, repr, flags);
-    }
->>>>>>> 50ee0508
 
     return repr;
 }
@@ -471,32 +241,12 @@
 /**
  * Callback for child_added event.
  */
-static void
-sp_feDiffuseLighting_child_added(SPObject *object, Inkscape::XML::Node *child, Inkscape::XML::Node *ref)
-{
-//    SPFeDiffuseLighting *f = SP_FEDIFFUSELIGHTING(object);
-//
-//    if (((SPObjectClass *) feDiffuseLighting_parent_class)->child_added)
-//        (* ((SPObjectClass *) feDiffuseLighting_parent_class)->child_added)(object, child, ref);
-//
-//    sp_feDiffuseLighting_children_modified(f);
-//    object->parent->requestModified(SP_OBJECT_MODIFIED_FLAG);
-	((SPFeDiffuseLighting*)object)->cfediffuselighting->onChildAdded(child, ref);
-}
-
 void CFeDiffuseLighting::onChildAdded(Inkscape::XML::Node *child, Inkscape::XML::Node *ref) {
 	SPFeDiffuseLighting* object = this->spfediffuselighting;
 
     SPFeDiffuseLighting *f = SP_FEDIFFUSELIGHTING(object);
 
-<<<<<<< HEAD
-//    if (((SPObjectClass *) feDiffuseLighting_parent_class)->child_added)
-//        (* ((SPObjectClass *) feDiffuseLighting_parent_class)->child_added)(object, child, ref);
     CFilterPrimitive::onChildAdded(child, ref);
-=======
-    if (((SPObjectClass *) sp_feDiffuseLighting_parent_class)->child_added)
-        (* ((SPObjectClass *) sp_feDiffuseLighting_parent_class)->child_added)(object, child, ref);
->>>>>>> 50ee0508
 
     sp_feDiffuseLighting_children_modified(f);
     object->parent->requestModified(SP_OBJECT_MODIFIED_FLAG);
@@ -505,61 +255,22 @@
 /**
  * Callback for remove_child event.
  */
-static void
-sp_feDiffuseLighting_remove_child(SPObject *object, Inkscape::XML::Node *child)
-{   
-//    SPFeDiffuseLighting *f = SP_FEDIFFUSELIGHTING(object);
-//
-//    if (((SPObjectClass *) feDiffuseLighting_parent_class)->remove_child)
-//        (* ((SPObjectClass *) feDiffuseLighting_parent_class)->remove_child)(object, child);
-//
-//    sp_feDiffuseLighting_children_modified(f);
-//    object->parent->requestModified(SP_OBJECT_MODIFIED_FLAG);
-	((SPFeDiffuseLighting*)object)->cfediffuselighting->onRemoveChild(child);
-}
-
-<<<<<<< HEAD
 void CFeDiffuseLighting::onRemoveChild(Inkscape::XML::Node *child) {
 	SPFeDiffuseLighting* object = this->spfediffuselighting;
-=======
-    if (((SPObjectClass *) sp_feDiffuseLighting_parent_class)->remove_child)
-        (* ((SPObjectClass *) sp_feDiffuseLighting_parent_class)->remove_child)(object, child);   
->>>>>>> 50ee0508
 
 	SPFeDiffuseLighting *f = SP_FEDIFFUSELIGHTING(object);
 
-//	if (((SPObjectClass *) feDiffuseLighting_parent_class)->remove_child)
-//		(* ((SPObjectClass *) feDiffuseLighting_parent_class)->remove_child)(object, child);
 	CFilterPrimitive::onRemoveChild(child);
 
 	sp_feDiffuseLighting_children_modified(f);
 	object->parent->requestModified(SP_OBJECT_MODIFIED_FLAG);
 }
 
-static void
-sp_feDiffuseLighting_order_changed (SPObject *object, Inkscape::XML::Node *child, Inkscape::XML::Node *old_ref, Inkscape::XML::Node *new_ref)
-{
-//    SPFeDiffuseLighting *f = SP_FEDIFFUSELIGHTING(object);
-//    if (((SPObjectClass *) (feDiffuseLighting_parent_class))->order_changed)
-//        (* ((SPObjectClass *) (feDiffuseLighting_parent_class))->order_changed) (object, child, old_ref, new_ref);
-//
-//    sp_feDiffuseLighting_children_modified(f);
-//    object->parent->requestModified(SP_OBJECT_MODIFIED_FLAG);
-	((SPFeDiffuseLighting*)object)->cfediffuselighting->onOrderChanged(child, old_ref, new_ref);
-}
-
 void CFeDiffuseLighting::onOrderChanged(Inkscape::XML::Node *child, Inkscape::XML::Node *old_ref, Inkscape::XML::Node *new_ref) {
 	SPFeDiffuseLighting* object = this->spfediffuselighting;
 
     SPFeDiffuseLighting *f = SP_FEDIFFUSELIGHTING(object);
-<<<<<<< HEAD
-//    if (((SPObjectClass *) (feDiffuseLighting_parent_class))->order_changed)
-//        (* ((SPObjectClass *) (feDiffuseLighting_parent_class))->order_changed) (object, child, old_ref, new_ref);
     CFilterPrimitive::onOrderChanged(child, old_ref, new_ref);
-=======
-    if (((SPObjectClass *) (sp_feDiffuseLighting_parent_class))->order_changed)
-        (* ((SPObjectClass *) (sp_feDiffuseLighting_parent_class))->order_changed) (object, child, old_ref, new_ref);
->>>>>>> 50ee0508
 
     sp_feDiffuseLighting_children_modified(f);
     object->parent->requestModified(SP_OBJECT_MODIFIED_FLAG);
@@ -584,43 +295,6 @@
    }
 }
 
-static void sp_feDiffuseLighting_build_renderer(SPFilterPrimitive *primitive, Inkscape::Filters::Filter *filter) {
-//    g_assert(primitive != NULL);
-//    g_assert(filter != NULL);
-//
-//    SPFeDiffuseLighting *sp_diffuselighting = SP_FEDIFFUSELIGHTING(primitive);
-//
-//    int primitive_n = filter->add_primitive(Inkscape::Filters::NR_FILTER_DIFFUSELIGHTING);
-//    Inkscape::Filters::FilterPrimitive *nr_primitive = filter->get_primitive(primitive_n);
-//    Inkscape::Filters::FilterDiffuseLighting *nr_diffuselighting = dynamic_cast<Inkscape::Filters::FilterDiffuseLighting*>(nr_primitive);
-//    g_assert(nr_diffuselighting != NULL);
-//
-//    sp_diffuselighting->renderer = nr_diffuselighting;
-//    sp_filter_primitive_renderer_common(primitive, nr_primitive);
-//
-//    nr_diffuselighting->diffuseConstant = sp_diffuselighting->diffuseConstant;
-//    nr_diffuselighting->surfaceScale = sp_diffuselighting->surfaceScale;
-//    nr_diffuselighting->lighting_color = sp_diffuselighting->lighting_color;
-//    //We assume there is at most one child
-//    nr_diffuselighting->light_type = Inkscape::Filters::NO_LIGHT;
-//    if (SP_IS_FEDISTANTLIGHT(primitive->children)) {
-//        nr_diffuselighting->light_type = Inkscape::Filters::DISTANT_LIGHT;
-//        nr_diffuselighting->light.distant = SP_FEDISTANTLIGHT(primitive->children);
-//    }
-//    if (SP_IS_FEPOINTLIGHT(primitive->children)) {
-//        nr_diffuselighting->light_type = Inkscape::Filters::POINT_LIGHT;
-//        nr_diffuselighting->light.point = SP_FEPOINTLIGHT(primitive->children);
-//    }
-//    if (SP_IS_FESPOTLIGHT(primitive->children)) {
-//        nr_diffuselighting->light_type = Inkscape::Filters::SPOT_LIGHT;
-//        nr_diffuselighting->light.spot = SP_FESPOTLIGHT(primitive->children);
-//    }
-//
-//    //nr_offset->set_dx(sp_offset->dx);
-//    //nr_offset->set_dy(sp_offset->dy);
-	((SPFeDiffuseLighting*)primitive)->cfediffuselighting->onBuildRenderer(filter);
-}
-
 void CFeDiffuseLighting::onBuildRenderer(Inkscape::Filters::Filter* filter) {
 	SPFeDiffuseLighting* primitive = this->spfediffuselighting;
 
