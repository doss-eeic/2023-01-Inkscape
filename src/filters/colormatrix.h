/** @file
 * @brief SVG color matrix filter effect
 *//*
 * Authors:
 *   Hugo Rodrigues <haa.rodrigues@gmail.com>
 *
 * Copyright (C) 2006 Hugo Rodrigues
 *
 * Released under GNU GPL, read the file 'COPYING' for more information
 */
#ifndef SP_FECOLORMATRIX_H_SEEN
#define SP_FECOLORMATRIX_H_SEEN

#include <vector>
#include "sp-filter-primitive.h"
#include "display/nr-filter-colormatrix.h"

#define SP_TYPE_FECOLORMATRIX (sp_feColorMatrix_get_type())
#define SP_FECOLORMATRIX(obj) (G_TYPE_CHECK_INSTANCE_CAST((obj), SP_TYPE_FECOLORMATRIX, SPFeColorMatrix))
#define SP_FECOLORMATRIX_CLASS(klass) (G_TYPE_CHECK_CLASS_CAST((klass), SP_TYPE_FECOLORMATRIX, SPFeColorMatrixClass))
#define SP_IS_FECOLORMATRIX(obj) (G_TYPE_CHECK_INSTANCE_TYPE((obj), SP_TYPE_FECOLORMATRIX))
#define SP_IS_FECOLORMATRIX_CLASS(klass) (G_TYPE_CHECK_CLASS_TYPE((klass), SP_TYPE_FECOLORMATRIX))

<<<<<<< HEAD
class SPFeColorMatrixClass;

class CFeColorMatrix;

class SPFeColorMatrix : public SPFilterPrimitive {
public:
	CFeColorMatrix* cfecolormatrix;

=======
struct SPFeColorMatrix : public SPFilterPrimitive {
>>>>>>> 50ee0508
    Inkscape::Filters::FilterColorMatrixType type;
    gdouble value;
    std::vector<gdouble> values;
};

struct SPFeColorMatrixClass {
    SPFilterPrimitiveClass parent_class;
};

class CFeColorMatrix : public CFilterPrimitive {
public:
	CFeColorMatrix(SPFeColorMatrix* matrix);
	virtual ~CFeColorMatrix();

	virtual void onBuild(SPDocument* doc, Inkscape::XML::Node* repr);
	virtual void onRelease();

	virtual void onSet(unsigned int key, const gchar* value);

	virtual void onUpdate(SPCtx* ctx, unsigned int flags);

	virtual Inkscape::XML::Node* onWrite(Inkscape::XML::Document* doc, Inkscape::XML::Node* repr, guint flags);

	virtual void onBuildRenderer(Inkscape::Filters::Filter* filter);

private:
	SPFeColorMatrix* spfecolormatrix;
};

GType sp_feColorMatrix_get_type();

#endif /* !SP_FECOLORMATRIX_H_SEEN */

/*
  Local Variables:
  mode:c++
  c-file-style:"stroustrup"
  c-file-offsets:((innamespace . 0)(inline-open . 0)(case-label . +))
  indent-tabs-mode:nil
  fill-column:99
  End:
*/
// vim: filetype=cpp:expandtab:shiftwidth=4:tabstop=8:softtabstop=4:fileencoding=utf-8:textwidth=99 :<|MERGE_RESOLUTION|>--- conflicted
+++ resolved
@@ -21,18 +21,12 @@
 #define SP_IS_FECOLORMATRIX(obj) (G_TYPE_CHECK_INSTANCE_TYPE((obj), SP_TYPE_FECOLORMATRIX))
 #define SP_IS_FECOLORMATRIX_CLASS(klass) (G_TYPE_CHECK_CLASS_TYPE((klass), SP_TYPE_FECOLORMATRIX))
 
-<<<<<<< HEAD
-class SPFeColorMatrixClass;
-
 class CFeColorMatrix;
 
 class SPFeColorMatrix : public SPFilterPrimitive {
 public:
 	CFeColorMatrix* cfecolormatrix;
 
-=======
-struct SPFeColorMatrix : public SPFilterPrimitive {
->>>>>>> 50ee0508
     Inkscape::Filters::FilterColorMatrixType type;
     gdouble value;
     std::vector<gdouble> values;
