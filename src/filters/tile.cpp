/** \file
 * SVG <feTile> implementation.
 *
 */
/*
 * Authors:
 *   hugo Rodrigues <haa.rodrigues@gmail.com>
 *
 * Copyright (C) 2006 Hugo Rodrigues
 *
 * Released under GNU GPL, read the file 'COPYING' for more information
 */

#ifdef HAVE_CONFIG_H
# include "config.h"
#endif

#include "attributes.h"
#include "svg/svg.h"
#include "filters/tile.h"
#include "xml/repr.h"
#include "display/nr-filter.h"
#include "display/nr-filter-tile.h"

/* FeTile base class */
static void sp_feTile_build(SPObject *object, SPDocument *document, Inkscape::XML::Node *repr);
static void sp_feTile_release(SPObject *object);
static void sp_feTile_set(SPObject *object, unsigned int key, gchar const *value);
static void sp_feTile_update(SPObject *object, SPCtx *ctx, guint flags);
static Inkscape::XML::Node *sp_feTile_write(SPObject *object, Inkscape::XML::Document *doc, Inkscape::XML::Node *repr, guint flags);
static void sp_feTile_build_renderer(SPFilterPrimitive *primitive, Inkscape::Filters::Filter *filter);

G_DEFINE_TYPE(SPFeTile, sp_feTile, SP_TYPE_FILTER_PRIMITIVE);

static void
sp_feTile_class_init(SPFeTileClass *klass)
{
    SPObjectClass *sp_object_class = (SPObjectClass *)klass;
    SPFilterPrimitiveClass *sp_primitive_class = (SPFilterPrimitiveClass *)klass;

<<<<<<< HEAD
    feTile_parent_class = (SPFilterPrimitiveClass*)g_type_class_peek_parent(klass);

    //sp_object_class->build = sp_feTile_build;
//    sp_object_class->release = sp_feTile_release;
//    sp_object_class->write = sp_feTile_write;
//    sp_object_class->set = sp_feTile_set;
//    sp_object_class->update = sp_feTile_update;
    //sp_primitive_class->build_renderer = sp_feTile_build_renderer;
}

CFeTile::CFeTile(SPFeTile* tile) : CFilterPrimitive(tile) {
	this->spfetile = tile;
}

CFeTile::~CFeTile() {
=======
    sp_object_class->build = sp_feTile_build;
    sp_object_class->release = sp_feTile_release;
    sp_object_class->write = sp_feTile_write;
    sp_object_class->set = sp_feTile_set;
    sp_object_class->update = sp_feTile_update;
    sp_primitive_class->build_renderer = sp_feTile_build_renderer;
>>>>>>> 50ee0508
}

static void
sp_feTile_init(SPFeTile *feTile)
{
	feTile->cfetile = new CFeTile(feTile);
	feTile->cfilterprimitive = feTile->cfetile;
	feTile->cobject = feTile->cfetile;
}

/**
 * Reads the Inkscape::XML::Node, and initializes SPFeTile variables.  For this to get called,
 * our name must be associated with a repr via "sp_object_type_register".  Best done through
 * sp-object-repr.cpp's repr_name_entries array.
 */
<<<<<<< HEAD
//static void
//sp_feTile_build(SPObject *object, SPDocument *document, Inkscape::XML::Node *repr)
//{
//    if (((SPObjectClass *) feTile_parent_class)->build) {
//        ((SPObjectClass *) feTile_parent_class)->build(object, document, repr);
//    }
//
=======
static void
sp_feTile_build(SPObject *object, SPDocument *document, Inkscape::XML::Node *repr)
{
    if (((SPObjectClass *) sp_feTile_parent_class)->build) {
        ((SPObjectClass *) sp_feTile_parent_class)->build(object, document, repr);
    }

>>>>>>> 50ee0508
    /*LOAD ATTRIBUTES FROM REPR HERE*/
//}

void CFeTile::onBuild(SPDocument *document, Inkscape::XML::Node *repr) {
	CFilterPrimitive::onBuild(document, repr);
}

/**
 * Drops any allocated memory.
 */
static void
sp_feTile_release(SPObject *object)
{
<<<<<<< HEAD
//    if (((SPObjectClass *) feTile_parent_class)->release)
//        ((SPObjectClass *) feTile_parent_class)->release(object);
	((SPFeTile*)object)->cfetile->onRelease();
}

void CFeTile::onRelease() {
	CFilterPrimitive::onRelease();
=======
    if (((SPObjectClass *) sp_feTile_parent_class)->release)
        ((SPObjectClass *) sp_feTile_parent_class)->release(object);
>>>>>>> 50ee0508
}

/**
 * Sets a specific value in the SPFeTile.
 */
static void
sp_feTile_set(SPObject *object, unsigned int key, gchar const *value)
{
//    SPFeTile *feTile = SP_FETILE(object);
//    (void)feTile;
//
//    switch(key) {
//	/*DEAL WITH SETTING ATTRIBUTES HERE*/
//        default:
//            if (((SPObjectClass *) feTile_parent_class)->set)
//                ((SPObjectClass *) feTile_parent_class)->set(object, key, value);
//            break;
//    }

	((SPFeTile*)object)->cfetile->onSet(key, value);
}

void CFeTile::onSet(unsigned int key, gchar const *value) {
	SPFeTile* object = this->spfetile;

    SPFeTile *feTile = SP_FETILE(object);
    (void)feTile;

    switch(key) {
	/*DEAL WITH SETTING ATTRIBUTES HERE*/
        default:
<<<<<<< HEAD
//            if (((SPObjectClass *) feTile_parent_class)->set)
//                ((SPObjectClass *) feTile_parent_class)->set(object, key, value);
        	CFilterPrimitive::onSet(key, value);
=======
            if (((SPObjectClass *) sp_feTile_parent_class)->set)
                ((SPObjectClass *) sp_feTile_parent_class)->set(object, key, value);
>>>>>>> 50ee0508
            break;
    }
}

/**
 * Receives update notifications.
 */
static void
sp_feTile_update(SPObject *object, SPCtx *ctx, guint flags)
{
//    if (flags & (SP_OBJECT_MODIFIED_FLAG | SP_OBJECT_STYLE_MODIFIED_FLAG |
//                 SP_OBJECT_VIEWPORT_MODIFIED_FLAG)) {
//
//        /* do something to trigger redisplay, updates? */
//
//    }
//
//    if (((SPObjectClass *) feTile_parent_class)->update) {
//        ((SPObjectClass *) feTile_parent_class)->update(object, ctx, flags);
//    }
	((SPFeTile*)object)->cfetile->onUpdate(ctx, flags);
}

void CFeTile::onUpdate(SPCtx *ctx, guint flags) {
	SPFeTile* object = this->spfetile;

    if (flags & (SP_OBJECT_MODIFIED_FLAG | SP_OBJECT_STYLE_MODIFIED_FLAG |
                 SP_OBJECT_VIEWPORT_MODIFIED_FLAG)) {

        /* do something to trigger redisplay, updates? */

    }

<<<<<<< HEAD
//    if (((SPObjectClass *) feTile_parent_class)->update) {
//        ((SPObjectClass *) feTile_parent_class)->update(object, ctx, flags);
//    }
    CFilterPrimitive::onUpdate(ctx, flags);
=======
    if (((SPObjectClass *) sp_feTile_parent_class)->update) {
        ((SPObjectClass *) sp_feTile_parent_class)->update(object, ctx, flags);
    }
>>>>>>> 50ee0508
}

/**
 * Writes its settings to an incoming repr object, if any.
 */
static Inkscape::XML::Node *
sp_feTile_write(SPObject *object, Inkscape::XML::Document *doc, Inkscape::XML::Node *repr, guint flags)
{
//    /* TODO: Don't just clone, but create a new repr node and write all
//     * relevant values into it */
//    if (!repr) {
//        repr = object->getRepr()->duplicate(doc);
//    }
//
//    if (((SPObjectClass *) feTile_parent_class)->write) {
//        ((SPObjectClass *) feTile_parent_class)->write(object, doc, repr, flags);
//    }
//
//    return repr;
	return ((SPFeTile*)object)->cfetile->onWrite(doc, repr, flags);
}

Inkscape::XML::Node* CFeTile::onWrite(Inkscape::XML::Document *doc, Inkscape::XML::Node *repr, guint flags) {
	SPFeTile* object = this->spfetile;

    /* TODO: Don't just clone, but create a new repr node and write all
     * relevant values into it */
    if (!repr) {
        repr = object->getRepr()->duplicate(doc);
    }

<<<<<<< HEAD
//    if (((SPObjectClass *) feTile_parent_class)->write) {
//        ((SPObjectClass *) feTile_parent_class)->write(object, doc, repr, flags);
//    }
    CFilterPrimitive::onWrite(doc, repr, flags);
=======
    if (((SPObjectClass *) sp_feTile_parent_class)->write) {
        ((SPObjectClass *) sp_feTile_parent_class)->write(object, doc, repr, flags);
    }
>>>>>>> 50ee0508

    return repr;
}


static void sp_feTile_build_renderer(SPFilterPrimitive *primitive, Inkscape::Filters::Filter *filter) {
//    g_assert(primitive != NULL);
//    g_assert(filter != NULL);
//
//    SPFeTile *sp_tile = SP_FETILE(primitive);
//    (void)sp_tile;
//
//    int primitive_n = filter->add_primitive(Inkscape::Filters::NR_FILTER_TILE);
//    Inkscape::Filters::FilterPrimitive *nr_primitive = filter->get_primitive(primitive_n);
//    Inkscape::Filters::FilterTile *nr_tile = dynamic_cast<Inkscape::Filters::FilterTile*>(nr_primitive);
//    g_assert(nr_tile != NULL);
//
//    sp_filter_primitive_renderer_common(primitive, nr_primitive);
	((SPFeTile*)primitive)->cfetile->onBuildRenderer(filter);
}

void CFeTile::onBuildRenderer(Inkscape::Filters::Filter* filter) {
	SPFeTile* primitive = this->spfetile;

    g_assert(primitive != NULL);
    g_assert(filter != NULL);

    SPFeTile *sp_tile = SP_FETILE(primitive);
    (void)sp_tile;

    int primitive_n = filter->add_primitive(Inkscape::Filters::NR_FILTER_TILE);
    Inkscape::Filters::FilterPrimitive *nr_primitive = filter->get_primitive(primitive_n);
    Inkscape::Filters::FilterTile *nr_tile = dynamic_cast<Inkscape::Filters::FilterTile*>(nr_primitive);
    g_assert(nr_tile != NULL);

    sp_filter_primitive_renderer_common(primitive, nr_primitive);
}

/*
  Local Variables:
  mode:c++
  c-file-style:"stroustrup"
  c-file-offsets:((innamespace . 0)(inline-open . 0)(case-label . +))
  indent-tabs-mode:nil
  fill-column:99
  End:
*/
// vim: filetype=cpp:expandtab:shiftwidth=4:tabstop=8:softtabstop=4:fileencoding=utf-8:textwidth=99 :<|MERGE_RESOLUTION|>--- conflicted
+++ resolved
@@ -23,30 +23,11 @@
 #include "display/nr-filter-tile.h"
 
 /* FeTile base class */
-static void sp_feTile_build(SPObject *object, SPDocument *document, Inkscape::XML::Node *repr);
-static void sp_feTile_release(SPObject *object);
-static void sp_feTile_set(SPObject *object, unsigned int key, gchar const *value);
-static void sp_feTile_update(SPObject *object, SPCtx *ctx, guint flags);
-static Inkscape::XML::Node *sp_feTile_write(SPObject *object, Inkscape::XML::Document *doc, Inkscape::XML::Node *repr, guint flags);
-static void sp_feTile_build_renderer(SPFilterPrimitive *primitive, Inkscape::Filters::Filter *filter);
-
 G_DEFINE_TYPE(SPFeTile, sp_feTile, SP_TYPE_FILTER_PRIMITIVE);
 
 static void
 sp_feTile_class_init(SPFeTileClass *klass)
 {
-    SPObjectClass *sp_object_class = (SPObjectClass *)klass;
-    SPFilterPrimitiveClass *sp_primitive_class = (SPFilterPrimitiveClass *)klass;
-
-<<<<<<< HEAD
-    feTile_parent_class = (SPFilterPrimitiveClass*)g_type_class_peek_parent(klass);
-
-    //sp_object_class->build = sp_feTile_build;
-//    sp_object_class->release = sp_feTile_release;
-//    sp_object_class->write = sp_feTile_write;
-//    sp_object_class->set = sp_feTile_set;
-//    sp_object_class->update = sp_feTile_update;
-    //sp_primitive_class->build_renderer = sp_feTile_build_renderer;
 }
 
 CFeTile::CFeTile(SPFeTile* tile) : CFilterPrimitive(tile) {
@@ -54,20 +35,14 @@
 }
 
 CFeTile::~CFeTile() {
-=======
-    sp_object_class->build = sp_feTile_build;
-    sp_object_class->release = sp_feTile_release;
-    sp_object_class->write = sp_feTile_write;
-    sp_object_class->set = sp_feTile_set;
-    sp_object_class->update = sp_feTile_update;
-    sp_primitive_class->build_renderer = sp_feTile_build_renderer;
->>>>>>> 50ee0508
 }
 
 static void
 sp_feTile_init(SPFeTile *feTile)
 {
 	feTile->cfetile = new CFeTile(feTile);
+
+	delete feTile->cfilterprimitive;
 	feTile->cfilterprimitive = feTile->cfetile;
 	feTile->cobject = feTile->cfetile;
 }
@@ -77,26 +52,6 @@
  * our name must be associated with a repr via "sp_object_type_register".  Best done through
  * sp-object-repr.cpp's repr_name_entries array.
  */
-<<<<<<< HEAD
-//static void
-//sp_feTile_build(SPObject *object, SPDocument *document, Inkscape::XML::Node *repr)
-//{
-//    if (((SPObjectClass *) feTile_parent_class)->build) {
-//        ((SPObjectClass *) feTile_parent_class)->build(object, document, repr);
-//    }
-//
-=======
-static void
-sp_feTile_build(SPObject *object, SPDocument *document, Inkscape::XML::Node *repr)
-{
-    if (((SPObjectClass *) sp_feTile_parent_class)->build) {
-        ((SPObjectClass *) sp_feTile_parent_class)->build(object, document, repr);
-    }
-
->>>>>>> 50ee0508
-    /*LOAD ATTRIBUTES FROM REPR HERE*/
-//}
-
 void CFeTile::onBuild(SPDocument *document, Inkscape::XML::Node *repr) {
 	CFilterPrimitive::onBuild(document, repr);
 }
@@ -104,43 +59,13 @@
 /**
  * Drops any allocated memory.
  */
-static void
-sp_feTile_release(SPObject *object)
-{
-<<<<<<< HEAD
-//    if (((SPObjectClass *) feTile_parent_class)->release)
-//        ((SPObjectClass *) feTile_parent_class)->release(object);
-	((SPFeTile*)object)->cfetile->onRelease();
-}
-
 void CFeTile::onRelease() {
 	CFilterPrimitive::onRelease();
-=======
-    if (((SPObjectClass *) sp_feTile_parent_class)->release)
-        ((SPObjectClass *) sp_feTile_parent_class)->release(object);
->>>>>>> 50ee0508
 }
 
 /**
  * Sets a specific value in the SPFeTile.
  */
-static void
-sp_feTile_set(SPObject *object, unsigned int key, gchar const *value)
-{
-//    SPFeTile *feTile = SP_FETILE(object);
-//    (void)feTile;
-//
-//    switch(key) {
-//	/*DEAL WITH SETTING ATTRIBUTES HERE*/
-//        default:
-//            if (((SPObjectClass *) feTile_parent_class)->set)
-//                ((SPObjectClass *) feTile_parent_class)->set(object, key, value);
-//            break;
-//    }
-
-	((SPFeTile*)object)->cfetile->onSet(key, value);
-}
-
 void CFeTile::onSet(unsigned int key, gchar const *value) {
 	SPFeTile* object = this->spfetile;
 
@@ -150,14 +75,7 @@
     switch(key) {
 	/*DEAL WITH SETTING ATTRIBUTES HERE*/
         default:
-<<<<<<< HEAD
-//            if (((SPObjectClass *) feTile_parent_class)->set)
-//                ((SPObjectClass *) feTile_parent_class)->set(object, key, value);
         	CFilterPrimitive::onSet(key, value);
-=======
-            if (((SPObjectClass *) sp_feTile_parent_class)->set)
-                ((SPObjectClass *) sp_feTile_parent_class)->set(object, key, value);
->>>>>>> 50ee0508
             break;
     }
 }
@@ -165,22 +83,6 @@
 /**
  * Receives update notifications.
  */
-static void
-sp_feTile_update(SPObject *object, SPCtx *ctx, guint flags)
-{
-//    if (flags & (SP_OBJECT_MODIFIED_FLAG | SP_OBJECT_STYLE_MODIFIED_FLAG |
-//                 SP_OBJECT_VIEWPORT_MODIFIED_FLAG)) {
-//
-//        /* do something to trigger redisplay, updates? */
-//
-//    }
-//
-//    if (((SPObjectClass *) feTile_parent_class)->update) {
-//        ((SPObjectClass *) feTile_parent_class)->update(object, ctx, flags);
-//    }
-	((SPFeTile*)object)->cfetile->onUpdate(ctx, flags);
-}
-
 void CFeTile::onUpdate(SPCtx *ctx, guint flags) {
 	SPFeTile* object = this->spfetile;
 
@@ -191,38 +93,12 @@
 
     }
 
-<<<<<<< HEAD
-//    if (((SPObjectClass *) feTile_parent_class)->update) {
-//        ((SPObjectClass *) feTile_parent_class)->update(object, ctx, flags);
-//    }
     CFilterPrimitive::onUpdate(ctx, flags);
-=======
-    if (((SPObjectClass *) sp_feTile_parent_class)->update) {
-        ((SPObjectClass *) sp_feTile_parent_class)->update(object, ctx, flags);
-    }
->>>>>>> 50ee0508
 }
 
 /**
  * Writes its settings to an incoming repr object, if any.
  */
-static Inkscape::XML::Node *
-sp_feTile_write(SPObject *object, Inkscape::XML::Document *doc, Inkscape::XML::Node *repr, guint flags)
-{
-//    /* TODO: Don't just clone, but create a new repr node and write all
-//     * relevant values into it */
-//    if (!repr) {
-//        repr = object->getRepr()->duplicate(doc);
-//    }
-//
-//    if (((SPObjectClass *) feTile_parent_class)->write) {
-//        ((SPObjectClass *) feTile_parent_class)->write(object, doc, repr, flags);
-//    }
-//
-//    return repr;
-	return ((SPFeTile*)object)->cfetile->onWrite(doc, repr, flags);
-}
-
 Inkscape::XML::Node* CFeTile::onWrite(Inkscape::XML::Document *doc, Inkscape::XML::Node *repr, guint flags) {
 	SPFeTile* object = this->spfetile;
 
@@ -232,35 +108,9 @@
         repr = object->getRepr()->duplicate(doc);
     }
 
-<<<<<<< HEAD
-//    if (((SPObjectClass *) feTile_parent_class)->write) {
-//        ((SPObjectClass *) feTile_parent_class)->write(object, doc, repr, flags);
-//    }
     CFilterPrimitive::onWrite(doc, repr, flags);
-=======
-    if (((SPObjectClass *) sp_feTile_parent_class)->write) {
-        ((SPObjectClass *) sp_feTile_parent_class)->write(object, doc, repr, flags);
-    }
->>>>>>> 50ee0508
 
     return repr;
-}
-
-
-static void sp_feTile_build_renderer(SPFilterPrimitive *primitive, Inkscape::Filters::Filter *filter) {
-//    g_assert(primitive != NULL);
-//    g_assert(filter != NULL);
-//
-//    SPFeTile *sp_tile = SP_FETILE(primitive);
-//    (void)sp_tile;
-//
-//    int primitive_n = filter->add_primitive(Inkscape::Filters::NR_FILTER_TILE);
-//    Inkscape::Filters::FilterPrimitive *nr_primitive = filter->get_primitive(primitive_n);
-//    Inkscape::Filters::FilterTile *nr_tile = dynamic_cast<Inkscape::Filters::FilterTile*>(nr_primitive);
-//    g_assert(nr_tile != NULL);
-//
-//    sp_filter_primitive_renderer_common(primitive, nr_primitive);
-	((SPFeTile*)primitive)->cfetile->onBuildRenderer(filter);
 }
 
 void CFeTile::onBuildRenderer(Inkscape::Filters::Filter* filter) {
