/** @file
 * @brief SVG component transferfilter effect
 *//*
 * Authors:
 *   Hugo Rodrigues <haa.rodrigues@gmail.com>
 *
 * Copyright (C) 2006 Hugo Rodrigues
 *
 * Released under GNU GPL, read the file 'COPYING' for more information
 */
#ifndef SP_FECOMPONENTTRANSFER_H_SEEN
#define SP_FECOMPONENTTRANSFER_H_SEEN

#include "sp-filter-primitive.h"

#define SP_TYPE_FECOMPONENTTRANSFER (sp_feComponentTransfer_get_type())
#define SP_FECOMPONENTTRANSFER(obj) (G_TYPE_CHECK_INSTANCE_CAST((obj), SP_TYPE_FECOMPONENTTRANSFER, SPFeComponentTransfer))
#define SP_FECOMPONENTTRANSFER_CLASS(klass) (G_TYPE_CHECK_CLASS_CAST((klass), SP_TYPE_FECOMPONENTTRANSFER, SPFeComponentTransferClass))
#define SP_IS_FECOMPONENTTRANSFER(obj) (G_TYPE_CHECK_INSTANCE_TYPE((obj), SP_TYPE_FECOMPONENTTRANSFER))
#define SP_IS_FECOMPONENTTRANSFER_CLASS(klass) (G_TYPE_CHECK_CLASS_TYPE((klass), SP_TYPE_FECOMPONENTTRANSFER))

namespace Inkscape {
namespace Filters {
class FilterComponentTransfer;
} }

<<<<<<< HEAD
class SPFeComponentTransferClass;

class CFeComponentTransfer;

class SPFeComponentTransfer : public SPFilterPrimitive {
public:
	CFeComponentTransfer* cfecomponenttransfer;

=======
struct SPFeComponentTransfer : public SPFilterPrimitive {
>>>>>>> 50ee0508
    Inkscape::Filters::FilterComponentTransfer *renderer;
};

struct SPFeComponentTransferClass {
    SPFilterPrimitiveClass parent_class;
};

class CFeComponentTransfer : public CFilterPrimitive {
public:
	CFeComponentTransfer(SPFeComponentTransfer* tr);
	virtual ~CFeComponentTransfer();

	virtual void onBuild(SPDocument* doc, Inkscape::XML::Node* repr);
	virtual void onRelease();

	virtual void onChildAdded(Inkscape::XML::Node* child, Inkscape::XML::Node* ref);
	virtual void onRemoveChild(Inkscape::XML::Node* child);

	virtual void onSet(unsigned int key, const gchar* value);

	virtual void onUpdate(SPCtx* ctx, unsigned int flags);

	virtual Inkscape::XML::Node* onWrite(Inkscape::XML::Document* doc, Inkscape::XML::Node* repr, guint flags);

	virtual void onBuildRenderer(Inkscape::Filters::Filter* filter);

private:
	SPFeComponentTransfer* spfecomponenttransfer;
};


GType sp_feComponentTransfer_get_type();


#endif /* !SP_FECOMPONENTTRANSFER_H_SEEN */

/*
  Local Variables:
  mode:c++
  c-file-style:"stroustrup"
  c-file-offsets:((innamespace . 0)(inline-open . 0)(case-label . +))
  indent-tabs-mode:nil
  fill-column:99
  End:
*/
// vim: filetype=cpp:expandtab:shiftwidth=4:tabstop=8:softtabstop=4:fileencoding=utf-8:textwidth=99 :<|MERGE_RESOLUTION|>--- conflicted
+++ resolved
@@ -24,18 +24,12 @@
 class FilterComponentTransfer;
 } }
 
-<<<<<<< HEAD
-class SPFeComponentTransferClass;
-
 class CFeComponentTransfer;
 
 class SPFeComponentTransfer : public SPFilterPrimitive {
 public:
 	CFeComponentTransfer* cfecomponenttransfer;
 
-=======
-struct SPFeComponentTransfer : public SPFilterPrimitive {
->>>>>>> 50ee0508
     Inkscape::Filters::FilterComponentTransfer *renderer;
 };
 
