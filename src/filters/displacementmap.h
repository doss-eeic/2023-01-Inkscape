--- conflicted
+++ resolved
@@ -28,18 +28,12 @@
     DISPLACEMENTMAP_CHANNEL_ENDTYPE
 };
 
-<<<<<<< HEAD
-class SPFeDisplacementMapClass;
-
 class CFeDisplacementMap;
 
 class SPFeDisplacementMap : public SPFilterPrimitive {
 public:
 	CFeDisplacementMap* cfedisplacementmap;
 
-=======
-struct SPFeDisplacementMap : public SPFilterPrimitive {
->>>>>>> 50ee0508
     int in2; 
     double scale;
     FilterDisplacementMapChannelSelector xChannelSelector;
