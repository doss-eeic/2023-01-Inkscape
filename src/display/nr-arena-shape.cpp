--- conflicted
+++ resolved
@@ -10,10 +10,9 @@
  * Released under GNU GPL, read the file 'COPYING' for more information
  */
 
-<<<<<<< HEAD
 #include <cairo.h>
+#include <glib.h>
 #include <fenv.h>
-#include <glib.h>
 #include <typeinfo>
 
 #include <2geom/curves.h>
@@ -26,50 +25,14 @@
 #include "display/nr-arena.h"
 #include "display/nr-arena-shape.h"
 #include "display/nr-filter.h"
-=======
-#include <glib.h>
-#include <fenv.h>
-#include <typeinfo>
-#include <cairo.h>
-
-#include <2geom/svg-path.h>
-#include <2geom/svg-path-parser.h>
-#include <2geom/pathvector.h>
-#include <2geom/curves.h>
-#include "display/sp-canvas.h"
-#include "display/canvas-arena.h"
-#include "display/nr-arena.h"
-#include "display/nr-arena-shape.h"
-#include "display/curve.h"
-#include "display/grayscale.h"
-#include "libnr/nr-pixops.h"
-#include "libnr/nr-blit.h"
-#include "libnr/nr-convert2geom.h"
-#include "livarot/Path.h"
-#include "livarot/float-line.h"
-#include "livarot/int-line.h"
-#include "style.h"
-#include "inkscape-cairo.h"
-#include "helper/geom.h"
->>>>>>> 9e724f14
 #include "helper/geom-curves.h"
 #include "helper/geom.h"
 #include "libnr/nr-convert2geom.h"
 #include "preferences.h"
 #include "sp-filter.h"
 #include "sp-filter-reference.h"
-<<<<<<< HEAD
 #include "style.h"
 #include "svg/svg.h"
-=======
-#include "display/nr-filter.h"
-#include "preferences.h"
-
-#include "svg/svg.h"
-
-//int  showRuns=0;
-void nr_pixblock_render_shape_mask_or(NRPixBlock &m,Shape* theS);
->>>>>>> 9e724f14
 
 static void nr_arena_shape_class_init(NRArenaShapeClass *klass);
 static void nr_arena_shape_init(NRArenaShape *shape);
@@ -342,328 +305,6 @@
     return NR_ARENA_ITEM_STATE_ALL;
 }
 
-<<<<<<< HEAD
-=======
-int matrix_is_isometry(Geom::Affine p) {
-    Geom::Affine   tp;
-    // transposition
-    tp[0]=p[0];
-    tp[1]=p[2];
-    tp[2]=p[1];
-    tp[3]=p[3];
-    for (int i = 4; i < 6; i++) // shut valgrind up :)
-        tp[i] = p[i] = 0;
-    Geom::Affine   isom = tp*p; // A^T * A = adjunct?
-    // Is the adjunct nearly an identity function?
-    if (isom.isTranslation(0.01)) {
-        // the transformation is an isometry -> no need to recompute
-        // the uncrossed polygon
-        if ( p.det() < 0 )
-            return -1;
-        else
-            return 1;
-    }
-    return 0;
-}
-
-static bool is_inner_area(NRRectL const &outer, NRRectL const &inner) {
-    return (outer.x0 <= inner.x0 && outer.y0 <= inner.y0 && outer.x1 >= inner.x1 && outer.y1 >= inner.y1);
-}
-
-/* returns true if the pathvector has a region that needs fill.
- * is for optimizing purposes, so should be fast and can falsely return true. 
- * CANNOT falsely return false. */
-static bool has_inner_area(Geom::PathVector const & pv) {
-    // return false for the cases where there is surely no region to be filled
-    if (pv.empty())
-        return false;
-
-    if ( (pv.size() == 1) && (pv.front().size() <= 1) ) {
-        // vector has only one path with only one segment, see if that's a non-curve segment: that would mean no internal region
-        if ( is_straight_curve(pv.front().front()) )
-        {
-            return false;
-        }
-    }
-
-    return true; //too costly to see if it has region to be filled, so return true.
-}
-
-/** force_shape is used for clipping paths, when we need the shape for clipping even if it's not filled */
-void
-nr_arena_shape_update_fill(NRArenaShape *shape, NRGC *gc, NRRectL *area, bool force_shape)
-{
-    if ((shape->_fill.paint.type() != NRArenaShape::Paint::NONE || force_shape) &&
-          has_inner_area(shape->curve->get_pathvector()) ) {
-
-            Geom::Affine  cached_to_new = Geom::identity();
-            int isometry = 0;
-            if ( shape->cached_fill ) {
-                if (shape->cached_fctm == gc->transform) {
-                    isometry = 2; // identity
-                } else {
-                    cached_to_new = shape->cached_fctm.inverse() * gc->transform;
-                    isometry = matrix_is_isometry(cached_to_new);
-                }
-                if (0 != isometry && !is_inner_area(shape->cached_farea, *area))
-                    isometry = 0;
-            }
-            if ( isometry == 0 ) {
-                if ( shape->cached_fill == NULL ) shape->cached_fill=new Shape;
-                shape->cached_fill->Reset();
-
-                Path*  thePath=new Path;
-                Shape* theShape=new Shape;
-                {
-                    Geom::Affine tempMat(gc->transform);
-                    thePath->LoadPathVector(shape->curve->get_pathvector(), tempMat, true);
-                }
-
-                if (is_inner_area(*area, NR_ARENA_ITEM(shape)->bbox)) {
-                    thePath->Convert(1.0);
-                    shape->cached_fpartialy = false;
-                } else {
-                    thePath->Convert(area, 1.0);
-                    shape->cached_fpartialy = true;
-                }
-
-                thePath->Fill(theShape, 0);
-
-                if ( shape->_fill.rule == NRArenaShape::EVEN_ODD ) {
-                    shape->cached_fill->ConvertToShape(theShape, fill_oddEven);
-                    // alternatively, this speeds up rendering of oddeven shapes but disables AA :(
-                    //shape->cached_fill->Copy(theShape);
-                } else {
-                    shape->cached_fill->ConvertToShape(theShape, fill_nonZero);
-                }
-                shape->cached_fctm=gc->transform;
-                shape->cached_farea = *area;
-                delete theShape;
-                delete thePath;
-                if ( shape->fill_shp == NULL )
-                    shape->fill_shp = new Shape;
-
-                shape->fill_shp->Copy(shape->cached_fill);
-
-            } else if ( 2 == isometry ) {
-                if ( shape->fill_shp == NULL ) {
-                    shape->fill_shp = new Shape;
-                    shape->fill_shp->Copy(shape->cached_fill);
-                }
-            } else {
-
-                if ( shape->fill_shp == NULL )
-                    shape->fill_shp = new Shape;
-
-                shape->fill_shp->Reset(shape->cached_fill->numberOfPoints(),
-                                       shape->cached_fill->numberOfEdges());
-                for (int i = 0; i < shape->cached_fill->numberOfPoints(); i++)
-                    shape->fill_shp->AddPoint(to_2geom(shape->cached_fill->getPoint(i).x) * cached_to_new);
-                if ( isometry == 1 ) {
-                    for (int i = 0; i < shape->cached_fill->numberOfEdges(); i++)
-                        shape->fill_shp->AddEdge(shape->cached_fill->getEdge(i).st,
-                                                 shape->cached_fill->getEdge(i).en);
-                } else if ( isometry == -1 ) { // need to flip poly.
-                    for (int i = 0; i < shape->cached_fill->numberOfEdges(); i++)
-                        shape->fill_shp->AddEdge(shape->cached_fill->getEdge(i).en,
-                                                 shape->cached_fill->getEdge(i).st);
-                }
-                shape->fill_shp->ForceToPolygon();
-                shape->fill_shp->needPointsSorting();
-                shape->fill_shp->needEdgesSorting();
-            }
-            shape->delayed_shp |= shape->cached_fpartialy;
-    }
-}
-
-void
-nr_arena_shape_update_stroke(NRArenaShape *shape,NRGC* gc, NRRectL *area)
-{
-    SPStyle* style = shape->style;
-
-    float const scale = gc->transform.descrim();
-
-    bool outline = (NR_ARENA_ITEM(shape)->arena->rendermode == Inkscape::RENDERMODE_OUTLINE);
-
-    if (outline) {
-        // cairo does not need the livarot path for rendering
-        return; 
-    }
-
-    // after switching normal stroke rendering to cairo too, optimize this: lower tolerance, disregard dashes 
-    // (since it will only be used for picking, not for rendering)
-
-    if (outline ||
-        ((shape->_stroke.paint.type() != NRArenaShape::Paint::NONE) &&
-         ( fabs(shape->_stroke.width * scale) > 0.01 ))) { // sinon c'est 0=oon veut pas de bord
-
-        float style_width = MAX(0.125, shape->_stroke.width * scale);
-        float width;
-        if (outline) {
-            width = 0.5; // 1 pixel wide, independent of zoom
-        } else {
-            width = style_width;
-        }
-
-        Geom::Affine  cached_to_new = Geom::identity();
-
-        int isometry = 0;
-        if ( shape->cached_stroke ) {
-            if (shape->cached_sctm == gc->transform) {
-                isometry = 2; // identity
-            } else {
-                cached_to_new = shape->cached_sctm.inverse() * gc->transform;
-                isometry = matrix_is_isometry(cached_to_new);
-            }
-            if (0 != isometry && !is_inner_area(shape->cached_sarea, *area))
-                isometry = 0;
-            if (0 != isometry && width != shape->cached_width) { 
-                // if this happens without setting style, we have just switched to outline or back
-                isometry = 0; 
-            } 
-        }
-
-        if ( isometry == 0 ) {
-            if ( shape->cached_stroke == NULL ) shape->cached_stroke=new Shape;
-            shape->cached_stroke->Reset();
-            Path*  thePath = new Path;
-            Shape* theShape = new Shape;
-            {
-                Geom::Affine   tempMat( gc->transform );
-                thePath->LoadPathVector(shape->curve->get_pathvector(), tempMat, true);
-            }
-
-            // add some padding to the rendering area, so clipped path does not go into a render area
-            NRRectL padded_area = *area;
-            padded_area.x0 -= (NR::ICoord)width;
-            padded_area.x1 += (NR::ICoord)width;
-            padded_area.y0 -= (NR::ICoord)width;
-            padded_area.y1 += (NR::ICoord)width;
-            if ((style->stroke_dash.n_dash && !outline) || is_inner_area(padded_area, NR_ARENA_ITEM(shape)->bbox)) {
-                thePath->Convert((outline) ? 4.0 : 1.0);
-                shape->cached_spartialy = false;
-            }
-            else {
-                thePath->Convert(&padded_area, (outline) ? 4.0 : 1.0);
-                shape->cached_spartialy = true;
-            }
-
-            if (style->stroke_dash.n_dash && !outline) {
-                thePath->DashPolylineFromStyle(style, scale, 1.0);
-            }
-
-            ButtType butt=butt_straight;
-            switch (shape->_stroke.cap) {
-                case NRArenaShape::BUTT_CAP:
-                    butt = butt_straight;
-                    break;
-                case NRArenaShape::ROUND_CAP:
-                    butt = butt_round;
-                    break;
-                case NRArenaShape::SQUARE_CAP:
-                    butt = butt_square;
-                    break;
-            }
-            JoinType join=join_straight;
-            switch (shape->_stroke.join) {
-                case NRArenaShape::MITRE_JOIN:
-                    join = join_pointy;
-                    break;
-                case NRArenaShape::ROUND_JOIN:
-                    join = join_round;
-                    break;
-                case NRArenaShape::BEVEL_JOIN:
-                    join = join_straight;
-                    break;
-            }
-
-            if (outline) {
-                butt = butt_straight;
-                join = join_straight;
-            }
-
-            thePath->Stroke(theShape, false, 0.5*width, join, butt,
-                            0.5*width*shape->_stroke.mitre_limit);
-
-
-            if (outline) {
-                // speeds it up, but uses evenodd for the stroke shape (which does not matter for 1-pixel wide outline)
-                shape->cached_stroke->Copy(theShape);
-            } else {
-                shape->cached_stroke->ConvertToShape(theShape, fill_nonZero);
-            }
-
-            shape->cached_width = width;
-
-            shape->cached_sctm=gc->transform;
-            shape->cached_sarea = *area;
-            delete thePath;
-            delete theShape;
-            if ( shape->stroke_shp == NULL ) shape->stroke_shp=new Shape;
-
-            shape->stroke_shp->Copy(shape->cached_stroke);
-
-        } else if ( 2 == isometry ) {
-            if ( shape->stroke_shp == NULL ) {
-                shape->stroke_shp=new Shape;
-                shape->stroke_shp->Copy(shape->cached_stroke);
-            }
-        } else {
-            if ( shape->stroke_shp == NULL )
-                shape->stroke_shp=new Shape;
-            shape->stroke_shp->Reset(shape->cached_stroke->numberOfPoints(), shape->cached_stroke->numberOfEdges());
-            for (int i = 0; i < shape->cached_stroke->numberOfPoints(); i++)
-                shape->stroke_shp->AddPoint(to_2geom(shape->cached_stroke->getPoint(i).x) * cached_to_new);
-            if ( isometry == 1 ) {
-                for (int i = 0; i < shape->cached_stroke->numberOfEdges(); i++)
-                    shape->stroke_shp->AddEdge(shape->cached_stroke->getEdge(i).st,
-                                               shape->cached_stroke->getEdge(i).en);
-            } else if ( isometry == -1 ) {
-                for (int i = 0; i < shape->cached_stroke->numberOfEdges(); i++)
-                    shape->stroke_shp->AddEdge(shape->cached_stroke->getEdge(i).en,
-                                               shape->cached_stroke->getEdge(i).st);
-            }
-            shape->stroke_shp->ForceToPolygon();
-            shape->stroke_shp->needPointsSorting();
-            shape->stroke_shp->needEdgesSorting();
-        }
-        shape->delayed_shp |= shape->cached_spartialy;
-    }
-}
-
-
-void
-nr_arena_shape_add_bboxes(NRArenaShape* shape, Geom::OptRect &bbox)
-{
-    /* TODO: are these two if's mutually exclusive? ( i.e. "shape->stroke_shp <=> !shape->fill_shp" )
-     * if so, then this can be written much more compact ! */
-
-    if ( shape->stroke_shp ) {
-        Shape *larger = shape->stroke_shp;
-        larger->CalcBBox();
-        larger->leftX   = floor(larger->leftX);
-        larger->rightX  = ceil(larger->rightX);
-        larger->topY    = floor(larger->topY);
-        larger->bottomY = ceil(larger->bottomY);
-        Geom::Rect stroke_bbox( Geom::Interval(larger->leftX, larger->rightX),
-                                Geom::Interval(larger->topY,  larger->bottomY) );
-        bbox.unionWith(stroke_bbox);
-    }
-
-    if ( shape->fill_shp ) {
-        Shape *larger = shape->fill_shp;
-        larger->CalcBBox();
-        larger->leftX   = floor(larger->leftX);
-        larger->rightX  = ceil(larger->rightX);
-        larger->topY    = floor(larger->topY);
-        larger->bottomY = ceil(larger->bottomY);
-        Geom::Rect fill_bbox( Geom::Interval(larger->leftX, larger->rightX),
-                              Geom::Interval(larger->topY,  larger->bottomY) );
-        bbox.unionWith(fill_bbox);
-    }
-}
-
->>>>>>> 9e724f14
 // cairo outline rendering:
 static unsigned int
 cairo_arena_shape_render_outline(cairo_t *ct, NRArenaItem *item, Geom::OptRect /*area*/)
@@ -705,12 +346,6 @@
     }
 
     bool outline = (NR_ARENA_ITEM(shape)->arena->rendermode == Inkscape::RENDERMODE_OUTLINE);
-<<<<<<< HEAD
-    //bool print_colors_preview = (NR_ARENA_ITEM(shape)->arena->rendermode == Inkscape::RENDERMODE_PRINT_COLORS_PREVIEW);
-=======
-    bool print_colors_preview = (NR_ARENA_ITEM(shape)->arena->colorrendermode == Inkscape::COLORRENDERMODE_PRINT_COLORS_PREVIEW);
-    bool grayscale = (NR_ARENA_ITEM(shape)->arena->colorrendermode == Inkscape::COLORRENDERMODE_GRAYSCALE);
->>>>>>> 9e724f14
 
     if (outline) { // cairo outline rendering
 
@@ -738,98 +373,16 @@
                 shape->nrstyle.applyFill(ct);
                 cairo_fill_preserve(ct);
             }
-<<<<<<< HEAD
             if (has_stroke) {
                 shape->nrstyle.applyStroke(ct);
                 cairo_stroke_preserve(ct);
-=======
-
-            if (print_colors_preview) {
-                nr_arena_separate_color_plates(&rgba);
-            } else if (grayscale) {
-                rgba = Grayscale::process(rgba);
-            }
-
-            nr_blit_pixblock_mask_rgba32(pb, &m, rgba);
-            pb->empty = FALSE;
-        } else if (shape->_fill.paint.type() == NRArenaShape::Paint::SERVER) {
-            if (shape->fill_painter) {
-                nr_arena_render_paintserver_fill(pb, area, shape->fill_painter, shape->_fill.opacity, &m);
->>>>>>> 9e724f14
             }
             cairo_new_path(ct); // clear path
         } // has fill or stroke pattern
         cairo_restore(ct);
     }
 
-<<<<<<< HEAD
     // marker rendering
-=======
-    if (shape->stroke_shp && shape->_stroke.paint.type() == NRArenaShape::Paint::COLOR) {
-
-        // cairo_arena_shape_render_stroke(item, area, pb);
-
-        guint32 rgba;
-        NRPixBlock m;
-
-        nr_pixblock_setup_fast(&m, NR_PIXBLOCK_MODE_A8, area->x0, area->y0, area->x1, area->y1, TRUE);
-
-        // if memory allocation failed, abort render
-        if (m.size != NR_PIXBLOCK_SIZE_TINY && m.data.px == NULL) {
-            nr_pixblock_release (&m);
-            return (item->state);
-        }
-
-        m.visible_area = pb->visible_area;
-        nr_pixblock_render_shape_mask_or(m, shape->stroke_shp);
-        m.empty = FALSE;
-
-        const SPColor* stroke_color = &shape->_stroke.paint.color();
-        if ( item->render_opacity ) {
-            rgba = stroke_color->toRGBA32( shape->_stroke.opacity *
-                                    SP_SCALE24_TO_FLOAT(style->opacity.value) );
-        } else {
-            rgba = stroke_color->toRGBA32( shape->_stroke.opacity );
-        }
-
-        if (print_colors_preview) {
-            nr_arena_separate_color_plates(&rgba);
-        } else if (grayscale) {
-            rgba = Grayscale::process(rgba);
-        }
-
-        nr_blit_pixblock_mask_rgba32(pb, &m, rgba);
-        pb->empty = FALSE;
-
-        nr_pixblock_release(&m);
-
-    } else if (shape->stroke_shp && shape->_stroke.paint.type() == NRArenaShape::Paint::SERVER) {
-
-        NRPixBlock m;
-
-        nr_pixblock_setup_fast(&m, NR_PIXBLOCK_MODE_A8, area->x0, area->y0, area->x1, area->y1, TRUE);
-
-        // if memory allocation failed, abort render
-        if (m.size != NR_PIXBLOCK_SIZE_TINY && m.data.px == NULL) {
-            nr_pixblock_release (&m);
-            return (item->state);
-        }
-
-        m.visible_area = pb->visible_area; 
-        nr_pixblock_render_shape_mask_or(m, shape->stroke_shp);
-        m.empty = FALSE;
-
-        if (shape->stroke_painter) {
-            nr_arena_render_paintserver_fill(pb, area, shape->stroke_painter, shape->_stroke.opacity, &m);
-        }
-
-        nr_pixblock_release(&m);
-    }
-
-    } // non-cairo non-outline branch
-
-    /* Render markers into parent buffer */
->>>>>>> 9e724f14
     for (NRArenaItem *child = shape->markers; child != NULL; child = child->next) {
         unsigned int ret = nr_arena_item_invoke_render(ct, child, area, pb, flags);
         if (ret & NR_ARENA_ITEM_STATE_INVALID) return ret;
