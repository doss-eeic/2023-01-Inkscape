--- conflicted
+++ resolved
@@ -31,14 +31,8 @@
     virtual void set_input(int input, int slot);
     virtual void set_scale(double s);
     virtual void set_channel_selector(int s, FilterDisplacementMapChannelSelector channel);
-<<<<<<< HEAD
     virtual void render_cairo(FilterSlot &slot);
-    virtual void area_enlarge(NRRectL &area, Geom::Matrix const &trans);
-=======
-    virtual int render(FilterSlot &slot, FilterUnits const &units);
     virtual void area_enlarge(NRRectL &area, Geom::Affine const &trans);
-    virtual FilterTraits get_input_traits();
->>>>>>> 9e724f14
 
 private:
     double scale;
