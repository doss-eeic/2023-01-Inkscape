--- conflicted
+++ resolved
@@ -10,12 +10,7 @@
  * Released under GNU GPL, read the file 'COPYING' for more information
  */
 
-<<<<<<< HEAD
-#include <gtk/gtksignal.h>
-=======
-#include <libnr/nr-blit.h>
 #include <gtk/gtk.h>
->>>>>>> 8e814a1a
 
 #include "display/display-forward.h"
 #include "display/sp-canvas-util.h"
