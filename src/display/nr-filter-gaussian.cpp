#define __NR_FILTER_GAUSSIAN_CPP__

/*
 * Gaussian blur renderer
 *
 * Authors:
 *   Niko Kiirala <niko@kiirala.com>
 *   bulia byak
 *   Jasper van de Gronde <th.v.d.gronde@hccnet.nl>
 *
 * Copyright (C) 2006-2008 authors
 *
 * Released under GNU GPL, read the file 'COPYING' for more information
 */

#include "config.h" // Needed for HAVE_OPENMP

#include <algorithm>
#include <cmath>
#include <complex>
#include <cstdlib>
#include <glib.h>
#include <limits>
#if HAVE_OPENMP
#include <omp.h>
#endif //HAVE_OPENMP

#include "2geom/isnan.h"

#include "display/cairo-utils.h"
#include "display/nr-filter-primitive.h"
#include "display/nr-filter-gaussian.h"
#include "display/nr-filter-types.h"
#include "display/nr-filter-units.h"
<<<<<<< HEAD
#include "display/nr-filter-slot.h"
#include <2geom/matrix.h>
=======
#include "libnr/nr-blit.h"
#include "libnr/nr-pixblock.h"
#include <2geom/affine.h>
>>>>>>> 9e724f14
#include "util/fixed_point.h"
#include "preferences.h"

#ifndef INK_UNUSED
#define INK_UNUSED(x) ((void)(x))
#endif

// IIR filtering method based on:
// L.J. van Vliet, I.T. Young, and P.W. Verbeek, Recursive Gaussian Derivative Filters,
// in: A.K. Jain, S. Venkatesh, B.C. Lovell (eds.),
// ICPR'98, Proc. 14th Int. Conference on Pattern Recognition (Brisbane, Aug. 16-20),
// IEEE Computer Society Press, Los Alamitos, 1998, 509-514.
//
// Using the backwards-pass initialization procedure from:
// Boundary Conditions for Young - van Vliet Recursive Filtering
// Bill Triggs, Michael Sdika
// IEEE Transactions on Signal Processing, Volume 54, Number 5 - may 2006

// Number of IIR filter coefficients used. Currently only 3 is supported.
// "Recursive Gaussian Derivative Filters" says this is enough though (and
// some testing indeed shows that the quality doesn't improve much if larger
// filters are used).
static size_t const N = 3;

template<typename InIt, typename OutIt, typename Size>
inline void copy_n(InIt beg_in, Size N, OutIt beg_out) {
    std::copy(beg_in, beg_in+N, beg_out);
}

// Type used for IIR filter coefficients (can be 10.21 signed fixed point, see Anisotropic Gaussian Filtering Using Fixed Point Arithmetic, Christoph H. Lampert & Oliver Wirjadi, 2006)
typedef double IIRValue;

// Type used for FIR filter coefficients (can be 16.16 unsigned fixed point, should have 8 or more bits in the fractional part, the integer part should be capable of storing approximately 20*255)
typedef Inkscape::Util::FixedPoint<unsigned int,16> FIRValue;

template<typename T> static inline T sqr(T const& v) { return v*v; }

template<typename T> static inline T clip(T const& v, T const& a, T const& b) {
    if ( v < a ) return a;
    if ( v > b ) return b;
    return v;
}

template<typename Tt, typename Ts>
static inline Tt round_cast(Ts v) {
    static Ts const rndoffset(.5);
    return static_cast<Tt>(v+rndoffset);
}

template<>
inline unsigned char round_cast(double v) {
    // This (fast) rounding method is based on:
    // http://stereopsis.com/sree/fpu2006.html
#if G_BYTE_ORDER==G_LITTLE_ENDIAN
    double const dmr = 6755399441055744.0;
    v = v + dmr;
    return ((unsigned char*)&v)[0];
#elif G_BYTE_ORDER==G_BIG_ENDIAN
    double const dmr = 6755399441055744.0;
    v = v + dmr;
    return ((unsigned char*)&v)[7];
#else
    static double const rndoffset(.5);
    return static_cast<unsigned char>(v+rndoffset);
#endif
}

template<typename Tt, typename Ts>
static inline Tt clip_round_cast(Ts const v) {
    Ts const minval = std::numeric_limits<Tt>::min();
    Ts const maxval = std::numeric_limits<Tt>::max();
    Tt const minval_rounded = std::numeric_limits<Tt>::min();
    Ts const maxval_rounded = std::numeric_limits<Tt>::max();
    if ( v < minval ) return minval_rounded;
    if ( v > maxval ) return maxval_rounded;
    return round_cast<Tt>(v);
}

template<typename Tt, typename Ts>
static inline Tt clip_round_cast_varmax(Ts const v, Ts const maxval, Tt const maxval_rounded) {
    Ts const minval = std::numeric_limits<Tt>::min();
    Tt const minval_rounded = std::numeric_limits<Tt>::min();
    if ( v < minval ) return minval_rounded;
    if ( v > maxval ) return maxval_rounded;
    return round_cast<Tt>(v);
}

namespace Inkscape {
namespace Filters {

FilterGaussian::FilterGaussian()
{
    _deviation_x = _deviation_y = 0.0;
}

FilterPrimitive *FilterGaussian::create()
{
    return new FilterGaussian();
}

FilterGaussian::~FilterGaussian()
{
    // Nothing to do here
}

static int
_effect_area_scr(double const deviation)
{
    return (int)std::ceil(deviation * 3.0);
}

static void
_make_kernel(FIRValue *const kernel, double const deviation)
{
    int const scr_len = _effect_area_scr(deviation);
    double const d_sq = sqr(deviation) * 2;
    double k[scr_len+1]; // This is only called for small kernel sizes (above approximately 10 coefficients the IIR filter is used)

    // Compute kernel and sum of coefficients
    // Note that actually only half the kernel is computed, as it is symmetric
    double sum = 0;
    for ( int i = scr_len; i >= 0 ; i-- ) {
        k[i] = std::exp(-sqr(i) / d_sq);
        if ( i > 0 ) sum += k[i];
    }
    // the sum of the complete kernel is twice as large (plus the center element which we skipped above to prevent counting it twice)
    sum = 2*sum + k[0];

    // Normalize kernel (making sure the sum is exactly 1)
    double ksum = 0;
    FIRValue kernelsum = 0;
    for ( int i = scr_len; i >= 1 ; i-- ) {
        ksum += k[i]/sum;
        kernel[i] = ksum-static_cast<double>(kernelsum);
        kernelsum += kernel[i];
    }
    kernel[0] = FIRValue(1)-2*kernelsum;
}

// Return value (v) should satisfy:
//  2^(2*v)*255<2^32
//  255<2^(32-2*v)
//  2^8<=2^(32-2*v)
//  8<=32-2*v
//  2*v<=24
//  v<=12
static int
_effect_subsample_step_log2(double const deviation, int const quality)
{
    // To make sure FIR will always be used (unless the kernel is VERY big):
    //  deviation/step <= 3
    //  deviation/3 <= step
    //  log(deviation/3) <= log(step)
    // So when x below is >= 1/3 FIR will almost always be used.
    // This means IIR is almost only used with the modes BETTER or BEST.
    int stepsize_l2;
    switch (quality) {
        case BLUR_QUALITY_WORST:
            // 2 == log(x*8/3))
            // 2^2 == x*2^3/3
            // x == 3/2
            stepsize_l2 = clip(static_cast<int>(log(deviation*(3./2.))/log(2.)), 0, 12);
            break;
        case BLUR_QUALITY_WORSE:
            // 2 == log(x*16/3))
            // 2^2 == x*2^4/3
            // x == 3/2^2
            stepsize_l2 = clip(static_cast<int>(log(deviation*(3./4.))/log(2.)), 0, 12);
            break;
        case BLUR_QUALITY_BETTER:
            // 2 == log(x*32/3))
            // 2 == x*2^5/3
            // x == 3/2^4
            stepsize_l2 = clip(static_cast<int>(log(deviation*(3./16.))/log(2.)), 0, 12);
            break;
        case BLUR_QUALITY_BEST:
            stepsize_l2 = 0; // no subsampling at all
            break;
        case BLUR_QUALITY_NORMAL:
        default:
            // 2 == log(x*16/3))
            // 2 == x*2^4/3
            // x == 3/2^3
            stepsize_l2 = clip(static_cast<int>(log(deviation*(3./8.))/log(2.)), 0, 12);
            break;
    }
    return stepsize_l2;
}

static void calcFilter(double const sigma, double b[N]) {
    assert(N==3);
    std::complex<double> const d1_org(1.40098,  1.00236);
    double const d3_org = 1.85132;
    double qbeg = 1; // Don't go lower than sigma==2 (we'd probably want a normal convolution in that case anyway)
    double qend = 2*sigma;
    double const sigmasqr = sqr(sigma);
    double s;
    do { // Binary search for right q (a linear interpolation scheme is suggested, but this should work fine as well)
        double const q = (qbeg+qend)/2;
        // Compute scaled filter coefficients
        std::complex<double> const d1 = pow(d1_org, 1.0/q);
        double const d3 = pow(d3_org, 1.0/q);
        // Compute actual sigma^2
        double const ssqr = 2*(2*(d1/sqr(d1-1.)).real()+d3/sqr(d3-1.));
        if ( ssqr < sigmasqr ) {
            qbeg = q;
        } else {
            qend = q;
        }
        s = sqrt(ssqr);
    } while(qend-qbeg>(sigma/(1<<30)));
    // Compute filter coefficients
    double const q = (qbeg+qend)/2;
    std::complex<double> const d1 = pow(d1_org, 1.0/q);
    double const d3 = pow(d3_org, 1.0/q);
    double const absd1sqr = std::norm(d1); // d1*d2 = d1*conj(d1) = |d1|^2 = std::norm(d1)
    double const re2d1 = 2*d1.real(); // d1+d2 = d1+conj(d1) = 2*real(d1)
    double const bscale = 1.0/(absd1sqr*d3);
    b[2] = -bscale;
    b[1] =  bscale*(d3+re2d1);
    b[0] = -bscale*(absd1sqr+d3*re2d1);
}

static void calcTriggsSdikaM(double const b[N], double M[N*N]) {
    assert(N==3);
    double a1=b[0], a2=b[1], a3=b[2];
    double const Mscale = 1.0/((1+a1-a2+a3)*(1-a1-a2-a3)*(1+a2+(a1-a3)*a3));
    M[0] = 1-a2-a1*a3-sqr(a3);
    M[1] = (a1+a3)*(a2+a1*a3);
    M[2] = a3*(a1+a2*a3);
    M[3] = a1+a2*a3;
    M[4] = (1-a2)*(a2+a1*a3);
    M[5] = a3*(1-a2-a1*a3-sqr(a3));
    M[6] = a1*(a1+a3)+a2*(1-a2);
    M[7] = a1*(a2-sqr(a3))+a3*(1+a2*(a2-1)-sqr(a3));
    M[8] = a3*(a1+a2*a3);
    for(unsigned int i=0; i<9; i++) M[i] *= Mscale;
}

template<unsigned int SIZE>
static void calcTriggsSdikaInitialization(double const M[N*N], IIRValue const uold[N][SIZE], IIRValue const uplus[SIZE], IIRValue const vplus[SIZE], IIRValue const alpha, IIRValue vold[N][SIZE]) {
    for(unsigned int c=0; c<SIZE; c++) {
        double uminp[N];
        for(unsigned int i=0; i<N; i++) uminp[i] = uold[i][c] - uplus[c];
        for(unsigned int i=0; i<N; i++) {
            double voldf = 0;
            for(unsigned int j=0; j<N; j++) {
                voldf += uminp[j]*M[i*N+j];
            }
            // Properly takes care of the scaling coefficient alpha and vplus (which is already appropriately scaled)
            // This was arrived at by starting from a version of the blur filter that ignored the scaling coefficient
            // (and scaled the final output by alpha^2) and then gradually reintroducing the scaling coefficient.
            vold[i][c] = voldf*alpha;
            vold[i][c] += vplus[c];
        }
    }
}

// Filters over 1st dimension
template<typename PT, unsigned int PC, bool PREMULTIPLIED_ALPHA>
static void
filter2D_IIR(PT *const dest, int const dstr1, int const dstr2,
             PT const *const src, int const sstr1, int const sstr2,
             int const n1, int const n2, IIRValue const b[N+1], double const M[N*N],
             IIRValue *const tmpdata[], int const num_threads)
{
#if G_BYTE_ORDER == G_LITTLE_ENDIAN
    static unsigned int const alpha_PC = PC-1;
    #define PREMUL_ALPHA_LOOP for(unsigned int c=0; c<PC-1; ++c)
#else
    static unsigned int const alpha_PC = 0;
    #define PREMUL_ALPHA_LOOP for(unsigned int c=1; c<PC; ++c)
#endif

#if HAVE_OPENMP
#pragma omp parallel for num_threads(num_threads)
#else
    INK_UNUSED(num_threads);
#endif // HAVE_OPENMP
    for ( int c2 = 0 ; c2 < n2 ; c2++ ) {
#if HAVE_OPENMP
        unsigned int tid = omp_get_thread_num();
#else
        unsigned int tid = 0;
#endif // HAVE_OPENMP
        // corresponding line in the source and output buffer
        PT const * srcimg = src  + c2*sstr2;
        PT       * dstimg = dest + c2*dstr2 + n1*dstr1;
        // Border constants
        IIRValue imin[PC];  copy_n(srcimg + (0)*sstr1, PC, imin);
        IIRValue iplus[PC]; copy_n(srcimg + (n1-1)*sstr1, PC, iplus);
        // Forward pass
        IIRValue u[N+1][PC];
        for(unsigned int i=0; i<N; i++) copy_n(imin, PC, u[i]);
        for ( int c1 = 0 ; c1 < n1 ; c1++ ) {
            for(unsigned int i=N; i>0; i--) copy_n(u[i-1], PC, u[i]);
            copy_n(srcimg, PC, u[0]);
            srcimg += sstr1;
            for(unsigned int c=0; c<PC; c++) u[0][c] *= b[0];
            for(unsigned int i=1; i<N+1; i++) {
                for(unsigned int c=0; c<PC; c++) u[0][c] += u[i][c]*b[i];
            }
            copy_n(u[0], PC, tmpdata[tid]+c1*PC);
        }
        // Backward pass
        IIRValue v[N+1][PC];
        calcTriggsSdikaInitialization<PC>(M, u, iplus, iplus, b[0], v);
        dstimg -= dstr1;
        if ( PREMULTIPLIED_ALPHA ) {
<<<<<<< HEAD
            dstimg[alpha_PC] = clip_round_cast<PT>(v[0][alpha_PC]);
            PREMUL_ALPHA_LOOP dstimg[c] = clip_round_cast<PT>(v[0][c], std::numeric_limits<PT>::min(), dstimg[alpha_PC]);
=======
            dstimg[PC-1] = clip_round_cast<PT>(v[0][PC-1]);
            for(unsigned int c=0; c<PC-1; c++) dstimg[c] = clip_round_cast_varmax<PT>(v[0][c], v[0][PC-1], dstimg[PC-1]);
>>>>>>> 9e724f14
        } else {
            for(unsigned int c=0; c<PC; c++) dstimg[c] = clip_round_cast<PT>(v[0][c]);
        }
        int c1=n1-1;
        while(c1-->0) {
            for(unsigned int i=N; i>0; i--) copy_n(v[i-1], PC, v[i]);
            copy_n(tmpdata[tid]+c1*PC, PC, v[0]);
            for(unsigned int c=0; c<PC; c++) v[0][c] *= b[0];
            for(unsigned int i=1; i<N+1; i++) {
                for(unsigned int c=0; c<PC; c++) v[0][c] += v[i][c]*b[i];
            }
            dstimg -= dstr1;
            if ( PREMULTIPLIED_ALPHA ) {
<<<<<<< HEAD
                dstimg[alpha_PC] = clip_round_cast<PT>(v[0][alpha_PC]);
                PREMUL_ALPHA_LOOP dstimg[c] = clip_round_cast<PT>(v[0][c], std::numeric_limits<PT>::min(), dstimg[alpha_PC]);
=======
                dstimg[PC-1] = clip_round_cast<PT>(v[0][PC-1]);
                for(unsigned int c=0; c<PC-1; c++) dstimg[c] = clip_round_cast_varmax<PT>(v[0][c], v[0][PC-1], dstimg[PC-1]);
>>>>>>> 9e724f14
            } else {
                for(unsigned int c=0; c<PC; c++) dstimg[c] = clip_round_cast<PT>(v[0][c]);
            }
        }
    }
}

// Filters over 1st dimension
// Assumes kernel is symmetric
// Kernel should have scr_len+1 elements
template<typename PT, unsigned int PC>
static void
filter2D_FIR(PT *const dst, int const dstr1, int const dstr2,
             PT const *const src, int const sstr1, int const sstr2,
             int const n1, int const n2, FIRValue const *const kernel, int const scr_len, int const num_threads)
{
    // Past pixels seen (to enable in-place operation)
    PT history[scr_len+1][PC];

#if HAVE_OPENMP
#pragma omp parallel for num_threads(num_threads) private(history)
#else
    INK_UNUSED(num_threads);
#endif // HAVE_OPENMP
    for ( int c2 = 0 ; c2 < n2 ; c2++ ) {

        // corresponding line in the source buffer
        int const src_line = c2 * sstr2;

        // current line in the output buffer
        int const dst_line = c2 * dstr2;

        int skipbuf[4] = {INT_MIN, INT_MIN, INT_MIN, INT_MIN};

        // history initialization
        PT imin[PC]; copy_n(src + src_line, PC, imin);
        for(int i=0; i<scr_len; i++) copy_n(imin, PC, history[i]);

        for ( int c1 = 0 ; c1 < n1 ; c1++ ) {

            int const src_disp = src_line + c1 * sstr1;
            int const dst_disp = dst_line + c1 * dstr1;

            // update history
            for(int i=scr_len; i>0; i--) copy_n(history[i-1], PC, history[i]);
            copy_n(src + src_disp, PC, history[0]);

            // for all bytes of the pixel
            for ( unsigned int byte = 0 ; byte < PC ; byte++) {

                if(skipbuf[byte] > c1) continue;

                FIRValue sum = 0;
                int last_in = -1;
                int different_count = 0;

                // go over our point's neighbours in the history
                for ( int i = 0 ; i <= scr_len ; i++ ) {
                    // value at the pixel
                    PT in_byte = history[i][byte];

                    // is it the same as last one we saw?
                    if(in_byte != last_in) different_count++;
                    last_in = in_byte;

                    // sum pixels weighted by the kernel
                    sum += in_byte * kernel[i];
                }

                // go over our point's neighborhood on x axis in the in buffer
                int nb_src_disp = src_disp + byte;
                for ( int i = 1 ; i <= scr_len ; i++ ) {
                    // the pixel we're looking at
                    int c1_in = c1 + i;
                    if (c1_in >= n1) {
                        c1_in = n1 - 1;
                    } else {
                        nb_src_disp += sstr1;
                    }

                    // value at the pixel
                    PT in_byte = src[nb_src_disp];

                    // is it the same as last one we saw?
                    if(in_byte != last_in) different_count++;
                    last_in = in_byte;

                    // sum pixels weighted by the kernel
                    sum += in_byte * kernel[i];
                }

                // store the result in bufx
                dst[dst_disp + byte] = round_cast<PT>(sum);

                // optimization: if there was no variation within this point's neighborhood,
                // skip ahead while we keep seeing the same last_in byte:
                // blurring flat color would not change it anyway
                if (different_count <= 1) { // note that different_count is at least 1, because last_in is initialized to -1
                    int pos = c1 + 1;
                    int nb_src_disp = src_disp + (1+scr_len)*sstr1 + byte; // src_line + (pos+scr_len) * sstr1 + byte
                    int nb_dst_disp = dst_disp + (1)        *dstr1 + byte; // dst_line + (pos) * sstr1 + byte
                    while(pos + scr_len < n1 && src[nb_src_disp] == last_in) {
                        dst[nb_dst_disp] = last_in;
                        pos++;
                        nb_src_disp += sstr1;
                        nb_dst_disp += dstr1;
                    }
                    skipbuf[byte] = pos;
                }
            }
        }
    }
}

static void
gaussian_pass_IIR(Geom::Dim2 d, double deviation, cairo_surface_t *src, cairo_surface_t *dest,
    IIRValue **tmpdata, int num_threads)
{
    // Filter variables
    IIRValue b[N+1];  // scaling coefficient + filter coefficients (can be 10.21 fixed point)
    double bf[N];  // computed filter coefficients
    double M[N*N]; // matrix used for initialization procedure (has to be double)

    // Compute filter
    calcFilter(deviation, bf);
    for(size_t i=0; i<N; i++) bf[i] = -bf[i];
    b[0] = 1; // b[0] == alpha (scaling coefficient)
    for(size_t i=0; i<N; i++) {
        b[i+1] = bf[i];
        b[0] -= b[i+1];
    }

    // Compute initialization matrix
    calcTriggsSdikaM(bf, M);

    int stride = cairo_image_surface_get_stride(src);
    int w = cairo_image_surface_get_width(src);
    int h = cairo_image_surface_get_height(src);
    if (d != Geom::X) std::swap(w, h);

    // Filter
    switch (cairo_image_surface_get_format(src)) {
    case CAIRO_FORMAT_A8:        ///< Grayscale
        filter2D_IIR<unsigned char,1,false>(
            cairo_image_surface_get_data(dest), d == Geom::X ? 1 : stride, d == Geom::X ? stride : 1,
            cairo_image_surface_get_data(src),  d == Geom::X ? 1 : stride, d == Geom::X ? stride : 1,
            w, h, b, M, tmpdata, num_threads);
        break;
    case CAIRO_FORMAT_ARGB32: ///< Premultiplied 8 bit RGBA
        filter2D_IIR<unsigned char,4,true>(
            cairo_image_surface_get_data(dest), d == Geom::X ? 4 : stride, d == Geom::X ? stride : 4,
            cairo_image_surface_get_data(src),  d == Geom::X ? 4 : stride, d == Geom::X ? stride : 4,
            w, h, b, M, tmpdata, num_threads);
        break;
    default:
        assert(false);
    };
}

static void
gaussian_pass_FIR(Geom::Dim2 d, double deviation, cairo_surface_t *src, cairo_surface_t *dest,
    int num_threads)
{
    int scr_len = _effect_area_scr(deviation);
    // Filter kernel for x direction
    FIRValue kernel[scr_len+1];
    _make_kernel(kernel, deviation);

    int stride = cairo_image_surface_get_stride(src);
    int w = cairo_image_surface_get_width(src);
    int h = cairo_image_surface_get_height(src);
    if (d != Geom::X) std::swap(w, h);

    // Filter (x)
    switch (cairo_image_surface_get_format(src)) {
    case CAIRO_FORMAT_A8:        ///< Grayscale
        filter2D_FIR<unsigned char,1>(
            cairo_image_surface_get_data(dest), d == Geom::X ? 1 : stride, d == Geom::X ? stride : 1,
            cairo_image_surface_get_data(src),  d == Geom::X ? 1 : stride, d == Geom::X ? stride : 1,
            w, h, kernel, scr_len, num_threads);
        break;
    case CAIRO_FORMAT_ARGB32: ///< Premultiplied 8 bit RGBA
        filter2D_FIR<unsigned char,4>(
            cairo_image_surface_get_data(dest), d == Geom::X ? 4 : stride, d == Geom::X ? stride : 4,
            cairo_image_surface_get_data(src),  d == Geom::X ? 4 : stride, d == Geom::X ? stride : 4,
            w, h, kernel, scr_len, num_threads);
        break;
    default:
        assert(false);
    };
}

void FilterGaussian::render_cairo(FilterSlot &slot)
{
    cairo_surface_t *in = slot.getcairo(_input);
    if (!in) return;

    // zero deviation = transparent black as output
    if (_deviation_x <= 0 || _deviation_y <= 0) {
        cairo_surface_t *blank = ink_cairo_surface_create_identical(in);
        slot.set(_output, blank);
        cairo_surface_destroy(blank);
        return;
    }

    Geom::Matrix trans = slot.get_units().get_matrix_primitiveunits2pb();

    int w_orig = ink_cairo_surface_get_width(in);
    int h_orig = ink_cairo_surface_get_height(in);
    double deviation_x_orig = _deviation_x * trans.expansionX();
    double deviation_y_orig = _deviation_y * trans.expansionY();
    cairo_format_t fmt = cairo_image_surface_get_format(in);
    int bytes_per_pixel = 0;
    switch (fmt) {
        case CAIRO_FORMAT_A8:
            bytes_per_pixel = 1; break;
        case CAIRO_FORMAT_ARGB32:
        default:
            bytes_per_pixel = 4; break;
    }

<<<<<<< HEAD
=======
    Geom::Affine trans = units.get_matrix_primitiveunits2pb();

    // Some common constants
    int const width_org = in->area.x1-in->area.x0, height_org = in->area.y1-in->area.y0;
    double const deviation_x_org = _deviation_x * trans.expansionX();
    double const deviation_y_org = _deviation_y * trans.expansionY();
    int const PC = NR_PIXBLOCK_BPP(in);
>>>>>>> 9e724f14
#if HAVE_OPENMP
    Inkscape::Preferences *prefs = Inkscape::Preferences::get();
    int threads = prefs->getIntLimited("/options/threading/numthreads", omp_get_num_procs(), 1, 256);
#else
    int threads = 1;
#endif

    int quality = slot.get_blurquality();
    int x_step = 1 << _effect_subsample_step_log2(deviation_x_orig, quality);
    int y_step = 1 << _effect_subsample_step_log2(deviation_y_orig, quality);
    bool resampling = x_step > 1 || y_step > 1;
    int w_downsampled = resampling ? static_cast<int>(ceil(static_cast<double>(w_orig)/x_step))+1 : w_orig;
    int h_downsampled = resampling ? static_cast<int>(ceil(static_cast<double>(h_orig)/y_step))+1 : h_orig;
    double deviation_x = deviation_x_orig / x_step;
    double deviation_y = deviation_y_orig / y_step;
    int scr_len_x = _effect_area_scr(deviation_x);
    int scr_len_y = _effect_area_scr(deviation_y);

    // Decide which filter to use for X and Y
    // This threshold was determined by trial-and-error for one specific machine,
    // so there's a good chance that it's not optimal.
    // Whatever you do, don't go below 1 (and preferrably not even below 2), as
    // the IIR filter gets unstable there.
    bool use_IIR_x = deviation_x > 3;
    bool use_IIR_y = deviation_y > 3;

    // Temporary storage for IIR filter
    // NOTE: This can be eliminated, but it reduces the precision a bit
    IIRValue * tmpdata[threads];
    std::fill_n(tmpdata, threads, (IIRValue*)0);
    if ( use_IIR_x || use_IIR_y ) {
        for(int i = 0; i < threads; ++i) {
            tmpdata[i] = new IIRValue[std::max(w_downsampled,h_downsampled)*bytes_per_pixel];
        }
    }

    cairo_surface_t *downsampled = NULL;
    if (resampling) {
        downsampled = cairo_surface_create_similar(in, cairo_surface_get_content(in),
            w_downsampled, h_downsampled);
        cairo_t *ct = cairo_create(downsampled);
        cairo_scale(ct, static_cast<double>(w_downsampled)/w_orig, static_cast<double>(h_downsampled)/h_orig);
        cairo_set_source_surface(ct, in, 0, 0);
        cairo_paint(ct);
        cairo_destroy(ct);
    } else {
        downsampled = ink_cairo_surface_copy(in);
    }
    cairo_surface_flush(downsampled);

    if (scr_len_x > 0) {
        if (use_IIR_x) {
            gaussian_pass_IIR(Geom::X, deviation_x, downsampled, downsampled, tmpdata, threads);
        } else {
            gaussian_pass_FIR(Geom::X, deviation_x, downsampled, downsampled, threads);
        }
    }

    if (scr_len_y > 0) {
        if (use_IIR_y) {
            gaussian_pass_IIR(Geom::Y, deviation_y, downsampled, downsampled, tmpdata, threads);
        } else {
            gaussian_pass_FIR(Geom::Y, deviation_y, downsampled, downsampled, threads);
        }
    }

    cairo_surface_mark_dirty(downsampled);
    if (resampling) {
        cairo_surface_t *upsampled = cairo_surface_create_similar(downsampled, cairo_surface_get_content(downsampled),
            w_orig, h_orig);
        cairo_t *ct = cairo_create(upsampled);
        cairo_scale(ct, static_cast<double>(w_orig)/w_downsampled, static_cast<double>(h_orig)/h_downsampled);
        cairo_set_source_surface(ct, downsampled, 0, 0);
        cairo_paint(ct);
        cairo_destroy(ct);

        slot.set(_output, upsampled);
        cairo_surface_destroy(upsampled);
        cairo_surface_destroy(downsampled);
    } else {
        slot.set(_output, downsampled);
        cairo_surface_destroy(downsampled);
    }
}

void FilterGaussian::area_enlarge(NRRectL &area, Geom::Affine const &trans)
{
    int area_x = _effect_area_scr(_deviation_x * trans.expansionX());
    int area_y = _effect_area_scr(_deviation_y * trans.expansionY());
    // maximum is used because rotations can mix up these directions
    // TODO: calculate a more tight-fitting rendering area
    int area_max = std::max(area_x, area_y);
    area.x0 -= area_max;
    area.x1 += area_max;
    area.y0 -= area_max;
    area.y1 += area_max;
}

bool FilterGaussian::can_handle_affine(Geom::Matrix const &)
{
    // Previously we tried to be smart and return true for rotations.
    // However, the transform passed here is NOT the total transform
    // from filter user space to screen.
    // TODO: fix this, or replace can_handle_affine() with isotropic().
    return false;
}

void FilterGaussian::set_deviation(double deviation)
{
    if(IS_FINITE(deviation) && deviation >= 0) {
        _deviation_x = _deviation_y = deviation;
    }
}

void FilterGaussian::set_deviation(double x, double y)
{
    if(IS_FINITE(x) && x >= 0 && IS_FINITE(y) && y >= 0) {
        _deviation_x = x;
        _deviation_y = y;
    }
}

} /* namespace Filters */
} /* namespace Inkscape */

/*
  Local Variables:
  mode:c++
  c-file-style:"stroustrup"
  c-file-offsets:((innamespace . 0)(inline-open . 0)(case-label . +))
  indent-tabs-mode:nil
  fill-column:99
  End:
*/
// vim: filetype=cpp:expandtab:shiftwidth=4:tabstop=8:softtabstop=4:fileencoding=utf-8:textwidth=99 :<|MERGE_RESOLUTION|>--- conflicted
+++ resolved
@@ -32,14 +32,8 @@
 #include "display/nr-filter-gaussian.h"
 #include "display/nr-filter-types.h"
 #include "display/nr-filter-units.h"
-<<<<<<< HEAD
 #include "display/nr-filter-slot.h"
-#include <2geom/matrix.h>
-=======
-#include "libnr/nr-blit.h"
-#include "libnr/nr-pixblock.h"
 #include <2geom/affine.h>
->>>>>>> 9e724f14
 #include "util/fixed_point.h"
 #include "preferences.h"
 
@@ -349,13 +343,8 @@
         calcTriggsSdikaInitialization<PC>(M, u, iplus, iplus, b[0], v);
         dstimg -= dstr1;
         if ( PREMULTIPLIED_ALPHA ) {
-<<<<<<< HEAD
             dstimg[alpha_PC] = clip_round_cast<PT>(v[0][alpha_PC]);
-            PREMUL_ALPHA_LOOP dstimg[c] = clip_round_cast<PT>(v[0][c], std::numeric_limits<PT>::min(), dstimg[alpha_PC]);
-=======
-            dstimg[PC-1] = clip_round_cast<PT>(v[0][PC-1]);
-            for(unsigned int c=0; c<PC-1; c++) dstimg[c] = clip_round_cast_varmax<PT>(v[0][c], v[0][PC-1], dstimg[PC-1]);
->>>>>>> 9e724f14
+            PREMUL_ALPHA_LOOP dstimg[c] = clip_round_cast_varmax<PT>(v[0][c], v[0][alpha_PC], dstimg[alpha_PC]);
         } else {
             for(unsigned int c=0; c<PC; c++) dstimg[c] = clip_round_cast<PT>(v[0][c]);
         }
@@ -369,13 +358,8 @@
             }
             dstimg -= dstr1;
             if ( PREMULTIPLIED_ALPHA ) {
-<<<<<<< HEAD
                 dstimg[alpha_PC] = clip_round_cast<PT>(v[0][alpha_PC]);
-                PREMUL_ALPHA_LOOP dstimg[c] = clip_round_cast<PT>(v[0][c], std::numeric_limits<PT>::min(), dstimg[alpha_PC]);
-=======
-                dstimg[PC-1] = clip_round_cast<PT>(v[0][PC-1]);
-                for(unsigned int c=0; c<PC-1; c++) dstimg[c] = clip_round_cast_varmax<PT>(v[0][c], v[0][PC-1], dstimg[PC-1]);
->>>>>>> 9e724f14
+                PREMUL_ALPHA_LOOP dstimg[c] = clip_round_cast_varmax<PT>(v[0][c], v[0][alpha_PC], dstimg[alpha_PC]);
             } else {
                 for(unsigned int c=0; c<PC; c++) dstimg[c] = clip_round_cast<PT>(v[0][c]);
             }
@@ -581,7 +565,7 @@
         return;
     }
 
-    Geom::Matrix trans = slot.get_units().get_matrix_primitiveunits2pb();
+    Geom::Affine trans = slot.get_units().get_matrix_primitiveunits2pb();
 
     int w_orig = ink_cairo_surface_get_width(in);
     int h_orig = ink_cairo_surface_get_height(in);
@@ -597,16 +581,6 @@
             bytes_per_pixel = 4; break;
     }
 
-<<<<<<< HEAD
-=======
-    Geom::Affine trans = units.get_matrix_primitiveunits2pb();
-
-    // Some common constants
-    int const width_org = in->area.x1-in->area.x0, height_org = in->area.y1-in->area.y0;
-    double const deviation_x_org = _deviation_x * trans.expansionX();
-    double const deviation_y_org = _deviation_y * trans.expansionY();
-    int const PC = NR_PIXBLOCK_BPP(in);
->>>>>>> 9e724f14
 #if HAVE_OPENMP
     Inkscape::Preferences *prefs = Inkscape::Preferences::get();
     int threads = prefs->getIntLimited("/options/threading/numthreads", omp_get_num_procs(), 1, 256);
@@ -705,7 +679,7 @@
     area.y1 += area_max;
 }
 
-bool FilterGaussian::can_handle_affine(Geom::Matrix const &)
+bool FilterGaussian::can_handle_affine(Geom::Affine const &)
 {
     // Previously we tried to be smart and return true for rotations.
     // However, the transform passed here is NOT the total transform
