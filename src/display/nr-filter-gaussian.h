--- conflicted
+++ resolved
@@ -34,15 +34,9 @@
     static FilterPrimitive *create();
     virtual ~FilterGaussian();
 
-<<<<<<< HEAD
     virtual void render_cairo(FilterSlot &slot);
-    virtual void area_enlarge(NRRectL &area, Geom::Matrix const &m);
-    virtual bool can_handle_affine(Geom::Matrix const &m);
-=======
-    virtual int render(FilterSlot &slot, FilterUnits const &units);
     virtual void area_enlarge(NRRectL &area, Geom::Affine const &m);
-    virtual FilterTraits get_input_traits();
->>>>>>> 9e724f14
+    virtual bool can_handle_affine(Geom::Affine const &m);
 
     /**
      * Set the standard deviation value for gaussian blur. Deviation along
