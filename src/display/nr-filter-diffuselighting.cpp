--- conflicted
+++ resolved
@@ -74,7 +74,6 @@
         dl.light_components(_light_components);
     }
 
-<<<<<<< HEAD
     guint32 operator()(int x, int y) {
         return diffuseLighting(x, y, _lightv, _light_components);
     }
@@ -84,7 +83,7 @@
 
 struct DiffusePointLight : public DiffuseLight {
     DiffusePointLight(cairo_surface_t *bumpmap, SPFePointLight *light, guint32 color,
-            Geom::Matrix const &trans, double scale, double diffuse_constant, double x0, double y0)
+            Geom::Affine const &trans, double scale, double diffuse_constant, double x0, double y0)
         : DiffuseLight(bumpmap, scale, diffuse_constant)
         , _light(light, color, trans)
         , _x0(x0)
@@ -106,7 +105,7 @@
 
 struct DiffuseSpotLight : public DiffuseLight {
     DiffuseSpotLight(cairo_surface_t *bumpmap, SPFeSpotLight *light, guint32 color,
-            Geom::Matrix const &trans, double scale, double diffuse_constant, double x0, double y0)
+            Geom::Affine const &trans, double scale, double diffuse_constant, double x0, double y0)
         : DiffuseLight(bumpmap, scale, diffuse_constant)
         , _light(light, color, trans)
         , _x0(x0)
@@ -130,37 +129,10 @@
     cairo_surface_t *out = ink_cairo_surface_create_same_size(input, CAIRO_CONTENT_COLOR_ALPHA);
 
     NRRectL const &slot_area = slot.get_slot_area();
-    Geom::Matrix trans = slot.get_units().get_matrix_primitiveunits2pb();
+    Geom::Affine trans = slot.get_units().get_matrix_primitiveunits2pb();
     double x0 = slot_area.x0, y0 = slot_area.y0;
     double scale = surfaceScale * trans.descrim();
 
-=======
-    NRPixBlock *out = new NRPixBlock;
-
-    int w = in->area.x1 - in->area.x0;
-    int h = in->area.y1 - in->area.y0;
-    int x0 = in->area.x0;
-    int y0 = in->area.y0;
-    int i, j;
-    //As long as FilterRes and kernel unit is not supported we hardcode the
-    //default value
-    int dx = 1; //TODO setup
-    int dy = 1; //TODO setup
-    //surface scale
-    Geom::Affine trans = units.get_matrix_primitiveunits2pb();
-    gdouble ss = surfaceScale * trans[0];
-    gdouble kd = diffuseConstant; //diffuse lighting constant
-
-    NR::Fvector L, N, LC;
-    gdouble inter;
-
-    nr_pixblock_setup_fast(out, in->mode,
-            in->area.x0, in->area.y0, in->area.x1, in->area.y1,
-            true);
-    unsigned char *data_i = NR_PIXBLOCK_PX (in);
-    unsigned char *data_o = NR_PIXBLOCK_PX (out);
-    //No light, nothing to do
->>>>>>> 9e724f14
     switch (light_type) {
     case DISTANT_LIGHT:
         ink_cairo_surface_synthesize(out,
