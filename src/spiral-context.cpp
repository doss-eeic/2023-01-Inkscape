/*
 * Spiral drawing context
 *
 * Authors:
 *   Mitsuru Oka
 *   Lauris Kaplinski <lauris@kaplinski.com>
 *   bulia byak <buliabyak@users.sf.net>
 *   Jon A. Cruz <jon@joncruz.org>
 *   Abhishek Sharma
 *
 * Copyright (C) 1999-2001 Lauris Kaplinski
 * Copyright (C) 2001-2002 Mitsuru Oka
 *
 * Released under GNU GPL
 */

#include "config.h"

#include <gdk/gdkkeysyms.h>
#include <cstring>
#include <string>

#include "macros.h"
#include "display/sp-canvas.h"
#include "sp-spiral.h"
#include "document.h"
#include "document-undo.h"
#include "sp-namedview.h"
#include "selection.h"
#include "desktop-handles.h"
#include "snap.h"
#include "desktop.h"
#include "desktop-style.h"
#include "message-context.h"
#include "pixmaps/cursor-spiral.xpm"
#include "spiral-context.h"
#include <glibmm/i18n.h>
#include "xml/repr.h"
#include "xml/node-event-vector.h"
#include "preferences.h"
#include "context-fns.h"
#include "shape-editor.h"
#include "verbs.h"
#include "display/sp-canvas-item.h"

using Inkscape::DocumentUndo;

#include "tool-factory.h"

namespace {
	SPEventContext* createSpiralContext() {
		return new SPSpiralContext();
	}

	bool spiralContextRegistered = ToolFactory::instance().registerObject("/tools/shapes/spiral", createSpiralContext);
}

const std::string& SPSpiralContext::getPrefsPath() {
	return SPSpiralContext::prefsPath;
}

const std::string SPSpiralContext::prefsPath = "/tools/shapes/spiral";

SPSpiralContext::SPSpiralContext() : SPEventContext() {
    this->cursor_shape = cursor_spiral_xpm;
    this->hot_x = 4;
    this->hot_y = 4;
    this->xp = 0;
    this->yp = 0;
    this->tolerance = 0;
    this->within_tolerance = false;
    this->item_to_select = NULL;

    this->spiral = NULL;

    this->revo = 3.0;
    this->exp = 1.0;
    this->t0 = 0.0;
}

void SPSpiralContext::finish() {
    SPDesktop *desktop = this->desktop;

    sp_canvas_item_ungrab(SP_CANVAS_ITEM(desktop->acetate), GDK_CURRENT_TIME);

    this->finishItem();
    this->sel_changed_connection.disconnect();

    SPEventContext::finish();
}

SPSpiralContext::~SPSpiralContext() {
    this->enableGrDrag(false);

    this->sel_changed_connection.disconnect();

    delete this->shape_editor;
    this->shape_editor = NULL;

    /* fixme: This is necessary because we do not grab */
    if (this->spiral) {
    	this->finishItem();
    }
}

/**
 * Callback that processes the "changed" signal on the selection;
 * destroys old and creates new knotholder.
 */
void SPSpiralContext::selection_changed(Inkscape::Selection *selection) {
    this->shape_editor->unset_item(SH_KNOTHOLDER);
    this->shape_editor->set_item(selection->singleItem(), SH_KNOTHOLDER);
}

void SPSpiralContext::setup() {
    SPEventContext::setup();

    sp_event_context_read(this, "expansion");
    sp_event_context_read(this, "revolution");
    sp_event_context_read(this, "t0");

    this->shape_editor = new ShapeEditor(this->desktop);

    SPItem *item = sp_desktop_selection(this->desktop)->singleItem();
    if (item) {
        this->shape_editor->set_item(item, SH_KNOTHOLDER);
    }

    Inkscape::Selection *selection = sp_desktop_selection(this->desktop);
    this->sel_changed_connection.disconnect();

    this->sel_changed_connection = selection->connectChanged(sigc::mem_fun(this, &SPSpiralContext::selection_changed));

    Inkscape::Preferences *prefs = Inkscape::Preferences::get();

    if (prefs->getBool("/tools/shapes/selcue")) {
        this->enableSelectionCue();
    }

    if (prefs->getBool("/tools/shapes/gradientdrag")) {
        this->enableGrDrag();
    }
}

void SPSpiralContext::set(const Inkscape::Preferences::Entry& val) {
    Glib::ustring name = val.getEntryName();

    if (name == "expansion") {
        this->exp = CLAMP(val.getDouble(), 0.0, 1000.0);
    } else if (name == "revolution") {
        this->revo = CLAMP(val.getDouble(3.0), 0.05, 40.0);
    } else if (name == "t0") {
        this->t0 = CLAMP(val.getDouble(), 0.0, 0.999);
    }
}

bool SPSpiralContext::root_handler(GdkEvent* event) {
    static gboolean dragging;

    SPDesktop *desktop = this->desktop;
    Inkscape::Selection *selection = sp_desktop_selection (desktop);

    Inkscape::Preferences *prefs = Inkscape::Preferences::get();
    this->tolerance = prefs->getIntLimited("/options/dragtolerance/value", 0, 0, 100);

    gint ret = FALSE;

    switch (event->type) {
        case GDK_BUTTON_PRESS:
            if (event->button.button == 1 && !this->space_panning) {
                dragging = TRUE;

                this->center = Inkscape::setup_for_drag_start(desktop, this, event);

                SnapManager &m = desktop->namedview->snap_manager;
                m.setup(desktop);
                m.freeSnapReturnByRef(this->center, Inkscape::SNAPSOURCE_NODE_HANDLE);
                m.unSetup();

                sp_canvas_item_grab(SP_CANVAS_ITEM(desktop->acetate),
                                    ( GDK_KEY_PRESS_MASK |
                                      GDK_BUTTON_RELEASE_MASK |
                                      GDK_POINTER_MOTION_MASK |
                                      GDK_POINTER_MOTION_HINT_MASK |
                                      GDK_BUTTON_PRESS_MASK    ),
                                    NULL, event->button.time);
                ret = TRUE;
            }
            break;

        case GDK_MOTION_NOTIFY:
            if (dragging && (event->motion.state & GDK_BUTTON1_MASK) && !this->space_panning) {
                if ( this->within_tolerance
                     && ( abs( (gint) event->motion.x - this->xp ) < this->tolerance )
                     && ( abs( (gint) event->motion.y - this->yp ) < this->tolerance ) ) {
                    break; // do not drag if we're within tolerance from origin
                }
                // Once the user has moved farther than tolerance from the original location
                // (indicating they intend to draw, not click), then always process the
                // motion notify coordinates as given (no snapping back to origin)
                this->within_tolerance = false;

                Geom::Point const motion_w(event->motion.x, event->motion.y);
                Geom::Point motion_dt(this->desktop->w2d(motion_w));

                SnapManager &m = desktop->namedview->snap_manager;
                m.setup(desktop, true, this->spiral);
                m.freeSnapReturnByRef(motion_dt, Inkscape::SNAPSOURCE_NODE_HANDLE);
                m.unSetup();

                this->drag(motion_dt, event->motion.state);

                gobble_motion_events(GDK_BUTTON1_MASK);

                ret = TRUE;
            } else if (!sp_event_context_knot_mouseover(this)) {
                SnapManager &m = desktop->namedview->snap_manager;
                m.setup(desktop);
                Geom::Point const motion_w(event->motion.x, event->motion.y);
                Geom::Point motion_dt(desktop->w2d(motion_w));
                m.preSnap(Inkscape::SnapCandidatePoint(motion_dt, Inkscape::SNAPSOURCE_NODE_HANDLE));
                m.unSetup();
            }
            break;

        case GDK_BUTTON_RELEASE:
            this->xp = this->yp = 0;
            if (event->button.button == 1 && !this->space_panning) {
                dragging = FALSE;
                sp_event_context_discard_delayed_snap_event(this);

                if (!this->within_tolerance) {
                    // we've been dragging, finish the spiral
                    this->finishItem();
                } else if (this->item_to_select) {
                    // no dragging, select clicked item if any
                    if (event->button.state & GDK_SHIFT_MASK) {
                        selection->toggle(this->item_to_select);
                    } else {
                        selection->set(this->item_to_select);
                    }
                } else {
                    // click in an empty space
                    selection->clear();
                }

                this->item_to_select = NULL;
                ret = TRUE;
                sp_canvas_item_ungrab(SP_CANVAS_ITEM(desktop->acetate), event->button.time);
            }
            break;

        case GDK_KEY_PRESS:
            switch (get_group0_keyval(&event->key)) {
                case GDK_KEY_Alt_R:
                case GDK_KEY_Control_L:
                case GDK_KEY_Control_R:
                case GDK_KEY_Shift_L:
                case GDK_KEY_Shift_R:
                case GDK_KEY_Meta_L:  // Meta is when you press Shift+Alt (at least on my machine)
                case GDK_KEY_Meta_R:
                    sp_event_show_modifier_tip(this->defaultMessageContext(), event,
                                               _("<b>Ctrl</b>: snap angle"),
                                               NULL,
                                               _("<b>Alt</b>: lock spiral radius"));
                    break;
                case GDK_KEY_Up:
                case GDK_KEY_Down:
                case GDK_KEY_KP_Up:
                case GDK_KEY_KP_Down:
                    // prevent the zoom field from activation
                    if (!MOD__CTRL_ONLY(event))
                        ret = TRUE;
                    break;

                case GDK_KEY_x:
                case GDK_KEY_X:
                    if (MOD__ALT_ONLY(event)) {
                        desktop->setToolboxFocusTo ("altx-spiral");
                        ret = TRUE;
                    }
                    break;

                case GDK_KEY_Escape:
                	if (dragging) {
                		dragging = false;
                		sp_event_context_discard_delayed_snap_event(this);
                		// if drawing, cancel, otherwise pass it up for deselecting
                		this->cancel();
                		ret = TRUE;
                	}
                	break;

                case GDK_KEY_space:
                    if (dragging) {
                        sp_canvas_item_ungrab(SP_CANVAS_ITEM(desktop->acetate),
                                              event->button.time);
                        dragging = false;
                        sp_event_context_discard_delayed_snap_event(this);

                        if (!this->within_tolerance) {
                            // we've been dragging, finish the spiral
                            this->finish();
                        }
                        // do not return true, so that space would work switching to selector
                    }
                    break;

                case GDK_KEY_Delete:
                case GDK_KEY_KP_Delete:
                case GDK_KEY_BackSpace:
                    ret = this->deleteSelectedDrag(MOD__CTRL_ONLY(event));
                    break;

                default:
                    break;
            }
            break;

        case GDK_KEY_RELEASE:
            switch (get_group0_keyval(&event->key)) {
                case GDK_KEY_Alt_L:
                case GDK_KEY_Alt_R:
                case GDK_KEY_Control_L:
                case GDK_KEY_Control_R:
                case GDK_KEY_Shift_L:
                case GDK_KEY_Shift_R:
                case GDK_KEY_Meta_L:  // Meta is when you press Shift+Alt
                case GDK_KEY_Meta_R:
                    this->defaultMessageContext()->clear();
                    break;

                default:
                    break;
            }
            break;

        default:
            break;
    }

    if (!ret) {
    	ret = SPEventContext::root_handler(event);
    }

    return ret;
}

void SPSpiralContext::drag(Geom::Point const &p, guint state) {
    SPDesktop *desktop = SP_EVENT_CONTEXT(this)->desktop;

    Inkscape::Preferences *prefs = Inkscape::Preferences::get();
    int const snaps = prefs->getInt("/options/rotationsnapsperpi/value", 12);

    if (!this->spiral) {
        if (Inkscape::have_viable_layer(desktop, this->message_context) == false) {
            return;
        }

        // Create object
        Inkscape::XML::Document *xml_doc = SP_EVENT_CONTEXT_DOCUMENT(this)->getReprDoc();
        Inkscape::XML::Node *repr = xml_doc->createElement("svg:path");
        repr->setAttribute("sodipodi:type", "spiral");

        // Set style
        sp_desktop_apply_style_tool(desktop, repr, "/tools/shapes/spiral", false);

        this->spiral = SP_SPIRAL(desktop->currentLayer()->appendChildRepr(repr));
        Inkscape::GC::release(repr);
        this->spiral->transform = SP_ITEM(desktop->currentLayer())->i2doc_affine().inverse();
        this->spiral->updateRepr();

        desktop->canvas->forceFullRedrawAfterInterruptions(5);
    }

    SnapManager &m = desktop->namedview->snap_manager;
    m.setup(desktop, true, this->spiral);
    Geom::Point pt2g = p;
    m.freeSnapReturnByRef(pt2g, Inkscape::SNAPSOURCE_NODE_HANDLE);
    m.unSetup();
    Geom::Point const p0 = desktop->dt2doc(this->center);
    Geom::Point const p1 = desktop->dt2doc(pt2g);

    Geom::Point const delta = p1 - p0;
    gdouble const rad = Geom::L2(delta);

    gdouble arg = Geom::atan2(delta) - 2.0*M_PI*this->spiral->revo;

    if (state & GDK_CONTROL_MASK) {
        arg = sp_round(arg, M_PI/snaps);
    }

    /* Fixme: these parameters should be got from dialog box */
    this->spiral->setPosition(p0[Geom::X], p0[Geom::Y],
                           /*expansion*/ this->exp,
                           /*revolution*/ this->revo,
                           rad, arg,
                           /*t0*/ this->t0);

    /* status text */
    Inkscape::Util::Quantity q = Inkscape::Util::Quantity(rad, "px");
    GString *rads = g_string_new(q.string(*desktop->namedview->doc_units).c_str());
    this->message_context->setF(Inkscape::IMMEDIATE_MESSAGE,
                               _("<b>Spiral</b>: radius %s, angle %5g&#176;; with <b>Ctrl</b> to snap angle"),
                               rads->str, sp_round((arg + 2.0*M_PI*this->spiral->revo)*180/M_PI, 0.0001));
    g_string_free(rads, FALSE);
}

void SPSpiralContext::finishItem() {
    this->message_context->clear();

    if (this->spiral != NULL) {
    	if (this->spiral->rad == 0) {
    		this->cancel(); // Don't allow the creating of zero sized spiral, for example when the start and and point snap to the snap grid point
    		return;
    	}

        spiral->set_shape();
        spiral->updateRepr(SP_OBJECT_WRITE_EXT);

<<<<<<< HEAD
        SP_SHAPE(spiral)->setShape();
        SP_OBJECT(spiral)->updateRepr(SP_OBJECT_WRITE_EXT);
        sc->item->doWriteTransform(sc->item->getRepr(), sc->item->transform, NULL, true);
=======
        this->desktop->canvas->endForcedFullRedraws();
>>>>>>> 28669551

        sp_desktop_selection(this->desktop)->set(this->spiral);
        DocumentUndo::done(sp_desktop_document(this->desktop), SP_VERB_CONTEXT_SPIRAL, _("Create spiral"));

        this->spiral = NULL;
    }
}

void SPSpiralContext::cancel() {
	sp_desktop_selection(this->desktop)->clear();
	sp_canvas_item_ungrab(SP_CANVAS_ITEM(this->desktop->acetate), 0);

    if (this->spiral != NULL) {
    	this->spiral->deleteObject();
    	this->spiral = NULL;
    }

    this->within_tolerance = false;
    this->xp = 0;
    this->yp = 0;
    this->item_to_select = NULL;

    this->desktop->canvas->endForcedFullRedraws();

    DocumentUndo::cancel(sp_desktop_document(this->desktop));
}

/*
  Local Variables:
  mode:c++
  c-file-style:"stroustrup"
  c-file-offsets:((innamespace . 0)(inline-open . 0)(case-label . +))
  indent-tabs-mode:nil
  fill-column:99
  End:
*/
// vim: filetype=cpp:expandtab:shiftwidth=4:tabstop=8:softtabstop=4:fileencoding=utf-8:textwidth=99 :<|MERGE_RESOLUTION|>--- conflicted
+++ resolved
@@ -417,14 +417,9 @@
 
         spiral->set_shape();
         spiral->updateRepr(SP_OBJECT_WRITE_EXT);
-
-<<<<<<< HEAD
-        SP_SHAPE(spiral)->setShape();
-        SP_OBJECT(spiral)->updateRepr(SP_OBJECT_WRITE_EXT);
-        sc->item->doWriteTransform(sc->item->getRepr(), sc->item->transform, NULL, true);
-=======
+        spiral->doWriteTransform(spiral->getRepr(), spiral->transform, NULL, true);
+
         this->desktop->canvas->endForcedFullRedraws();
->>>>>>> 28669551
 
         sp_desktop_selection(this->desktop)->set(this->spiral);
         DocumentUndo::done(sp_desktop_document(this->desktop), SP_VERB_CONTEXT_SPIRAL, _("Create spiral"));
