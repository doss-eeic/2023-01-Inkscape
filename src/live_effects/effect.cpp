--- conflicted
+++ resolved
@@ -129,12 +129,9 @@
     {MEASURE_LINE,          N_("Measure Line"),                    "measure_line"},
     {FILLET_CHAMFER,        N_("Fillet/Chamfer"),                  "fillet_chamfer"},
     {BOOL_OP,               N_("Boolean operation"),               "bool_op"},
-<<<<<<< HEAD
+    {EMBRODERY_STITCH,      N_("Embrodery stitch"),                "embrodery_stitch"},
     {POWERCLIP,             N_("Power clip"),                      "powerclip"},
     {POWERMASK,             N_("Power mask"),                      "powermask"},
-=======
-    {EMBRODERY_STITCH,      N_("Embrodery stitch"),                "embrodery_stitch"},
->>>>>>> 8bb576d4
 #ifdef LPE_ENABLE_TEST_EFFECTS
     {DOEFFECTSTACK_TEST,    N_("doEffect stack test"),             "doeffectstacktest"},
     {ANGLE_BISECTOR,        N_("Angle bisector"),                  "angle_bisector"},
