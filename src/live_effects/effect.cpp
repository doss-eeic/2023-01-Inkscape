/*
 * Copyright (C) Johan Engelen 2007 <j.b.c.engelen@utwente.nl>
 *   Abhishek Sharma
 *
 * Released under GNU GPL, read the file 'COPYING' for more information
 */

//#define LPE_ENABLE_TEST_EFFECTS //uncomment for toy effects

#ifdef HAVE_CONFIG_H
#include <config.h>
#endif

// include effects:
#include "live_effects/lpe-patternalongpath.h"
#include "live_effects/lpe-angle_bisector.h"
#include "live_effects/lpe-attach-path.h"
#include "live_effects/lpe-bendpath.h"
#include "live_effects/lpe-bounding-box.h"
#include "live_effects/lpe-bspline.h"
#include "live_effects/lpe-circle_3pts.h"
#include "live_effects/lpe-circle_with_radius.h"
#include "live_effects/lpe-clone-original.h"
#include "live_effects/lpe-constructgrid.h"
#include "live_effects/lpe-copy_rotate.h"
#include "live_effects/lpe-curvestitch.h"
#include "live_effects/lpe-dynastroke.h"
#include "live_effects/lpe-ellipse_5pts.h"
#include "live_effects/lpe-envelope.h"
#include "live_effects/lpe-extrude.h"
#include "live_effects/lpe-fill-between-many.h"
#include "live_effects/lpe-fill-between-strokes.h"
#include "live_effects/lpe-fillet-chamfer.h"
#include "live_effects/lpe-gears.h"
#include "live_effects/lpe-interpolate.h"
#include "live_effects/lpe-interpolate_points.h"
#include "live_effects/lpe-jointype.h"
#include "live_effects/lpe-knot.h"
#include "live_effects/lpe-lattice2.h"
#include "live_effects/lpe-lattice.h"
#include "live_effects/lpe-line_segment.h"
#include "live_effects/lpe-measure-line.h"
#include "live_effects/lpe-mirror_symmetry.h"
#include "live_effects/lpe-offset.h"
#include "live_effects/lpe-parallel.h"
#include "live_effects/lpe-path_length.h"
#include "live_effects/lpe-perp_bisector.h"
#include "live_effects/lpe-perspective-envelope.h"
#include "live_effects/lpe-perspective_path.h"
#include "live_effects/lpe-powerstroke.h"
#include "live_effects/lpe-recursiveskeleton.h"
#include "live_effects/lpe-roughen.h"
#include "live_effects/lpe-rough-hatches.h"
#include "live_effects/lpe-ruler.h"
#include "live_effects/lpe-show_handles.h"
#include "live_effects/lpe-simplify.h"
#include "live_effects/lpe-sketch.h"
#include "live_effects/lpe-spiro.h"
#include "live_effects/lpe-tangent_to_curve.h"
#include "live_effects/lpe-transform_2pts.h"
#include "live_effects/lpe-taperstroke.h"
#include "live_effects/lpe-test-doEffect-stack.h"
#include "live_effects/lpe-text_label.h"
#include "live_effects/lpe-vonkoch.h"

#include "xml/node-event-vector.h"
#include "message-stack.h"
#include "document-private.h"
#include "ui/tools/pen-tool.h"
#include "ui/tools/node-tool.h"
#include "ui/tools-switch.h"
#include "knotholder.h"
#include "path-chemistry.h"
#include "xml/sp-css-attr.h"
#include "live_effects/lpeobject.h"
#include "display/curve.h"


namespace Inkscape {

namespace LivePathEffect {

const Util::EnumData<EffectType> LPETypeData[] = {
    // {constant defined in effect-enum.h, N_("name of your effect"), "name of your effect in SVG"}
#ifdef LPE_ENABLE_TEST_EFFECTS
    {DOEFFECTSTACK_TEST,    N_("doEffect stack test"),     "doeffectstacktest"},
    {ANGLE_BISECTOR,        N_("Angle bisector"),          "angle_bisector"},
    {CIRCLE_WITH_RADIUS,    N_("Circle (by center and radius)"),   "circle_with_radius"},
    {CIRCLE_3PTS,           N_("Circle by 3 points"),      "circle_3pts"},
    {DYNASTROKE,            N_("Dynamic stroke"),          "dynastroke"},
    {EXTRUDE,               N_("Extrude"),                 "extrude"},
    {LATTICE,               N_("Lattice Deformation"),     "lattice"},
    {LINE_SEGMENT,          N_("Line Segment"),            "line_segment"},
    {OFFSET,                N_("Offset"),                  "offset"},
    {PARALLEL,              N_("Parallel"),                "parallel"},
    {PATH_LENGTH,           N_("Path length"),             "path_length"},
    {PERP_BISECTOR,         N_("Perpendicular bisector"),  "perp_bisector"},
    {PERSPECTIVE_PATH,      N_("Perspective path"),        "perspective_path"},
    {RECURSIVE_SKELETON,    N_("Recursive skeleton"),      "recursive_skeleton"},
    {TANGENT_TO_CURVE,      N_("Tangent to curve"),        "tangent_to_curve"},
    {TEXT_LABEL,            N_("Text label"),              "text_label"},
#endif
/* 0.46 */
    {BEND_PATH,             N_("Bend"),                    "bend_path"},
    {GEARS,                 N_("Gears"),                   "gears"},
    {PATTERN_ALONG_PATH,    N_("Pattern Along Path"),      "skeletal"},   // for historic reasons, this effect is called skeletal(strokes) in Inkscape:SVG
    {CURVE_STITCH,          N_("Stitch Sub-Paths"),        "curvestitching"},
/* 0.47 */
    {VONKOCH,               N_("VonKoch"),                 "vonkoch"},
    {KNOT,                  N_("Knot"),                    "knot"},
    {CONSTRUCT_GRID,        N_("Construct grid"),          "construct_grid"},
    {SPIRO,                 N_("Spiro spline"),            "spiro"},
    {ENVELOPE,              N_("Envelope Deformation"),    "envelope"},
    {INTERPOLATE,           N_("Interpolate Sub-Paths"),   "interpolate"},
    {ROUGH_HATCHES,         N_("Hatches (rough)"),         "rough_hatches"},
    {SKETCH,                N_("Sketch"),                  "sketch"},
    {RULER,                 N_("Ruler"),                   "ruler"},
/* 0.91 */
    {POWERSTROKE,           N_("Power stroke"),            "powerstroke"},
    {CLONE_ORIGINAL,        N_("Clone original"),          "clone_original"},
/* 0.92 */
    {SIMPLIFY,              N_("Simplify"),                "simplify"},
    {LATTICE2,              N_("Lattice Deformation 2"),   "lattice2"},
    {PERSPECTIVE_ENVELOPE,  N_("Perspective/Envelope"),    "perspective_envelope"},
    {INTERPOLATE_POINTS,    N_("Interpolate points"),      "interpolate_points"},
    {TRANSFORM_2PTS,        N_("Transform by 2 points"),   "transform_2pts"},
    {SHOW_HANDLES,          N_("Show handles"),            "show_handles"},
    {ROUGHEN,               N_("Roughen"),                 "roughen"},
    {BSPLINE,               N_("BSpline"),                 "bspline"},
    {JOIN_TYPE,             N_("Join type"),               "join_type"},
    {TAPER_STROKE,          N_("Taper stroke"),            "taper_stroke"},
    {MIRROR_SYMMETRY,       N_("Mirror symmetry"),         "mirror_symmetry"},
    {COPY_ROTATE,           N_("Rotate copies"),           "copy_rotate"},
/* Ponyscape -> Inkscape 0.92*/
    {ATTACH_PATH,           N_("Attach path"),             "attach_path"},
    {FILL_BETWEEN_STROKES,  N_("Fill between strokes"),    "fill_between_strokes"},
    {FILL_BETWEEN_MANY,     N_("Fill between many"),       "fill_between_many"},
    {ELLIPSE_5PTS,          N_("Ellipse by 5 points"),     "ellipse_5pts"},
    {BOUNDING_BOX,          N_("Bounding Box"),            "bounding_box"},
/* 9.93 */
    {MEASURE_LINE,          N_("Measure Line"),            "measure_line"},
    {FILLET_CHAMFER,        N_("Fillet/Chamfer"),          "fillet_chamfer"},
};
const Util::EnumDataConverter<EffectType> LPETypeConverter(LPETypeData, sizeof(LPETypeData)/sizeof(*LPETypeData));

int
Effect::acceptsNumClicks(EffectType type) {
    switch (type) {
        case INVALID_LPE: return -1; // in case we want to distinguish between invalid LPE and valid ones that expect zero clicks
        case ANGLE_BISECTOR: return 3;
        case CIRCLE_3PTS: return 3;
        case CIRCLE_WITH_RADIUS: return 2;
        case LINE_SEGMENT: return 2;
        case PERP_BISECTOR: return 2;
        default: return 0;
    }
}

Effect*
Effect::New(EffectType lpenr, LivePathEffectObject *lpeobj)
{
    Effect* neweffect = NULL;
    switch (lpenr) {
        case PATTERN_ALONG_PATH:
            neweffect = static_cast<Effect*> ( new LPEPatternAlongPath(lpeobj) );
            break;
        case BEND_PATH:
            neweffect = static_cast<Effect*> ( new LPEBendPath(lpeobj) );
            break;
        case SKETCH:
            neweffect = static_cast<Effect*> ( new LPESketch(lpeobj) );
            break;
        case ROUGH_HATCHES:
            neweffect = static_cast<Effect*> ( new LPERoughHatches(lpeobj) );
            break;
        case VONKOCH:
            neweffect = static_cast<Effect*> ( new LPEVonKoch(lpeobj) );
            break;
        case KNOT:
            neweffect = static_cast<Effect*> ( new LPEKnot(lpeobj) );
            break;
        case GEARS:
            neweffect = static_cast<Effect*> ( new LPEGears(lpeobj) );
            break;
        case CURVE_STITCH:
            neweffect = static_cast<Effect*> ( new LPECurveStitch(lpeobj) );
            break;
        case LATTICE:
            neweffect = static_cast<Effect*> ( new LPELattice(lpeobj) );
            break;
        case ENVELOPE:
            neweffect = static_cast<Effect*> ( new LPEEnvelope(lpeobj) );
            break;
        case CIRCLE_WITH_RADIUS:
            neweffect = static_cast<Effect*> ( new LPECircleWithRadius(lpeobj) );
            break;
        case PERSPECTIVE_PATH:
            neweffect = static_cast<Effect*> ( new LPEPerspectivePath(lpeobj) );
            break;
        case SPIRO:
            neweffect = static_cast<Effect*> ( new LPESpiro(lpeobj) );
            break;
        case CONSTRUCT_GRID:
            neweffect = static_cast<Effect*> ( new LPEConstructGrid(lpeobj) );
            break;
        case PERP_BISECTOR:
            neweffect = static_cast<Effect*> ( new LPEPerpBisector(lpeobj) );
            break;
        case TANGENT_TO_CURVE:
            neweffect = static_cast<Effect*> ( new LPETangentToCurve(lpeobj) );
            break;
        case MIRROR_SYMMETRY:
            neweffect = static_cast<Effect*> ( new LPEMirrorSymmetry(lpeobj) );
            break;
        case CIRCLE_3PTS:
            neweffect = static_cast<Effect*> ( new LPECircle3Pts(lpeobj) );
            break;
        case ANGLE_BISECTOR:
            neweffect = static_cast<Effect*> ( new LPEAngleBisector(lpeobj) );
            break;
        case PARALLEL:
            neweffect = static_cast<Effect*> ( new LPEParallel(lpeobj) );
            break;
        case COPY_ROTATE:
            neweffect = static_cast<Effect*> ( new LPECopyRotate(lpeobj) );
            break;
        case OFFSET:
            neweffect = static_cast<Effect*> ( new LPEOffset(lpeobj) );
            break;
        case RULER:
            neweffect = static_cast<Effect*> ( new LPERuler(lpeobj) );
            break;
        case INTERPOLATE:
            neweffect = static_cast<Effect*> ( new LPEInterpolate(lpeobj) );
            break;
        case INTERPOLATE_POINTS:
            neweffect = static_cast<Effect*> ( new LPEInterpolatePoints(lpeobj) );
            break;
        case TEXT_LABEL:
            neweffect = static_cast<Effect*> ( new LPETextLabel(lpeobj) );
            break;
        case PATH_LENGTH:
            neweffect = static_cast<Effect*> ( new LPEPathLength(lpeobj) );
            break;
        case LINE_SEGMENT:
            neweffect = static_cast<Effect*> ( new LPELineSegment(lpeobj) );
            break;
        case DOEFFECTSTACK_TEST:
            neweffect = static_cast<Effect*> ( new LPEdoEffectStackTest(lpeobj) );
            break;
        case BSPLINE:
            neweffect = static_cast<Effect*> ( new LPEBSpline(lpeobj) );
            break;
        case DYNASTROKE:
            neweffect = static_cast<Effect*> ( new LPEDynastroke(lpeobj) );
            break;
        case RECURSIVE_SKELETON:
            neweffect = static_cast<Effect*> ( new LPERecursiveSkeleton(lpeobj) );
            break;
        case EXTRUDE:
            neweffect = static_cast<Effect*> ( new LPEExtrude(lpeobj) );
            break;
        case POWERSTROKE:
            neweffect = static_cast<Effect*> ( new LPEPowerStroke(lpeobj) );
            break;
        case CLONE_ORIGINAL:
            neweffect = static_cast<Effect*> ( new LPECloneOriginal(lpeobj) );
            break;
        case ATTACH_PATH:
            neweffect = static_cast<Effect*> ( new LPEAttachPath(lpeobj) );
            break;
        case FILL_BETWEEN_STROKES:
            neweffect = static_cast<Effect*> ( new LPEFillBetweenStrokes(lpeobj) );
            break;
        case FILL_BETWEEN_MANY:
            neweffect = static_cast<Effect*> ( new LPEFillBetweenMany(lpeobj) );
            break;
        case ELLIPSE_5PTS:
            neweffect = static_cast<Effect*> ( new LPEEllipse5Pts(lpeobj) );
            break;
        case BOUNDING_BOX:
            neweffect = static_cast<Effect*> ( new LPEBoundingBox(lpeobj) );
            break;
        case JOIN_TYPE:
            neweffect = static_cast<Effect*> ( new LPEJoinType(lpeobj) );
            break;
        case TAPER_STROKE:
            neweffect = static_cast<Effect*> ( new LPETaperStroke(lpeobj) );
            break;
        case SIMPLIFY:
            neweffect = static_cast<Effect*> ( new LPESimplify(lpeobj) );
            break;
        case LATTICE2:
            neweffect = static_cast<Effect*> ( new LPELattice2(lpeobj) );
            break;
        case PERSPECTIVE_ENVELOPE:
            neweffect = static_cast<Effect*> ( new LPEPerspectiveEnvelope(lpeobj) );
            break;
        case FILLET_CHAMFER:
            neweffect = static_cast<Effect*> ( new LPEFilletChamfer(lpeobj) );
            break;
        case ROUGHEN:
            neweffect = static_cast<Effect*> ( new LPERoughen(lpeobj) );
            break;
        case SHOW_HANDLES:
            neweffect = static_cast<Effect*> ( new LPEShowHandles(lpeobj) );
            break;
        case TRANSFORM_2PTS:
            neweffect = static_cast<Effect*> ( new LPETransform2Pts(lpeobj) );
            break;
        case MEASURE_LINE:
            neweffect = static_cast<Effect*> ( new LPEMeasureLine(lpeobj) );
            break;
        default:
            g_warning("LivePathEffect::Effect::New called with invalid patheffect type (%d)", lpenr);
            neweffect = NULL;
            break;
    }

    if (neweffect) {
        neweffect->readallParameters(lpeobj->getRepr());
    }

    return neweffect;
}

void Effect::createAndApply(const char* name, SPDocument *doc, SPItem *item)
{
    // Path effect definition
    Inkscape::XML::Document *xml_doc = doc->getReprDoc();
    Inkscape::XML::Node *repr = xml_doc->createElement("inkscape:path-effect");
    repr->setAttribute("effect", name);

    doc->getDefs()->getRepr()->addChild(repr, NULL); // adds to <defs> and assigns the 'id' attribute
    const gchar * repr_id = repr->attribute("id");
    Inkscape::GC::release(repr);

    gchar *href = g_strdup_printf("#%s", repr_id);
    SP_LPE_ITEM(item)->addPathEffect(href, true);
    g_free(href);
}

void
Effect::createAndApply(EffectType type, SPDocument *doc, SPItem *item)
{
    createAndApply(LPETypeConverter.get_key(type).c_str(), doc, item);
}

Effect::Effect(LivePathEffectObject *lpeobject)
    : apply_to_clippath_and_mask(false),
      _provides_knotholder_entities(false),
      oncanvasedit_it(0),
      is_visible(_("Is visible?"), _("If unchecked, the effect remains applied to the object but is temporarily disabled on canvas"), "is_visible", &wr, this, true),
      show_orig_path(false),
      erase_extra_objects(true),
      lpeobj(lpeobject),
      concatenate_before_pwd2(false),
      sp_lpe_item(NULL),
      current_zoom(1),
      upd_params(true),
      sp_shape(NULL),
      sp_curve(NULL),
      provides_own_flash_paths(true), // is automatically set to false if providesOwnFlashPaths() is not overridden
      is_ready(false) // is automatically set to false if providesOwnFlashPaths() is not overridden
{
    registerParameter( dynamic_cast<Parameter *>(&is_visible) );
    is_visible.widget_is_visible = false;
    current_zoom = 0.0;
}

Effect::~Effect()
{
}

Glib::ustring
Effect::getName() const
{
    if (lpeobj->effecttype_set && LPETypeConverter.is_valid_id(lpeobj->effecttype) )
        return Glib::ustring( _(LPETypeConverter.get_label(lpeobj->effecttype).c_str()) );
    else
        return Glib::ustring( _("No effect") );
}

EffectType
Effect::effectType() const {
    return lpeobj->effecttype;
}

/**
 * Is performed a single time when the effect is freshly applied to a path
 */
void
Effect::doOnApply (SPLPEItem const*/*lpeitem*/)
{
}

void
<<<<<<< HEAD
Effect::setSelectedNodePos(std::vector<Geom::Point> selected_nodes_pos_data)
{
    selected_nodes_pos = selected_nodes_pos_data;
}

void
Effect::setSelectedNodeIndex(Geom::PathVector pv)
{
    selected_nodes_index.clear();
    for (Geom::PathVector::const_iterator path_it = pv.begin();
            path_it != pv.end(); ++path_it) {

        if (path_it->empty()) {
            continue;
        }
        Geom::Path::const_iterator curve_it1 = path_it->begin();
        Geom::Path::const_iterator curve_endit = path_it->end_default();
        if (path_it->closed()) {
          const Geom::Curve &closingline = path_it->back_closed(); 
          // the closing line segment is always of type 
          // Geom::LineSegment.
          if (are_near(closingline.initialPoint(), closingline.finalPoint())) {
            // closingline.isDegenerate() did not work, because it only checks for
            // *exact* zero length, which goes wrong for relative coordinates and
            // rounding errors...
            // the closing line segment has zero-length. So stop before that one!
            curve_endit = path_it->end_open();
          }
        }
        size_t i = 0;
        while (curve_it1 != curve_endit) {
            if (isNodeSelected(curve_it1->initialPoint())) {
                selected_nodes_index.push_back(i);
            }
            ++i;
            ++curve_it1;
        }
        if (isNodeSelected(path_it->finalPoint())) {
            selected_nodes_index.push_back(i);
        }
    }
=======
Effect::setCurrentZoom(double cZ)
{
    current_zoom = cZ;
>>>>>>> 632c2051
}

void
Effect::setSelectedNodePoints(std::vector<Geom::Point> sNP)
{
    selectedNodesPoints = sNP;
}

bool
Effect::isNodeSelected(Geom::Point const &nodePoint) const
{
    if (selected_nodes_pos.size() > 0) {
        using Geom::X;
        using Geom::Y; 
        for (std::vector<Geom::Point>::const_iterator i = selected_nodes_pos.begin();
                i != selected_nodes_pos.end(); ++i) {
            Geom::Point p = *i;
            Geom::Affine transformCoordinate = sp_lpe_item->i2dt_affine();
            Geom::Point p2(nodePoint[X],nodePoint[Y]);
            p2 *= transformCoordinate;
            if (Geom::are_near(p, p2, 0.01)) {
                return true;
            }
        }
    }
    return false;
}

void 
Effect::processObjects(LpeAction lpe_action)
{
    SPDocument * document = SP_ACTIVE_DOCUMENT;
    for (std::vector<const char *>::iterator el_it = items.begin(); 
         el_it != items.end(); ++el_it) {
        const char * id = *el_it;
        if (!id || strlen(id) == 0) {
            return;
        }
        SPObject *elemref = NULL;
        if (elemref = document->getObjectById(id)) {
            Inkscape::XML::Node * elemnode = elemref->getRepr();
            std::vector<SPItem*> item_list;
            item_list.push_back(SP_ITEM(elemref));
            std::vector<Inkscape::XML::Node*> item_to_select;
            std::vector<SPItem*> item_selected;
            SPCSSAttr *css;
            Glib::ustring css_str;
            switch (lpe_action){
            case LPE_TO_OBJECTS:
                if (SP_ITEM(elemref)->isHidden()) {
                    elemref->deleteObject();
                } else {
                    if (elemnode->attribute("inkscape:path-effect")) {
                        sp_item_list_to_curves(item_list, item_selected, item_to_select);
                    }
                    elemnode->setAttribute("sodipodi:insensitive", NULL);
                }
                break;

            case LPE_ERASE:
                elemref->deleteObject();
                break;

            case LPE_VISIBILITY:
                css = sp_repr_css_attr_new();
                sp_repr_css_attr_add_from_string(css, elemref->getRepr()->attribute("style"));
                if (!this->isVisible()/* && std::strcmp(elemref->getId(),sp_lpe_item->getId()) != 0*/) {
                    css->setAttribute("display", "none");
                } else {
                    css->setAttribute("display", NULL);
                }
                sp_repr_css_write_string(css,css_str);
                elemnode->setAttribute("style", css_str.c_str());
                break;

            default:
                break;
            }
        }
    }
    if (lpe_action == LPE_ERASE || lpe_action == LPE_TO_OBJECTS) {
        items.clear();
    }
}

void Effect::setCurrentShape(SPShape * shape){ 
    if(shape){
        sp_shape = shape;
        if (!(sp_curve = sp_shape->getCurve())) {
           // oops
            return;
        }
        pathvector_before_effect = sp_curve->get_pathvector();
    }
}

/**
 * Is performed each time before the effect is updated.
 */
void
Effect::doBeforeEffect (SPLPEItem const*/*lpeitem*/)
{
    //Do nothing for simple effects
}

void Effect::doAfterEffect (SPLPEItem const* /*lpeitem*/)
{
}

void Effect::doOnRemove (SPLPEItem const* /*lpeitem*/)
{
}
void Effect::doOnVisibilityToggled(SPLPEItem const* /*lpeitem*/)
{
}
//secret impl methods (shhhh!)
void Effect::doOnApply_impl(SPLPEItem const* lpeitem)
{
    sp_lpe_item = const_cast<SPLPEItem *>(lpeitem);
    sp_curve = SP_SHAPE(sp_lpe_item)->getCurve();
    pathvector_before_effect = sp_curve->get_pathvector();
    SPShape * shape = dynamic_cast<SPShape *>(sp_lpe_item);
    if(shape){
        setCurrentShape(shape);
    }
    doOnApply(lpeitem);
}

void Effect::doBeforeEffect_impl(SPLPEItem const* lpeitem)
{
    sp_lpe_item = const_cast<SPLPEItem *>(lpeitem);
    //printf("(SPLPEITEM*) %p\n", sp_lpe_item);
    SPShape * shape = dynamic_cast<SPShape *>(sp_lpe_item);
    if(shape){
        setCurrentShape(shape);
        sp_curve = shape->getCurve();
        pathvector_before_effect = sp_curve->get_pathvector();
    }
    doBeforeEffect(lpeitem);
    if (apply_to_clippath_and_mask && SP_IS_GROUP(sp_lpe_item)) {
        sp_lpe_item->apply_to_clippath(sp_lpe_item);
        sp_lpe_item->apply_to_mask(sp_lpe_item);
    }
    update_helperpath();
}

/**
 * Effects can have a parameter path set before they are applied by accepting a nonzero number of
 * mouse clicks. This method activates the pen context, which waits for the specified number of
 * clicks. Override Effect::acceptsNumClicks() to return the number of expected mouse clicks.
 */
void
Effect::doAcceptPathPreparations(SPLPEItem *lpeitem)
{
    // switch to pen context
    SPDesktop *desktop = SP_ACTIVE_DESKTOP; // TODO: Is there a better method to find the item's desktop?
    if (!tools_isactive(desktop, TOOLS_FREEHAND_PEN)) {
        tools_switch(desktop, TOOLS_FREEHAND_PEN);
    }

    Inkscape::UI::Tools::ToolBase *ec = desktop->event_context;
    Inkscape::UI::Tools::PenTool *pc = SP_PEN_CONTEXT(ec);
    pc->expecting_clicks_for_LPE = this->acceptsNumClicks();
    pc->waiting_LPE = this;
    pc->waiting_item = lpeitem;
    pc->polylines_only = true;

    ec->desktop->messageStack()->flash(Inkscape::INFORMATION_MESSAGE,
        g_strdup_printf(_("Please specify a parameter path for the LPE '%s' with %d mouse clicks"),
                        getName().c_str(), acceptsNumClicks()));
}

void
Effect::writeParamsToSVG() {
    std::vector<Inkscape::LivePathEffect::Parameter *>::iterator p;
    for (p = param_vector.begin(); p != param_vector.end(); ++p) {
        (*p)->write_to_SVG();
    }
}

/**
 * If the effect expects a path parameter (specified by a number of mouse clicks) before it is
 * applied, this is the method that processes the resulting path. Override it to customize it for
 * your LPE. But don't forget to call the parent method so that is_ready is set to true!
 */
void
Effect::acceptParamPath (SPPath const*/*param_path*/) {
    setReady();
}

/*
 *  Here be the doEffect function chain:
 */
void
Effect::doEffect (SPCurve * curve)
{
    Geom::PathVector orig_pathv = curve->get_pathvector();

    Geom::PathVector result_pathv = doEffect_path(orig_pathv);

    curve->set_pathvector(result_pathv);
}

Geom::PathVector
Effect::doEffect_path (Geom::PathVector const & path_in)
{
    Geom::PathVector path_out;

    if ( !concatenate_before_pwd2 ) {
        // default behavior
        for (unsigned int i=0; i < path_in.size(); i++) {
            Geom::Piecewise<Geom::D2<Geom::SBasis> > pwd2_in = path_in[i].toPwSb();
            Geom::Piecewise<Geom::D2<Geom::SBasis> > pwd2_out = doEffect_pwd2(pwd2_in);
            Geom::PathVector path = Geom::path_from_piecewise( pwd2_out, LPE_CONVERSION_TOLERANCE);
            // add the output path vector to the already accumulated vector:
            for (unsigned int j=0; j < path.size(); j++) {
                path_out.push_back(path[j]);
            }
        }
    } else {
      // concatenate the path into possibly discontinuous pwd2
        Geom::Piecewise<Geom::D2<Geom::SBasis> > pwd2_in;
        for (unsigned int i=0; i < path_in.size(); i++) {
            pwd2_in.concat( path_in[i].toPwSb() );
        }
        Geom::Piecewise<Geom::D2<Geom::SBasis> > pwd2_out = doEffect_pwd2(pwd2_in);
        path_out = Geom::path_from_piecewise( pwd2_out, LPE_CONVERSION_TOLERANCE);
    }

    return path_out;
}

Geom::Piecewise<Geom::D2<Geom::SBasis> >
Effect::doEffect_pwd2 (Geom::Piecewise<Geom::D2<Geom::SBasis> > const & pwd2_in)
{
    g_warning("Effect has no doEffect implementation");
    return pwd2_in;
}

void
Effect::readallParameters(Inkscape::XML::Node const* repr)
{
    std::vector<Parameter *>::iterator it = param_vector.begin();
    while (it != param_vector.end()) {
        Parameter * param = *it;
        const gchar * key = param->param_key.c_str();
        const gchar * value = repr->attribute(key);
        if (value) {
            bool accepted = param->param_readSVGValue(value);
            if (!accepted) {
                g_warning("Effect::readallParameters - '%s' not accepted for %s", value, key);
            }
        } else {
            // set default value
            param->param_set_default();
        }

        ++it;
    }
}

/* This function does not and SHOULD NOT write to XML */
void
Effect::setParameter(const gchar * key, const gchar * new_value)
{
    Parameter * param = getParameter(key);
    if (param) {
        if (new_value) {
            bool accepted = param->param_readSVGValue(new_value);
            if (!accepted) {
                g_warning("Effect::setParameter - '%s' not accepted for %s", new_value, key);
            }
        } else {
            // set default value
            param->param_set_default();
        }
    }
}

void
Effect::registerParameter(Parameter * param)
{
    param_vector.push_back(param);
}


/**
 * Add all registered LPE knotholder handles to the knotholder
 */
void
Effect::addHandles(KnotHolder *knotholder, SPItem *item) {
    using namespace Inkscape::LivePathEffect;

    // add handles provided by the effect itself
    addKnotHolderEntities(knotholder, item);

    // add handles provided by the effect's parameters (if any)
    for (std::vector<Parameter *>::iterator p = param_vector.begin(); p != param_vector.end(); ++p) {
        (*p)->addKnotHolderEntities(knotholder, item);
    }
}

/**
 * Return a vector of PathVectors which contain all canvas indicators for this effect.
 * This is the function called by external code to get all canvas indicators (effect and its parameters)
 * lpeitem = the item onto which this effect is applied
 * @todo change return type to one pathvector, add all paths to one pathvector instead of maintaining a vector of pathvectors
 */
std::vector<Geom::PathVector>
Effect::getCanvasIndicators(SPLPEItem const* lpeitem)
{
    std::vector<Geom::PathVector> hp_vec;

    // add indicators provided by the effect itself
    addCanvasIndicators(lpeitem, hp_vec);

    // add indicators provided by the effect's parameters
    for (std::vector<Parameter *>::iterator p = param_vector.begin(); p != param_vector.end(); ++p) {
        (*p)->addCanvasIndicators(lpeitem, hp_vec);
    }

    return hp_vec;
}

/**
 * Add possible canvas indicators (i.e., helperpaths other than the original path) to \a hp_vec
 * This function should be overwritten by derived effects if they want to provide their own helperpaths.
 */
void
Effect::addCanvasIndicators(SPLPEItem const*/*lpeitem*/, std::vector<Geom::PathVector> &/*hp_vec*/)
{
}

/**
 * Call to a method on nodetool to update the helper path from the effect
 */
void
Effect::update_helperpath() {
    Inkscape::UI::Tools::sp_update_helperpath();
}

/**
 * This *creates* a new widget, management of deletion should be done by the caller
 */
Gtk::Widget *
Effect::newWidget()
{
    // use manage here, because after deletion of Effect object, others might still be pointing to this widget.
    Gtk::VBox * vbox = Gtk::manage( new Gtk::VBox() );

    vbox->set_border_width(5);

    std::vector<Parameter *>::iterator it = param_vector.begin();
    while (it != param_vector.end()) {
        if ((*it)->widget_is_visible) {
            Parameter * param = *it;
            Gtk::Widget * widg = param->param_newWidget();
            Glib::ustring * tip = param->param_getTooltip();
            if (widg) {
                vbox->pack_start(*widg, true, true, 2);
                if (tip) {
                    widg->set_tooltip_text(*tip);
                } else {
                    widg->set_tooltip_text("");
                    widg->set_has_tooltip(false);
                }
            }
        }

        ++it;
    }
    upd_params = false;
    return dynamic_cast<Gtk::Widget *>(vbox);
}


Inkscape::XML::Node *Effect::getRepr()
{
    return lpeobj->getRepr();
}

SPDocument *Effect::getSPDoc()
{
    if (lpeobj->document == NULL) {
        g_message("Effect::getSPDoc() returns NULL");
    }
    return lpeobj->document;
}

Parameter *
Effect::getParameter(const char * key)
{
    Glib::ustring stringkey(key);

    if (param_vector.empty()) return NULL;
    std::vector<Parameter *>::iterator it = param_vector.begin();
    while (it != param_vector.end()) {
        Parameter * param = *it;
        if ( param->param_key == key) {
            return param;
        }

        ++it;
    }

    return NULL;
}

Parameter *
Effect::getNextOncanvasEditableParam()
{
    if (param_vector.size() == 0) // no parameters
        return NULL;

    oncanvasedit_it++;
    if (oncanvasedit_it >= static_cast<int>(param_vector.size())) {
        oncanvasedit_it = 0;
    }
    int old_it = oncanvasedit_it;

    do {
        Parameter * param = param_vector[oncanvasedit_it];
        if(param && param->oncanvas_editable) {
            return param;
        } else {
            oncanvasedit_it++;
            if (oncanvasedit_it == static_cast<int>(param_vector.size())) {  // loop round the map
                oncanvasedit_it = 0;
            }
        }
    } while (oncanvasedit_it != old_it); // iterate until complete loop through map has been made

    return NULL;
}

void
Effect::editNextParamOncanvas(SPItem * item, SPDesktop * desktop)
{
    if (!desktop) return;

    Parameter * param = getNextOncanvasEditableParam();
    if (param) {
        param->param_editOncanvas(item, desktop);
        gchar *message = g_strdup_printf(_("Editing parameter <b>%s</b>."), param->param_label.c_str());
        desktop->messageStack()->flash(Inkscape::NORMAL_MESSAGE, message);
        g_free(message);
    } else {
        desktop->messageStack()->flash( Inkscape::WARNING_MESSAGE,
                                        _("None of the applied path effect's parameters can be edited on-canvas.") );
    }
}

/* This function should reset the defaults and is used for example to initialize an effect right after it has been applied to a path
* The nice thing about this is that this function can use knowledge of the original path and set things accordingly for example to the size or origin of the original path!
*/
void
Effect::resetDefaults(SPItem const* /*item*/)
{
    std::vector<Inkscape::LivePathEffect::Parameter *>::iterator p;
    for (p = param_vector.begin(); p != param_vector.end(); ++p) {
        (*p)->param_set_default();
        (*p)->write_to_SVG();
    }
}

void
Effect::transform_multiply(Geom::Affine const& postmul, bool set)
{
    // cycle through all parameters. Most parameters will not need transformation, but path and point params do.
    for (std::vector<Parameter *>::iterator it = param_vector.begin(); it != param_vector.end(); ++it) {
        Parameter * param = *it;
        param->param_transform_multiply(postmul, set);
    }
}

bool
Effect::providesKnotholder() const
{
    // does the effect actively provide any knotholder entities of its own?
    if (_provides_knotholder_entities) {
        return true;
    }

    // otherwise: are there any parameters that have knotholderentities?
    for (std::vector<Parameter *>::const_iterator p = param_vector.begin(); p != param_vector.end(); ++p) {
        if ((*p)->providesKnotHolderEntities()) {
            return true;
        }
    }

    return false;
}

} /* namespace LivePathEffect */

} /* namespace Inkscape */

/*
  Local Variables:
  mode:c++
  c-file-style:"stroustrup"
  c-file-offsets:((innamespace . 0)(inline-open . 0)(case-label . +))
  indent-tabs-mode:nil
  fill-column:99
  End:
*/
// vim: filetype=cpp:expandtab:shiftwidth=4:tabstop=8:softtabstop=4 :<|MERGE_RESOLUTION|>--- conflicted
+++ resolved
@@ -395,13 +395,19 @@
 }
 
 void
-<<<<<<< HEAD
+Effect::setCurrentZoom(double cZ)
+{
+    current_zoom = cZ;
+}
+
+void
 Effect::setSelectedNodePos(std::vector<Geom::Point> selected_nodes_pos_data)
 {
     selected_nodes_pos = selected_nodes_pos_data;
 }
 
 void
+
 Effect::setSelectedNodeIndex(Geom::PathVector pv)
 {
     selected_nodes_index.clear();
@@ -437,17 +443,6 @@
             selected_nodes_index.push_back(i);
         }
     }
-=======
-Effect::setCurrentZoom(double cZ)
-{
-    current_zoom = cZ;
->>>>>>> 632c2051
-}
-
-void
-Effect::setSelectedNodePoints(std::vector<Geom::Point> sNP)
-{
-    selectedNodesPoints = sNP;
 }
 
 bool
