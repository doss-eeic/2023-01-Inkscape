/*
 * Copyright (C) Johan Engelen 2007 <j.b.c.engelen@utwente.nl>
 *   Abhishek Sharma
 *
 * Released under GNU GPL, read the file 'COPYING' for more information
 */

//#define LPE_ENABLE_TEST_EFFECTS //uncomment for toy effects

#ifdef HAVE_CONFIG_H
# include "config.h"
#endif

// include effects:
#include "live_effects/lpe-patternalongpath.h"
#include "live_effects/effect.h"
#include "live_effects/lpe-angle_bisector.h"
#include "live_effects/lpe-attach-path.h"
#include "live_effects/lpe-bendpath.h"
#include "live_effects/lpe-bounding-box.h"
#include "live_effects/lpe-bspline.h"
#include "live_effects/lpe-circle_3pts.h"
#include "live_effects/lpe-circle_with_radius.h"
#include "live_effects/lpe-clone-original.h"
#include "live_effects/lpe-constructgrid.h"
#include "live_effects/lpe-copy_rotate.h"
#include "live_effects/lpe-curvestitch.h"
#include "live_effects/lpe-dynastroke.h"
#include "live_effects/lpe-ellipse_5pts.h"
#include "live_effects/lpe-envelope.h"
#include "live_effects/lpe-extrude.h"
#include "live_effects/lpe-fill-between-many.h"
#include "live_effects/lpe-fill-between-strokes.h"
#include "live_effects/lpe-fillet-chamfer.h"
#include "live_effects/lpe-gears.h"
#include "live_effects/lpe-interpolate.h"
#include "live_effects/lpe-interpolate_points.h"
#include "live_effects/lpe-jointype.h"
#include "live_effects/lpe-knot.h"
#include "live_effects/lpe-lattice2.h"
#include "live_effects/lpe-lattice.h"
#include "live_effects/lpe-line_segment.h"
#include "live_effects/lpe-mirror_symmetry.h"
#include "live_effects/lpe-offset.h"
#include "live_effects/lpe-parallel.h"
#include "live_effects/lpe-path_length.h"
#include "live_effects/lpe-perp_bisector.h"
#include "live_effects/lpe-perspective-envelope.h"
#include "live_effects/lpe-perspective_path.h"
#include "live_effects/lpe-powerstroke.h"
#include "live_effects/lpe-recursiveskeleton.h"
#include "live_effects/lpe-roughen.h"
#include "live_effects/lpe-rough-hatches.h"
#include "live_effects/lpe-ruler.h"
#include "live_effects/lpe-show_handles.h"
#include "live_effects/lpe-simplify.h"
#include "live_effects/lpe-sketch.h"
#include "live_effects/lpe-spiro.h"
#include "live_effects/lpe-tangent_to_curve.h"
#include "live_effects/lpe-transform_2pts.h"
#include "live_effects/lpe-taperstroke.h"
#include "live_effects/lpe-test-doEffect-stack.h"
#include "live_effects/lpe-text_label.h"
#include "live_effects/lpe-vonkoch.h"

#include "xml/node-event-vector.h"
#include "sp-object.h"
#include "attributes.h"
#include "message-stack.h"
#include "desktop.h"
#include "inkscape.h"
#include "document.h"
#include "document-private.h"
#include "xml/document.h"
#include <glibmm/i18n.h>
#include "ui/tools/pen-tool.h"
#include "ui/tools-switch.h"
#include "knotholder.h"
#include "sp-lpe-item.h"
#include "live_effects/lpeobject.h"
#include "live_effects/parameter/parameter.h"
#include <glibmm/ustring.h>
#include "display/curve.h"

#include <exception>

#include <2geom/sbasis-to-bezier.h>
#include <2geom/affine.h>
#include <2geom/pathvector.h>


namespace Inkscape {

namespace LivePathEffect {

const Util::EnumData<EffectType> LPETypeData[] = {
    // {constant defined in effect-enum.h, N_("name of your effect"), "name of your effect in SVG"}
#ifdef LPE_ENABLE_TEST_EFFECTS
    {DOEFFECTSTACK_TEST,    N_("doEffect stack test"),     "doeffectstacktest"},
    {ANGLE_BISECTOR,        N_("Angle bisector"),          "angle_bisector"},
    {CIRCLE_WITH_RADIUS,    N_("Circle (by center and radius)"),   "circle_with_radius"},
    {CIRCLE_3PTS,           N_("Circle by 3 points"),      "circle_3pts"},
    {DYNASTROKE,            N_("Dynamic stroke"),          "dynastroke"},
    {EXTRUDE,               N_("Extrude"),                 "extrude"},
    {LATTICE,               N_("Lattice Deformation"),     "lattice"},
    {LINE_SEGMENT,          N_("Line Segment"),            "line_segment"},
    {OFFSET,                N_("Offset"),                  "offset"},
    {PARALLEL,              N_("Parallel"),                "parallel"},
    {PATH_LENGTH,           N_("Path length"),             "path_length"},
    {PERP_BISECTOR,         N_("Perpendicular bisector"),  "perp_bisector"},
    {PERSPECTIVE_PATH,      N_("Perspective path"),        "perspective_path"},
    {COPY_ROTATE,           N_("Rotate copies"),           "copy_rotate"},
    {RECURSIVE_SKELETON,    N_("Recursive skeleton"),      "recursive_skeleton"},
    {TANGENT_TO_CURVE,      N_("Tangent to curve"),        "tangent_to_curve"},
    {TEXT_LABEL,            N_("Text label"),              "text_label"},
#endif
/* 0.46 */
    {BEND_PATH,             N_("Bend"),                    "bend_path"},
    {GEARS,                 N_("Gears"),                   "gears"},
    {PATTERN_ALONG_PATH,    N_("Pattern Along Path"),      "skeletal"},   // for historic reasons, this effect is called skeletal(strokes) in Inkscape:SVG
    {CURVE_STITCH,          N_("Stitch Sub-Paths"),        "curvestitching"},
/* 0.47 */
    {VONKOCH,               N_("VonKoch"),                 "vonkoch"},
    {KNOT,                  N_("Knot"),                    "knot"},
    {CONSTRUCT_GRID,        N_("Construct grid"),          "construct_grid"},
    {SPIRO,                 N_("Spiro spline"),            "spiro"},
    {ENVELOPE,              N_("Envelope Deformation"),    "envelope"},
    {INTERPOLATE,           N_("Interpolate Sub-Paths"),   "interpolate"},
    {ROUGH_HATCHES,         N_("Hatches (rough)"),         "rough_hatches"},
    {SKETCH,                N_("Sketch"),                  "sketch"},
    {RULER,                 N_("Ruler"),                   "ruler"},
/* 0.91 */
    {POWERSTROKE,           N_("Power stroke"),            "powerstroke"},
    {CLONE_ORIGINAL,        N_("Clone original path"),     "clone_original"},
/* 0.92 */
    {SIMPLIFY,              N_("Simplify"),                "simplify"},
    {LATTICE2,              N_("Lattice Deformation 2"),   "lattice2"},
    {PERSPECTIVE_ENVELOPE,  N_("Perspective/Envelope"),    "perspective-envelope"},
    {FILLET_CHAMFER,        N_("Fillet/Chamfer"),          "fillet-chamfer"},
    {INTERPOLATE_POINTS,    N_("Interpolate points"),      "interpolate_points"},
    {TRANSFORM_2PTS,        N_("Transform by 2 points"),   "transform_2pts"},
    {SHOW_HANDLES,          N_("Show handles"),            "show_handles"},
    {ROUGHEN,               N_("Roughen"),                 "roughen"},
    {BSPLINE,               N_("BSpline"),                 "bspline"},
    {JOIN_TYPE,             N_("Join type"),               "join_type"},
    {TAPER_STROKE,          N_("Taper stroke"),            "taper_stroke"},
/* Ponyscape -> Inkscape 0.92*/
    {ATTACH_PATH,           N_("Attach path"),             "attach_path"},
    {FILL_BETWEEN_STROKES,  N_("Fill between strokes"),    "fill_between_strokes"},
    {FILL_BETWEEN_MANY,     N_("Fill between many"),       "fill_between_many"},
    {ELLIPSE_5PTS,          N_("Ellipse by 5 points"),     "ellipse_5pts"},
    {BOUNDING_BOX,          N_("Bounding Box"),            "bounding_box"},
<<<<<<< HEAD
/* 0.91 */
    {SIMPLIFY,               N_("Simplify"),     "simplify"},
    {LATTICE2,               N_("Lattice Deformation 2"),     "lattice2"},
    {PERSPECTIVE_ENVELOPE,  N_("Perspective/Envelope"),        "perspective-envelope"},
    {FILLET_CHAMFER,        N_("Fillet/Chamfer"),          "fillet-chamfer"},
    {INTERPOLATE_POINTS,    N_("Interpolate points"),      "interpolate_points"},
    {MIRROR_SYMMETRY,       N_("Mirror symmetry"),         "mirror_symmetry"},
    {TRANSFORM_2PTS,           N_("Transform by 2 points"),      "transform_2pts"},
=======
>>>>>>> 78abefac
};
const Util::EnumDataConverter<EffectType> LPETypeConverter(LPETypeData, sizeof(LPETypeData)/sizeof(*LPETypeData));

int
Effect::acceptsNumClicks(EffectType type) {
    switch (type) {
        case INVALID_LPE: return -1; // in case we want to distinguish between invalid LPE and valid ones that expect zero clicks
        case ANGLE_BISECTOR: return 3;
        case CIRCLE_3PTS: return 3;
        case CIRCLE_WITH_RADIUS: return 2;
        case LINE_SEGMENT: return 2;
        case PERP_BISECTOR: return 2;
        default: return 0;
    }
}

Effect*
Effect::New(EffectType lpenr, LivePathEffectObject *lpeobj)
{
    Effect* neweffect = NULL;
    switch (lpenr) {
        case PATTERN_ALONG_PATH:
            neweffect = static_cast<Effect*> ( new LPEPatternAlongPath(lpeobj) );
            break;
        case BEND_PATH:
            neweffect = static_cast<Effect*> ( new LPEBendPath(lpeobj) );
            break;
        case SKETCH:
            neweffect = static_cast<Effect*> ( new LPESketch(lpeobj) );
            break;
        case ROUGH_HATCHES:
            neweffect = static_cast<Effect*> ( new LPERoughHatches(lpeobj) );
            break;
        case VONKOCH:
            neweffect = static_cast<Effect*> ( new LPEVonKoch(lpeobj) );
            break;
        case KNOT:
            neweffect = static_cast<Effect*> ( new LPEKnot(lpeobj) );
            break;
        case GEARS:
            neweffect = static_cast<Effect*> ( new LPEGears(lpeobj) );
            break;
        case CURVE_STITCH:
            neweffect = static_cast<Effect*> ( new LPECurveStitch(lpeobj) );
            break;
        case LATTICE:
            neweffect = static_cast<Effect*> ( new LPELattice(lpeobj) );
            break;
        case ENVELOPE:
            neweffect = static_cast<Effect*> ( new LPEEnvelope(lpeobj) );
            break;
        case CIRCLE_WITH_RADIUS:
            neweffect = static_cast<Effect*> ( new LPECircleWithRadius(lpeobj) );
            break;
        case PERSPECTIVE_PATH:
            neweffect = static_cast<Effect*> ( new LPEPerspectivePath(lpeobj) );
            break;
        case SPIRO:
            neweffect = static_cast<Effect*> ( new LPESpiro(lpeobj) );
            break;
        case CONSTRUCT_GRID:
            neweffect = static_cast<Effect*> ( new LPEConstructGrid(lpeobj) );
            break;
        case PERP_BISECTOR:
            neweffect = static_cast<Effect*> ( new LPEPerpBisector(lpeobj) );
            break;
        case TANGENT_TO_CURVE:
            neweffect = static_cast<Effect*> ( new LPETangentToCurve(lpeobj) );
            break;
        case MIRROR_SYMMETRY:
            neweffect = static_cast<Effect*> ( new LPEMirrorSymmetry(lpeobj) );
            break;
        case CIRCLE_3PTS:
            neweffect = static_cast<Effect*> ( new LPECircle3Pts(lpeobj) );
            break;
        case ANGLE_BISECTOR:
            neweffect = static_cast<Effect*> ( new LPEAngleBisector(lpeobj) );
            break;
        case PARALLEL:
            neweffect = static_cast<Effect*> ( new LPEParallel(lpeobj) );
            break;
        case COPY_ROTATE:
            neweffect = static_cast<Effect*> ( new LPECopyRotate(lpeobj) );
            break;
        case OFFSET:
            neweffect = static_cast<Effect*> ( new LPEOffset(lpeobj) );
            break;
        case RULER:
            neweffect = static_cast<Effect*> ( new LPERuler(lpeobj) );
            break;
        case INTERPOLATE:
            neweffect = static_cast<Effect*> ( new LPEInterpolate(lpeobj) );
            break;
        case INTERPOLATE_POINTS:
            neweffect = static_cast<Effect*> ( new LPEInterpolatePoints(lpeobj) );
            break;
        case TEXT_LABEL:
            neweffect = static_cast<Effect*> ( new LPETextLabel(lpeobj) );
            break;
        case PATH_LENGTH:
            neweffect = static_cast<Effect*> ( new LPEPathLength(lpeobj) );
            break;
        case LINE_SEGMENT:
            neweffect = static_cast<Effect*> ( new LPELineSegment(lpeobj) );
            break;
        case DOEFFECTSTACK_TEST:
            neweffect = static_cast<Effect*> ( new LPEdoEffectStackTest(lpeobj) );
            break;
        case BSPLINE:
            neweffect = static_cast<Effect*> ( new LPEBSpline(lpeobj) );
            break;
        case DYNASTROKE:
            neweffect = static_cast<Effect*> ( new LPEDynastroke(lpeobj) );
            break;
        case RECURSIVE_SKELETON:
            neweffect = static_cast<Effect*> ( new LPERecursiveSkeleton(lpeobj) );
            break;
        case EXTRUDE:
            neweffect = static_cast<Effect*> ( new LPEExtrude(lpeobj) );
            break;
        case POWERSTROKE:
            neweffect = static_cast<Effect*> ( new LPEPowerStroke(lpeobj) );
            break;
        case CLONE_ORIGINAL:
            neweffect = static_cast<Effect*> ( new LPECloneOriginal(lpeobj) );
            break;
        case ATTACH_PATH:
            neweffect = static_cast<Effect*> ( new LPEAttachPath(lpeobj) );
            break;
        case FILL_BETWEEN_STROKES:
            neweffect = static_cast<Effect*> ( new LPEFillBetweenStrokes(lpeobj) );
            break;
        case FILL_BETWEEN_MANY:
            neweffect = static_cast<Effect*> ( new LPEFillBetweenMany(lpeobj) );
            break;
        case ELLIPSE_5PTS:
            neweffect = static_cast<Effect*> ( new LPEEllipse5Pts(lpeobj) );
            break;
        case BOUNDING_BOX:
            neweffect = static_cast<Effect*> ( new LPEBoundingBox(lpeobj) );
            break;
        case JOIN_TYPE:
            neweffect = static_cast<Effect*> ( new LPEJoinType(lpeobj) );
            break;
        case TAPER_STROKE:
            neweffect = static_cast<Effect*> ( new LPETaperStroke(lpeobj) );
            break;
        case SIMPLIFY:
            neweffect = static_cast<Effect*> ( new LPESimplify(lpeobj) );
            break;
        case LATTICE2:
            neweffect = static_cast<Effect*> ( new LPELattice2(lpeobj) );
            break;
        case PERSPECTIVE_ENVELOPE:
            neweffect = static_cast<Effect*> ( new LPEPerspectiveEnvelope(lpeobj) );
            break;
        case FILLET_CHAMFER:
            neweffect = static_cast<Effect*> ( new LPEFilletChamfer(lpeobj) );
            break;
        case ROUGHEN:
            neweffect = static_cast<Effect*> ( new LPERoughen(lpeobj) );
            break;
        case SHOW_HANDLES:
            neweffect = static_cast<Effect*> ( new LPEShowHandles(lpeobj) );
            break;
        case TRANSFORM_2PTS:
            neweffect = static_cast<Effect*> ( new LPETransform2Pts(lpeobj) );
            break;
        default:
            g_warning("LivePathEffect::Effect::New called with invalid patheffect type (%d)", lpenr);
            neweffect = NULL;
            break;
    }

    if (neweffect) {
        neweffect->readallParameters(lpeobj->getRepr());
    }

    return neweffect;
}

void Effect::createAndApply(const char* name, SPDocument *doc, SPItem *item)
{
    // Path effect definition
    Inkscape::XML::Document *xml_doc = doc->getReprDoc();
    Inkscape::XML::Node *repr = xml_doc->createElement("inkscape:path-effect");
    repr->setAttribute("effect", name);

    doc->getDefs()->getRepr()->addChild(repr, NULL); // adds to <defs> and assigns the 'id' attribute
    const gchar * repr_id = repr->attribute("id");
    Inkscape::GC::release(repr);

    gchar *href = g_strdup_printf("#%s", repr_id);
    SP_LPE_ITEM(item)->addPathEffect(href, true);
    g_free(href);
}

void
Effect::createAndApply(EffectType type, SPDocument *doc, SPItem *item)
{
    createAndApply(LPETypeConverter.get_key(type).c_str(), doc, item);
}

Effect::Effect(LivePathEffectObject *lpeobject)
    : apply_to_clippath_and_mask(false),
      _provides_knotholder_entities(false),
      oncanvasedit_it(0),
      is_visible(_("Is visible?"), _("If unchecked, the effect remains applied to the object but is temporarily disabled on canvas"), "is_visible", &wr, this, true),
      show_orig_path(false),
      lpeobj(lpeobject),
      concatenate_before_pwd2(false),
      sp_lpe_item(NULL),
      current_zoom(1),
      sp_curve(NULL),
      provides_own_flash_paths(true), // is automatically set to false if providesOwnFlashPaths() is not overridden
      is_ready(false) // is automatically set to false if providesOwnFlashPaths() is not overridden
{
    registerParameter( dynamic_cast<Parameter *>(&is_visible) );
    is_visible.widget_is_visible = false;
    current_zoom = 0.0;
}

Effect::~Effect()
{
}

Glib::ustring
Effect::getName() const
{
    if (lpeobj->effecttype_set && LPETypeConverter.is_valid_id(lpeobj->effecttype) )
        return Glib::ustring( _(LPETypeConverter.get_label(lpeobj->effecttype).c_str()) );
    else
        return Glib::ustring( _("No effect") );
}

EffectType
Effect::effectType() const {
    return lpeobj->effecttype;
}

/**
 * Is performed a single time when the effect is freshly applied to a path
 */
void
Effect::doOnApply (SPLPEItem const*/*lpeitem*/)
{
}

void
Effect::setSelectedNodePoints(std::vector<Geom::Point> sNP)
{
    selectedNodesPoints = sNP;
}

void
Effect::setCurrentZoom(double cZ)
{
    current_zoom = cZ;
}

bool
Effect::isNodePointSelected(Geom::Point const &nodePoint) const
{
    if (selectedNodesPoints.size() > 0) {
        using Geom::X;
        using Geom::Y; 
        for (std::vector<Geom::Point>::const_iterator i = selectedNodesPoints.begin();
                i != selectedNodesPoints.end(); ++i) {
            Geom::Point p = *i;
            Geom::Affine transformCoordinate = sp_lpe_item->i2dt_affine();
            Geom::Point p2(nodePoint[X],nodePoint[Y]);
            p2 *= transformCoordinate;
            if (Geom::are_near(p, p2, 0.01)) {
                return true;
            }
        }
    }
    return false;
}

/**
 * Is performed each time before the effect is updated.
 */
void
Effect::doBeforeEffect (SPLPEItem const*/*lpeitem*/)
{
    //Do nothing for simple effects
}

void Effect::doAfterEffect (SPLPEItem const* /*lpeitem*/)
{
}

void Effect::doOnRemove (SPLPEItem const* /*lpeitem*/)
{
}

//secret impl methods (shhhh!)
void Effect::doOnApply_impl(SPLPEItem const* lpeitem)
{
    sp_lpe_item = const_cast<SPLPEItem *>(lpeitem);
    /*sp_curve = SP_SHAPE(sp_lpe_item)->getCurve();
    pathvector_before_effect = sp_curve->get_pathvector();*/
    doOnApply(lpeitem);
}

void Effect::doBeforeEffect_impl(SPLPEItem const* lpeitem)
{
    sp_lpe_item = const_cast<SPLPEItem *>(lpeitem);
    //printf("(SPLPEITEM*) %p\n", sp_lpe_item);
    SPShape * shape = dynamic_cast<SPShape *>(sp_lpe_item);
    if(shape){
        sp_curve = shape->getCurve();
        pathvector_before_effect = sp_curve->get_pathvector();
    }
    doBeforeEffect(lpeitem);
}

/**
 * Effects can have a parameter path set before they are applied by accepting a nonzero number of
 * mouse clicks. This method activates the pen context, which waits for the specified number of
 * clicks. Override Effect::acceptsNumClicks() to return the number of expected mouse clicks.
 */
void
Effect::doAcceptPathPreparations(SPLPEItem *lpeitem)
{
    // switch to pen context
    SPDesktop *desktop = SP_ACTIVE_DESKTOP; // TODO: Is there a better method to find the item's desktop?
    if (!tools_isactive(desktop, TOOLS_FREEHAND_PEN)) {
        tools_switch(desktop, TOOLS_FREEHAND_PEN);
    }

    Inkscape::UI::Tools::ToolBase *ec = desktop->event_context;
    Inkscape::UI::Tools::PenTool *pc = SP_PEN_CONTEXT(ec);
    pc->expecting_clicks_for_LPE = this->acceptsNumClicks();
    pc->waiting_LPE = this;
    pc->waiting_item = lpeitem;
    pc->polylines_only = true;

    ec->desktop->messageStack()->flash(Inkscape::INFORMATION_MESSAGE,
        g_strdup_printf(_("Please specify a parameter path for the LPE '%s' with %d mouse clicks"),
                        getName().c_str(), acceptsNumClicks()));
}

void
Effect::writeParamsToSVG() {
    std::vector<Inkscape::LivePathEffect::Parameter *>::iterator p;
    for (p = param_vector.begin(); p != param_vector.end(); ++p) {
        (*p)->write_to_SVG();
    }
}

/**
 * If the effect expects a path parameter (specified by a number of mouse clicks) before it is
 * applied, this is the method that processes the resulting path. Override it to customize it for
 * your LPE. But don't forget to call the parent method so that is_ready is set to true!
 */
void
Effect::acceptParamPath (SPPath const*/*param_path*/) {
    setReady();
}

/*
 *  Here be the doEffect function chain:
 */
void
Effect::doEffect (SPCurve * curve)
{
    Geom::PathVector orig_pathv = curve->get_pathvector();

    Geom::PathVector result_pathv = doEffect_path(orig_pathv);

    curve->set_pathvector(result_pathv);
}

Geom::PathVector
Effect::doEffect_path (Geom::PathVector const & path_in)
{
    Geom::PathVector path_out;

    if ( !concatenate_before_pwd2 ) {
        // default behavior
        for (unsigned int i=0; i < path_in.size(); i++) {
            Geom::Piecewise<Geom::D2<Geom::SBasis> > pwd2_in = path_in[i].toPwSb();
            Geom::Piecewise<Geom::D2<Geom::SBasis> > pwd2_out = doEffect_pwd2(pwd2_in);
            Geom::PathVector path = Geom::path_from_piecewise( pwd2_out, LPE_CONVERSION_TOLERANCE);
            // add the output path vector to the already accumulated vector:
            for (unsigned int j=0; j < path.size(); j++) {
                path_out.push_back(path[j]);
            }
        }
    } else {
      // concatenate the path into possibly discontinuous pwd2
        Geom::Piecewise<Geom::D2<Geom::SBasis> > pwd2_in;
        for (unsigned int i=0; i < path_in.size(); i++) {
            pwd2_in.concat( path_in[i].toPwSb() );
        }
        Geom::Piecewise<Geom::D2<Geom::SBasis> > pwd2_out = doEffect_pwd2(pwd2_in);
        path_out = Geom::path_from_piecewise( pwd2_out, LPE_CONVERSION_TOLERANCE);
    }

    return path_out;
}

Geom::Piecewise<Geom::D2<Geom::SBasis> >
Effect::doEffect_pwd2 (Geom::Piecewise<Geom::D2<Geom::SBasis> > const & pwd2_in)
{
    g_warning("Effect has no doEffect implementation");
    return pwd2_in;
}

void
Effect::readallParameters(Inkscape::XML::Node const* repr)
{
    std::vector<Parameter *>::iterator it = param_vector.begin();
    while (it != param_vector.end()) {
        Parameter * param = *it;
        const gchar * key = param->param_key.c_str();
        const gchar * value = repr->attribute(key);
        if (value) {
            bool accepted = param->param_readSVGValue(value);
            if (!accepted) {
                g_warning("Effect::readallParameters - '%s' not accepted for %s", value, key);
            }
        } else {
            // set default value
            param->param_set_default();
        }

        ++it;
    }
}

/* This function does not and SHOULD NOT write to XML */
void
Effect::setParameter(const gchar * key, const gchar * new_value)
{
    Parameter * param = getParameter(key);
    if (param) {
        if (new_value) {
            bool accepted = param->param_readSVGValue(new_value);
            if (!accepted) {
                g_warning("Effect::setParameter - '%s' not accepted for %s", new_value, key);
            }
        } else {
            // set default value
            param->param_set_default();
        }
    }
}

void
Effect::registerParameter(Parameter * param)
{
    param_vector.push_back(param);
}


/**
 * Add all registered LPE knotholder handles to the knotholder
 */
void
Effect::addHandles(KnotHolder *knotholder, SPDesktop *desktop, SPItem *item) {
    using namespace Inkscape::LivePathEffect;

    // add handles provided by the effect itself
    addKnotHolderEntities(knotholder, desktop, item);

    // add handles provided by the effect's parameters (if any)
    for (std::vector<Parameter *>::iterator p = param_vector.begin(); p != param_vector.end(); ++p) {
        (*p)->addKnotHolderEntities(knotholder, desktop, item);
    }
}

/**
 * Return a vector of PathVectors which contain all canvas indicators for this effect.
 * This is the function called by external code to get all canvas indicators (effect and its parameters)
 * lpeitem = the item onto which this effect is applied
 * @todo change return type to one pathvector, add all paths to one pathvector instead of maintaining a vector of pathvectors
 */
std::vector<Geom::PathVector>
Effect::getCanvasIndicators(SPLPEItem const* lpeitem)
{
    std::vector<Geom::PathVector> hp_vec;

    // add indicators provided by the effect itself
    addCanvasIndicators(lpeitem, hp_vec);

    // add indicators provided by the effect's parameters
    for (std::vector<Parameter *>::iterator p = param_vector.begin(); p != param_vector.end(); ++p) {
        (*p)->addCanvasIndicators(lpeitem, hp_vec);
    }

    return hp_vec;
}

/**
 * Add possible canvas indicators (i.e., helperpaths other than the original path) to \a hp_vec
 * This function should be overwritten by derived effects if they want to provide their own helperpaths.
 */
void
Effect::addCanvasIndicators(SPLPEItem const*/*lpeitem*/, std::vector<Geom::PathVector> &/*hp_vec*/)
{
}


/**
 * This *creates* a new widget, management of deletion should be done by the caller
 */
Gtk::Widget *
Effect::newWidget()
{
    // use manage here, because after deletion of Effect object, others might still be pointing to this widget.
    Gtk::VBox * vbox = Gtk::manage( new Gtk::VBox() );

    vbox->set_border_width(5);

    std::vector<Parameter *>::iterator it = param_vector.begin();
    while (it != param_vector.end()) {
        if ((*it)->widget_is_visible) {
            Parameter * param = *it;
            Gtk::Widget * widg = param->param_newWidget();
            Glib::ustring * tip = param->param_getTooltip();
            if (widg) {
                vbox->pack_start(*widg, true, true, 2);
                if (tip) {
                    widg->set_tooltip_text(*tip);
                } else {
                    widg->set_tooltip_text("");
                    widg->set_has_tooltip(false);
                }
            }
        }

        ++it;
    }

    return dynamic_cast<Gtk::Widget *>(vbox);
}


Inkscape::XML::Node *Effect::getRepr()
{
    return lpeobj->getRepr();
}

SPDocument *Effect::getSPDoc()
{
    if (lpeobj->document == NULL) {
        g_message("Effect::getSPDoc() returns NULL");
    }
    return lpeobj->document;
}

Parameter *
Effect::getParameter(const char * key)
{
    Glib::ustring stringkey(key);

    std::vector<Parameter *>::iterator it = param_vector.begin();
    while (it != param_vector.end()) {
        Parameter * param = *it;
        if ( param->param_key == key) {
            return param;
        }

        ++it;
    }

    return NULL;
}

Parameter *
Effect::getNextOncanvasEditableParam()
{
    if (param_vector.size() == 0) // no parameters
        return NULL;

    oncanvasedit_it++;
    if (oncanvasedit_it >= static_cast<int>(param_vector.size())) {
        oncanvasedit_it = 0;
    }
    int old_it = oncanvasedit_it;

    do {
        Parameter * param = param_vector[oncanvasedit_it];
        if(param && param->oncanvas_editable) {
            return param;
        } else {
            oncanvasedit_it++;
            if (oncanvasedit_it == static_cast<int>(param_vector.size())) {  // loop round the map
                oncanvasedit_it = 0;
            }
        }
    } while (oncanvasedit_it != old_it); // iterate until complete loop through map has been made

    return NULL;
}

void
Effect::editNextParamOncanvas(SPItem * item, SPDesktop * desktop)
{
    if (!desktop) return;

    Parameter * param = getNextOncanvasEditableParam();
    if (param) {
        param->param_editOncanvas(item, desktop);
        gchar *message = g_strdup_printf(_("Editing parameter <b>%s</b>."), param->param_label.c_str());
        desktop->messageStack()->flash(Inkscape::NORMAL_MESSAGE, message);
        g_free(message);
    } else {
        desktop->messageStack()->flash( Inkscape::WARNING_MESSAGE,
                                        _("None of the applied path effect's parameters can be edited on-canvas.") );
    }
}

/* This function should reset the defaults and is used for example to initialize an effect right after it has been applied to a path
* The nice thing about this is that this function can use knowledge of the original path and set things accordingly for example to the size or origin of the original path!
*/
void
Effect::resetDefaults(SPItem const* /*item*/)
{
    std::vector<Inkscape::LivePathEffect::Parameter *>::iterator p;
    for (p = param_vector.begin(); p != param_vector.end(); ++p) {
        (*p)->param_set_default();
        (*p)->write_to_SVG();
    }
}

void
Effect::transform_multiply(Geom::Affine const& postmul, bool set)
{
    // cycle through all parameters. Most parameters will not need transformation, but path and point params do.
    for (std::vector<Parameter *>::iterator it = param_vector.begin(); it != param_vector.end(); ++it) {
        Parameter * param = *it;
        param->param_transform_multiply(postmul, set);
    }
}

bool
Effect::providesKnotholder() const
{
    // does the effect actively provide any knotholder entities of its own?
    if (_provides_knotholder_entities) {
        return true;
    }

    // otherwise: are there any parameters that have knotholderentities?
    for (std::vector<Parameter *>::const_iterator p = param_vector.begin(); p != param_vector.end(); ++p) {
        if ((*p)->providesKnotHolderEntities()) {
            return true;
        }
    }

    return false;
}

} /* namespace LivePathEffect */

} /* namespace Inkscape */

/*
  Local Variables:
  mode:c++
  c-file-style:"stroustrup"
  c-file-offsets:((innamespace . 0)(inline-open . 0)(case-label . +))
  indent-tabs-mode:nil
  fill-column:99
  End:
*/
// vim: filetype=cpp:expandtab:shiftwidth=4:tabstop=8:softtabstop=4 :<|MERGE_RESOLUTION|>--- conflicted
+++ resolved
@@ -144,23 +144,13 @@
     {BSPLINE,               N_("BSpline"),                 "bspline"},
     {JOIN_TYPE,             N_("Join type"),               "join_type"},
     {TAPER_STROKE,          N_("Taper stroke"),            "taper_stroke"},
+    {MIRROR_SYMMETRY,       N_("Mirror symmetry"),         "mirror_symmetry"},
 /* Ponyscape -> Inkscape 0.92*/
     {ATTACH_PATH,           N_("Attach path"),             "attach_path"},
     {FILL_BETWEEN_STROKES,  N_("Fill between strokes"),    "fill_between_strokes"},
     {FILL_BETWEEN_MANY,     N_("Fill between many"),       "fill_between_many"},
     {ELLIPSE_5PTS,          N_("Ellipse by 5 points"),     "ellipse_5pts"},
     {BOUNDING_BOX,          N_("Bounding Box"),            "bounding_box"},
-<<<<<<< HEAD
-/* 0.91 */
-    {SIMPLIFY,               N_("Simplify"),     "simplify"},
-    {LATTICE2,               N_("Lattice Deformation 2"),     "lattice2"},
-    {PERSPECTIVE_ENVELOPE,  N_("Perspective/Envelope"),        "perspective-envelope"},
-    {FILLET_CHAMFER,        N_("Fillet/Chamfer"),          "fillet-chamfer"},
-    {INTERPOLATE_POINTS,    N_("Interpolate points"),      "interpolate_points"},
-    {MIRROR_SYMMETRY,       N_("Mirror symmetry"),         "mirror_symmetry"},
-    {TRANSFORM_2PTS,           N_("Transform by 2 points"),      "transform_2pts"},
-=======
->>>>>>> 78abefac
 };
 const Util::EnumDataConverter<EffectType> LPETypeConverter(LPETypeData, sizeof(LPETypeData)/sizeof(*LPETypeData));
 
