--- conflicted
+++ resolved
@@ -148,7 +148,7 @@
         , N_("Draw perpendicular lines between subpaths of a path, like rungs of a ladder") //description
         , true  //on_path
         , false //on_shape
-        , false //on_group
+        , true //on_group
         , false //on_image
         , false //on_text
         , false //experimental
@@ -272,11 +272,7 @@
         , "ruler" //key
         , "ruler" //icon
         , "Ruler" //untranslated name
-<<<<<<< HEAD
         , N_("Add ruler marks to the object in adjustable intervals, using the object's stroke style.") //description
-=======
-        , N_("Add ruler marks to the path in adjustable intervals, using the path's stroke style") //description
->>>>>>> 870deb6a
         , true  //on_path
         , true  //on_shape
         , true  //on_group
@@ -305,11 +301,7 @@
         , "clone_original" //key
         , "clone-original" //icon
         , "Clone original" //untranslated name
-<<<<<<< HEAD
-        , N_("Let a object take on the shape, fill, stroke and/or other attributes of another object.") //description
-=======
-        , N_("Let a path take on the shape, fill, stroke and/or other attributes of another path") //description
->>>>>>> 870deb6a
+        , N_("Let an object take on the shape, fill, stroke and/or other attributes of another object.") //description
         , true  //on_path
         , true  //on_shape
         , true  //on_group
@@ -366,11 +358,7 @@
         , "interpolate_points" //key
         , "interpolate-points" //icon
         , "Interpolate points" //untranslated name
-<<<<<<< HEAD
         , N_("Connect the nodes of the object (e.g. corresponding to data points) by different types of lines.") //description
-=======
-        , N_("Connect the nodes of the path (e.g. corresponding to data points) by different types of lines") //description
->>>>>>> 870deb6a
         , true  //on_path
         , true  //on_shape
         , true  //on_group
@@ -398,11 +386,7 @@
         , "show_handles" //key
         , "show-handles" //icon
         , "Show handles" //untranslated name
-<<<<<<< HEAD
-        , N_("Draw the handles and nodes of objects (replaces the original styling with a black stroke).") //description
-=======
-        , N_("Draw the handles and nodes of paths (replaces the original styling with a black stroke)") //description
->>>>>>> 870deb6a
+        , N_("Draw the handles and nodes of objects (replaces the original styling with a black stroke)") //description
         , true  //on_path
         , true  //on_shape
         , true  //on_group
@@ -628,11 +612,7 @@
         , "powerclip" //key
         , "powerclip" //icon
         , "Power clip" //untranslated name
-<<<<<<< HEAD
-        , N_("Power clip allows to reverse a clip, flatten it...") //description
-=======
         , N_("Invert, hide or flatten a clip (apply like a Boolean operation)") //description
->>>>>>> 870deb6a
         , true  //on_path
         , true  //on_shape
         , true  //on_group
@@ -646,11 +626,7 @@
         , "powermask" //key
         , "powermask" //icon
         , "Power mask" //untranslated name
-<<<<<<< HEAD
-        , N_("Power mask allows inversing the mask, make negative...") //description
-=======
         , N_("Invert or hide a mask, or use its negative") //description
->>>>>>> 870deb6a
         , true  //on_path
         , true  //on_shape
         , true  //on_group
