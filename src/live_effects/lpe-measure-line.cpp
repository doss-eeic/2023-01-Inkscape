/*
 * Author(s):
 *   Jabiertxo Arraiza Cenoz <jabier.arraiza@marker.es>
 * Some code and ideas migrated from dimensioning.py by
 * Johannes B. Rutzmoser, johannes.rutzmoser (at) googlemail (dot) com
 * https://github.com/Rutzmoser/inkscape_dimensioning
 * Copyright (C) 2014 Author(s)

 * Released under GNU GPL, read the file 'COPYING' for more information
 */
#include "live_effects/lpe-measure-line.h"
#include <pangomm/fontdescription.h>
#include "ui/dialog/livepatheffect-editor.h"
#include <libnrtype/font-lister.h>
#include "inkscape.h"
#include "xml/node.h"
#include "xml/sp-css-attr.h"
#include "preferences.h"
#include "util/units.h"
#include "svg/svg-length.h"
#include "svg/svg-color.h"
#include "svg/svg.h"
#include "display/curve.h"
#include "helper/geom.h"
#include "2geom/affine.h"
#include "path-chemistry.h"
#include "style.h"
#include "sp-root.h"
#include "sp-defs.h"
#include "sp-item.h"
#include "sp-shape.h"
#include "sp-path.h"
#include "document.h"
#include <iomanip>

// TODO due to internal breakage in glibmm headers, this must be last:
#include <glibmm/i18n.h>

using namespace Geom;
namespace Inkscape {
namespace LivePathEffect {

static const Util::EnumData<OrientationMethod> OrientationMethodData[] = {
    { OM_HORIZONTAL, N_("Horizontal"), "horizontal" }, 
    { OM_VERTICAL, N_("Vertical"), "vertical" },
    { OM_PARALLEL, N_("Parallel"), "parallel" }
};
static const Util::EnumDataConverter<OrientationMethod> OMConverter(OrientationMethodData, OM_END);

LPEMeasureLine::LPEMeasureLine(LivePathEffectObject *lpeobject) :
    Effect(lpeobject),
    unit(_("Unit*"), _("Unit"), "unit", &wr, this, "px"),
    fontbutton(_("Font*"), _("Font Selector"), "fontbutton", &wr, this),
    orientation(_("Orientation"), _("Orientation method"), "orientation", OMConverter, &wr, this, OM_PARALLEL, false),
    curve_linked(_("Curve on origin"), _("Curve on origin, set 0 to start/end"), "curve_linked", &wr, this, 1),
    precision(_("Precision*"), _("Precision"), "precision", &wr, this, 2),
    position(_("Positon*"), _("Positon"), "position", &wr, this, 5),
    text_top_bottom(_("Text top/bottom*"), _("Text top/bottom"), "text_top_bottom", &wr, this, 0),
    text_right_left(_("Text right/left*"), _("Text right/left"), "text_right_left", &wr, this, 0),
    helpline_distance(_("Helpline distance*"), _("Helpline distance"), "helpline_distance", &wr, this, 0.0),
    helpline_overlap(_("Helpline overlap*"), _("Helpline overlap"), "helpline_overlap", &wr, this, 2.0),
    scale(_("Scale*"), _("Scaling factor"), "scale", &wr, this, 1.0),
    format(_("Format*"), _("Format the number ex:{measure} {unit}, return to save"), "format", &wr, this,"{measure}{unit}"),
    id_origin("id_origin", "id_origin", "id_origin", &wr, this,""),
    arrows_outside(_("Arrows outside"), _("Arrows outside"), "arrows_outside", &wr, this, false),
    flip_side(_("Flip side*"), _("Flip side"), "flip_side", &wr, this, false),
    scale_sensitive(_("Scale sensitive*"), _("Costrained scale sensitive to transformed containers"), "scale_sensitive", &wr, this, true),
    local_locale(_("Local Number Format*"), _("Local number format"), "local_locale", &wr, this, true),
    line_group_05(_("Line Group 0.5*"), _("Line Group 0.5, from 0.7"), "line_group_05", &wr, this, true),
    rotate_anotation(_("Rotate Anotation*"), _("Rotate Anotation"), "rotate_anotation", &wr, this, true),
    hide_back(_("Hide if label over*"), _("Hide DIN line if label over"), "hide_back", &wr, this, true),
    dimline_format(_("CSS DIN line*"), _("Override CSS to DIN line, return to save, empty to reset to DIM"), "dimline_format", &wr, this,""),
    helperlines_format(_("CSS helpers*"), _("Override CSS to helper lines, return to save, empty to reset to DIM"), "helperlines_format", &wr, this,""),
    anotation_format(_("CSS anotation*"), _("Override CSS to anotation text, return to save, empty to reset to DIM"), "anotation_format", &wr, this,""),
    arrows_format(_("CSS arrows*"), _("Override CSS to arrows, return to save, empty to reset DIM"), "arrows_format", &wr, this,""),
    expanded(false)
{
    registerParameter(&unit);
    registerParameter(&fontbutton);
    registerParameter(&orientation);
    registerParameter(&curve_linked);
    registerParameter(&precision);
    registerParameter(&position);
    registerParameter(&text_top_bottom);
    registerParameter(&text_right_left);
    registerParameter(&helpline_distance);
    registerParameter(&helpline_overlap);
    registerParameter(&scale);
    registerParameter(&format);
    registerParameter(&arrows_outside);
    registerParameter(&flip_side);
    registerParameter(&scale_sensitive);
    registerParameter(&local_locale);
    registerParameter(&line_group_05);
    registerParameter(&rotate_anotation);
    registerParameter(&hide_back);
    registerParameter(&dimline_format);
    registerParameter(&helperlines_format);
    registerParameter(&anotation_format);
    registerParameter(&arrows_format);
    registerParameter(&id_origin);
    id_origin.param_hide_canvas_text();
    Inkscape::Preferences *prefs = Inkscape::Preferences::get();
    Glib::ustring fontbutton_value = prefs->getString("/live_effects/measure-line/fontbutton");
    if(fontbutton_value.empty()){
        fontbutton_value = "Sans 10";
    }
    fontbutton.param_update_default(fontbutton_value);
    scale.param_update_default(prefs->getDouble("/live_effects/measure-line/scale", 1.0));
    precision.param_update_default(prefs->getInt("/live_effects/measure-line/precision", 2));
    position.param_update_default(prefs->getDouble("/live_effects/measure-line/position", 10.0));
    text_top_bottom.param_update_default(prefs->getDouble("/live_effects/measure-line/text_top_bottom", 5.0));
    helpline_distance.param_update_default(prefs->getDouble("/live_effects/measure-line/helpline_distance", 0.0));
    helpline_overlap.param_update_default(prefs->getDouble("/live_effects/measure-line/helpline_overlap", 0.0));
    Glib::ustring unit_value = prefs->getString("/live_effects/measure-line/unit");
    if(unit_value.empty()){
        unit_value = "px";
    }
    unit.param_update_default(unit_value);
    Glib::ustring format_value = prefs->getString("/live_effects/measure-line/format");
    if(format_value.empty()){
        format_value = "{measure}{unit}";
    }
    format.param_update_default(format_value);
    dimline_format.param_update_default(prefs->getString("/live_effects/measure-line/dimline_format"));
    helperlines_format.param_update_default(prefs->getString("/live_effects/measure-line/helperlines_format"));
    anotation_format.param_update_default(prefs->getString("/live_effects/measure-line/anotation_format"));
    arrows_format.param_update_default(prefs->getString("/live_effects/measure-line/arrows_format"));
    flip_side.param_update_default(prefs->getBool("/live_effects/measure-line/flip_side"));
    scale_sensitive.param_update_default(prefs->getBool("/live_effects/measure-line/scale_sensitive"));
    local_locale.param_update_default(prefs->getBool("/live_effects/measure-line/local_locale"));
    line_group_05.param_update_default(prefs->getBool("/live_effects/measure-line/line_group_05"));
    rotate_anotation.param_update_default(prefs->getBool("/live_effects/measure-line/rotate_anotation"));
    hide_back.param_update_default(prefs->getBool("/live_effects/measure-line/hide_back"));
    format.param_hide_canvas_text();
    dimline_format.param_hide_canvas_text();
    helperlines_format.param_hide_canvas_text();
    anotation_format.param_hide_canvas_text();
    arrows_format.param_hide_canvas_text();
    precision.param_set_range(0, 100);
    precision.param_set_increments(1, 1);
    precision.param_set_digits(0);
    precision.param_make_integer(true);
    curve_linked.param_set_range(0, 999);
    curve_linked.param_set_increments(1, 1);
    curve_linked.param_set_digits(0);
    curve_linked.param_make_integer(true);
    precision.param_make_integer(true);
    position.param_set_range(-999999.0, 999999.0);
    position.param_set_increments(1, 1);
    position.param_set_digits(2);
    text_top_bottom.param_set_range(-999999.0, 999999.0);
    text_top_bottom.param_set_increments(1, 1);
    text_top_bottom.param_set_digits(2);
    text_right_left.param_set_range(-999999.0, 999999.0);
    text_right_left.param_set_increments(1, 1);
    text_right_left.param_set_digits(2);
    helpline_distance.param_set_range(-999999.0, 999999.0);
    helpline_distance.param_set_increments(1, 1);
    helpline_distance.param_set_digits(2);
    helpline_overlap.param_set_range(-999999.0, 999999.0);
    helpline_overlap.param_set_increments(1, 1);
    helpline_overlap.param_set_digits(2);
    start_stored = Geom::Point(0,0);
    end_stored = Geom::Point(0,0);
}

LPEMeasureLine::~LPEMeasureLine() {}

void
LPEMeasureLine::createArrowMarker(const char * mode)
{
    SPDocument * document = SP_ACTIVE_DOCUMENT;
    Inkscape::XML::Document *xml_doc = document->getReprDoc();
    SPObject *elemref = NULL;
    Inkscape::XML::Node *arrow = NULL;
    if (elemref = document->getObjectById(mode)) {
        Inkscape::XML::Node *arrow= elemref->getRepr();
        if (arrow) {
            arrow->setAttribute("sodipodi:insensitive", "true");
            arrow->setAttribute("transform", NULL);
            Inkscape::XML::Node *arrow_data = arrow->firstChild();
            if (arrow_data) {
                SPCSSAttr *css = sp_repr_css_attr_new();
                sp_repr_css_set_property (css, "fill","#000000");
                sp_repr_css_set_property (css, "stroke","none");
                arrow_data->setAttribute("transform", NULL);
                sp_repr_css_attr_add_from_string(css, arrows_format.param_getSVGValue());
                Glib::ustring css_str;
                sp_repr_css_write_string(css,css_str);
                arrow_data->setAttribute("style", css_str.c_str());
            }
        }
    } else {
        arrow = xml_doc->createElement("svg:marker");
        arrow->setAttribute("id", mode);
        arrow->setAttribute("inkscape:stockid", mode);
        arrow->setAttribute("orient", "auto");
        arrow->setAttribute("refX", "0.0");
        arrow->setAttribute("refY", "0.0");
        arrow->setAttribute("style", "overflow:visible");
        arrow->setAttribute("sodipodi:insensitive", "true");
        /* Create <path> */
        Inkscape::XML::Node *arrow_path = xml_doc->createElement("svg:path");
        if (std::strcmp(mode, "ArrowDIN-start") == 0) {
            arrow_path->setAttribute("d", "M -8,0 8,-2.11 8,2.11 z");
        } else if (std::strcmp(mode, "ArrowDIN-end") == 0) {
            arrow_path->setAttribute("d", "M 8,0 -8,2.11 -8,-2.11 z");
        } else if (std::strcmp(mode, "ArrowDINout-start") == 0) {
            arrow_path->setAttribute("d", "M 0,0 -16,2.11 -16,0.5 -26,0.5 -26,-0.5 -16,-0.5 -16,-2.11 z");
        } else {
            arrow_path->setAttribute("d", "M 0,0 16,2.11 16,0.5 26,0.5 26,-0.5 16,-0.5 16,-2.11 z");
        }
        
        arrow_path->setAttribute("id", Glib::ustring(mode).append("_path").c_str());
        SPCSSAttr *css = sp_repr_css_attr_new();
        sp_repr_css_set_property (css, "fill","#000000");
        sp_repr_css_set_property (css, "stroke","none");
        sp_repr_css_attr_add_from_string(css, arrows_format.param_getSVGValue());
        Glib::ustring css_str;
        sp_repr_css_write_string(css,css_str);
        arrow_path->setAttribute("style", css_str.c_str());
        arrow->addChild(arrow_path, NULL);
        Inkscape::GC::release(arrow_path);
        elemref = SP_OBJECT(document->getDefs()->appendChildRepr(arrow));
        Inkscape::GC::release(arrow);
    }
    elements.push_back(mode);
}

void
LPEMeasureLine::createTextLabel(Geom::Point pos, double length, Geom::Coord angle, bool remove, bool valid)
{
    SPDocument * document = SP_ACTIVE_DOCUMENT;
    Inkscape::XML::Document *xml_doc = document->getReprDoc();
    Inkscape::XML::Node *rtext = NULL;
    double doc_w = document->getRoot()->width.value;
    Geom::Scale scale = document->getDocumentScale();
    SPNamedView *nv = sp_document_namedview(document, NULL);
    Glib::ustring display_unit = nv->display_units->abbr;
    if (display_unit.empty()) {
        display_unit = "px";
    }
    //only check constrain viewbox on X
    doc_scale = Inkscape::Util::Quantity::convert( scale[Geom::X], "px", nv->display_units );
    if( doc_scale > 0 ) {
        doc_scale= 1.0/doc_scale;
    } else {
        doc_scale = 1.0;
    }
    const char * id = g_strdup(Glib::ustring("text-on-").append(this->getRepr()->attribute("id")).c_str());
    SPObject *elemref = NULL;
    Inkscape::XML::Node *rtspan = NULL;
    if (elemref = document->getObjectById(id)) {
        if (remove) {
            elemref->deleteObject();
            return;
        }
        pos = pos - Point::polar(angle, text_right_left);
        rtext = elemref->getRepr();
        sp_repr_set_svg_double(rtext, "x", pos[Geom::X]);
        sp_repr_set_svg_double(rtext, "y", pos[Geom::Y]);
        rtext->setAttribute("sodipodi:insensitive", "true");
        rtext->setAttribute("transform", NULL);
    } else {
        if (remove) {
            return;
        }
        rtext = xml_doc->createElement("svg:text");
        rtext->setAttribute("xml:space", "preserve");
        rtext->setAttribute("id", id);
        rtext->setAttribute("sodipodi:insensitive", "true");
        pos = pos - Point::polar(angle, text_right_left);
        sp_repr_set_svg_double(rtext, "x", pos[Geom::X]);
        sp_repr_set_svg_double(rtext, "y", pos[Geom::Y]);
        rtspan = xml_doc->createElement("svg:tspan");
        rtspan->setAttribute("sodipodi:role", "line");
    }
    const char * transform;
    Geom::Affine affine = Geom::Affine(Geom::Translate(pos).inverse());
    angle = std::fmod(angle, 2*M_PI);
    if (angle < 0) angle += 2*M_PI;
    if (angle >= rad_from_deg(90) && angle < rad_from_deg(270)) {
        angle = std::fmod(angle + rad_from_deg(180), 2*M_PI);
        if (angle < 0) angle += 2*M_PI;
    }
    affine *= Geom::Rotate(angle);
    affine *= Geom::Translate(pos);
    if (rotate_anotation) {
        transform = sp_svg_transform_write(affine);
    } else {
        transform = NULL;
    }
    rtext->setAttribute("transform", transform);
    SPCSSAttr *css = sp_repr_css_attr_new();
    sp_repr_css_attr_add_from_string(css, anotation_format.param_getSVGValue());
    Inkscape::FontLister *fontlister = Inkscape::FontLister::get_instance();
    fontlister->fill_css(css, Glib::ustring(fontbutton.param_getSVGValue()));
    std::stringstream font_size;
    font_size.imbue(std::locale::classic());
    font_size <<  fontsize << "pt";
    sp_repr_css_set_property (css, "font-size",font_size.str().c_str());
    sp_repr_css_set_property (css, "line-height","125%");
    sp_repr_css_set_property (css, "letter-spacing","0");
    sp_repr_css_set_property (css, "word-spacing", "0");
    sp_repr_css_set_property (css, "text-align", "center");
    sp_repr_css_set_property (css, "text-anchor", "middle");
    sp_repr_css_set_property (css, "fill", "#000000");
    sp_repr_css_set_property (css, "fill-opacity", "1");
    sp_repr_css_set_property (css, "stroke", "none");
    sp_repr_css_attr_add_from_string(css, anotation_format.param_getSVGValue());
    Glib::ustring css_str;
    sp_repr_css_write_string(css,css_str);
    if (!rtspan) {
        rtspan = rtext->firstChild();
    }
    rtext->setAttribute("style", css_str.c_str());
    rtspan->setAttribute("style", NULL);
    rtspan->setAttribute("transform", NULL);
    sp_repr_css_attr_unref (css);
    if (!elemref) {
        rtext->addChild(rtspan, NULL);
        Inkscape::GC::release(rtspan);
    }
    length = Inkscape::Util::Quantity::convert(length / doc_scale, display_unit.c_str(), unit.get_abbreviation());
    std::stringstream length_str;
    length_str.precision(precision);
    length_str.setf(std::ios::fixed, std::ios::floatfield);
    if (local_locale) {
        length_str.imbue(std::locale(""));
    } else {
        length_str.imbue(std::locale::classic());
    }
    length_str << std::fixed << length;
    Glib::ustring label_value = Glib::ustring(format.param_getSVGValue());
    size_t s = label_value.find(Glib::ustring("{measure}"),0);
    if(s < label_value.length()) {
        label_value.replace(s,s+9,length_str.str());
    }
    s = label_value.find(Glib::ustring("{unit}"),0);
    if(s < label_value.length()) {
        label_value.replace(s,s+6,unit.get_abbreviation());
    }
    if ( !valid ) {
        label_value = Glib::ustring(_("Non Uniform Scale"));
    }
    Inkscape::XML::Node *rstring = NULL;
    if (!elemref) {
        rstring = xml_doc->createTextNode(label_value.c_str());
        rtspan->addChild(rstring, NULL);
        Inkscape::GC::release(rstring);
    } else {
        rstring = rtspan->firstChild();
        rstring->setContent(label_value.c_str());
    }
    if (!elemref) {
        elemref = sp_lpe_item->parent->appendChildRepr(rtext);
        Inkscape::GC::release(rtext);
    } else if (elemref->parent != sp_lpe_item->parent) {
        Inkscape::XML::Node *old_repr = elemref->getRepr();
        Inkscape::XML::Node *copy = old_repr->duplicate(xml_doc);
        SPObject * elemref_copy = sp_lpe_item->parent->appendChildRepr(copy);
        Inkscape::GC::release(copy);
        elemref->deleteObject();
        copy->setAttribute("id", id);
        elemref = elemref_copy;
    }
    elements.push_back(id);
    Geom::OptRect bounds = SP_ITEM(elemref)->bounds(SPItem::GEOMETRIC_BBOX);
    if (bounds) {
        anotation_width = bounds->width() * 1.4;
    }
}

void
LPEMeasureLine::createLine(Geom::Point start,Geom::Point end, const char * id, bool main, bool overflow, bool remove, bool arrows)
{
    SPDocument * document = SP_ACTIVE_DOCUMENT;
    Inkscape::XML::Document *xml_doc = document->getReprDoc();
    SPObject *elemref = NULL;
    Inkscape::XML::Node *line = NULL;
    if (!main) {
        Geom::Ray ray(start, end);
        Geom::Coord angle = ray.angle();
        start = start + Point::polar(angle, helpline_distance );
        end = end + Point::polar(angle, helpline_overlap );
    }
    Geom::PathVector line_pathv;
    if (main && std::abs(text_top_bottom) < fontsize/1.5 && hide_back && !overflow){
        Geom::Path line_path;
        double k = 0;
        if (flip_side) {
            k = (Geom::distance(start,end)/2.0) + arrow_gap - (anotation_width/2.0);
        } else {
            k = (Geom::distance(start,end)/2.0) - arrow_gap - (anotation_width/2.0);
        }
        if (Geom::distance(start,end) < anotation_width){
            return;
        }
        Geom::Ray ray(end, start);
        Geom::Coord angle = ray.angle();
        line_path.start(start);
        line_path.appendNew<Geom::LineSegment>(start - Point::polar(angle, k));
        line_pathv.push_back(line_path);
        line_path.clear();
        line_path.start(end + Point::polar(angle, k));
        line_path.appendNew<Geom::LineSegment>(end);
        line_pathv.push_back(line_path);
    } else {
        Geom::Path line_path;
        line_path.start(start);
        line_path.appendNew<Geom::LineSegment>(end);
        line_pathv.push_back(line_path);
    }
    if (elemref = document->getObjectById(id)) {
        if (remove) {
            elemref->deleteObject();
            return;
        }
        line = elemref->getRepr();
       
        const char * line_str = sp_svg_write_path( line_pathv );
        line->setAttribute("d" , line_str);
        line->setAttribute("transform", NULL);
    } else {
        if (remove) {
            return;
        }
        line = xml_doc->createElement("svg:path");
        line->setAttribute("id", id);
        const char * line_str = sp_svg_write_path( line_pathv );
        line->setAttribute("d" , line_str);
    }
    line->setAttribute("sodipodi:insensitive", "true");
    line_pathv.clear();
        
    Glib::ustring style = Glib::ustring("stroke:#000000;fill:none;");
    if (overflow && !arrows) {
        line->setAttribute("inkscape:label", "downline");
    } else if (main) {
        line->setAttribute("inkscape:label", "dinline");
        if (arrows_outside) {
            style = style + Glib::ustring("marker-start:url(#ArrowDINout-start);marker-end:url(#ArrowDINout-end);");
        } else {
            style = style + Glib::ustring("marker-start:url(#ArrowDIN-start);marker-end:url(#ArrowDIN-end);");
        }
    } else {
        line->setAttribute("inkscape:label", "dinhelpline");
    }
    std::stringstream stroke_w;
    stroke_w.imbue(std::locale::classic());
    if (line_group_05) {
        double stroke_width = Inkscape::Util::Quantity::convert(0.25 / doc_scale, "mm", display_unit.c_str());
        stroke_w <<  stroke_width;
        style = style + Glib::ustring("stroke-width:" + stroke_w.str());
    } else {
        double stroke_width = Inkscape::Util::Quantity::convert(0.35 / doc_scale, "mm", display_unit.c_str());
        stroke_w <<  stroke_width;
        style = style + Glib::ustring("stroke-width:" + stroke_w.str());
    }
    SPCSSAttr *css = sp_repr_css_attr_new();
    sp_repr_css_attr_add_from_string(css, style.c_str());
    if (main) {
        sp_repr_css_attr_add_from_string(css, dimline_format.param_getSVGValue());
    } else {
        sp_repr_css_attr_add_from_string(css, helperlines_format.param_getSVGValue());
    }
    Glib::ustring css_str;
    sp_repr_css_write_string(css,css_str);
    line->setAttribute("style", css_str.c_str());
    if (!elemref) {
        elemref = sp_lpe_item->parent->appendChildRepr(line);
        Inkscape::GC::release(line);
    } else if (elemref->parent != sp_lpe_item->parent) {
        Inkscape::XML::Node *old_repr = elemref->getRepr();
        Inkscape::XML::Node *copy = old_repr->duplicate(xml_doc);
        SPObject * elemref_copy = sp_lpe_item->parent->appendChildRepr(copy);
        Inkscape::GC::release(copy);
        elemref->deleteObject();
        copy->setAttribute("id", id);
    }
    elements.push_back(id);
}

void
LPEMeasureLine::doOnApply(SPLPEItem const* lpeitem)
{
    if (!SP_IS_SHAPE(lpeitem)) {
        g_warning("LPE measure line can only be applied to shapes (not groups).");
        SPLPEItem * item = const_cast<SPLPEItem*>(lpeitem);
        item->removeCurrentPathEffect(false);
    }
    id_origin.param_setValue(Glib::ustring(lpeitem->getId()));
    id_origin.write_to_SVG();
}

void
LPEMeasureLine::doBeforeEffect (SPLPEItem const* lpeitem)
{
    SPLPEItem * splpeitem = const_cast<SPLPEItem *>(lpeitem);
    sp_lpe_item->parent = dynamic_cast<SPObject *>(splpeitem->parent);
    SPDocument * document = SP_ACTIVE_DOCUMENT;
    Inkscape::XML::Node *root = splpeitem->document->getReprRoot();
    Inkscape::XML::Node *root_origin = document->getReprRoot();
    if (root_origin != root) {
        return;
    }
    SPPath *sp_path = dynamic_cast<SPPath *>(splpeitem);
    if (sp_path) {
        Geom::Affine affinetransform = i2anc_affine(SP_OBJECT(lpeitem), SP_OBJECT(document->getRoot()));
        Geom::PathVector pathvector = sp_path->get_original_curve()->get_pathvector();
        Geom::Affine writed_transform = Geom::identity();
        sp_svg_transform_read(splpeitem->getAttribute("transform"), &writed_transform );
        pathvector *= writed_transform;
<<<<<<< HEAD
        if (SPDesktop *desktop = SP_ACTIVE_DESKTOP) {
            if ((Glib::ustring(format.param_getSVGValue()).empty())) {
                format.param_setValue(Glib::ustring("{measure}{unit}"));
                format.write_to_SVG();
            }
            size_t ncurves = pathvector.curveCount();
            if (ncurves != (size_t)curve_linked.param_get_max()) {
                curve_linked.param_set_range(0, ncurves);
            }
            Geom::Point start = pathvector.initialPoint();
            Geom::Point end =  pathvector.finalPoint();
            if (curve_linked) { //!0 
                start = pathvector.pointAt(curve_linked -1);
                end = pathvector.pointAt(curve_linked);
=======
        if ((Glib::ustring(format.param_getSVGValue()).empty())) {
            format.param_setValue(Glib::ustring("{measure}{unit}"));
            this->upd_params = true;
        }
        size_t ncurves = pathvector.curveCount();
        if (ncurves != (size_t)curve_linked.param_get_max()) {
            curve_linked.param_set_range(0, ncurves);
        }
        Geom::Point start = pathvector.initialPoint();
        Geom::Point end =  pathvector.finalPoint();
        if (curve_linked) { //!0 
            start = pathvector.pointAt(curve_linked -1);
            end = pathvector.pointAt(curve_linked);
        }
        if (Geom::are_near(start, start_stored, 0.01) && 
            Geom::are_near(end, end_stored, 0.01) &&
            sp_lpe_item->getCurrentLPE() != this){
            return;
        }
        elements.clear();
        start_stored = start;
        end_stored = end;
        Geom::Point hstart = start;
        Geom::Point hend = end;
        bool remove = false;
        if (Geom::are_near(hstart, hend)) {
            remove = true;
        }
        if (orientation == OM_VERTICAL) {
            Coord xpos = std::max(hstart[Geom::X],hend[Geom::X]);
            if (flip_side) {
                xpos = std::min(hstart[Geom::X],hend[Geom::X]);
>>>>>>> 952eb10b
            }
            hstart[Geom::X] = xpos;
            hend[Geom::X] = xpos;
            if (hstart[Geom::Y] > hend[Geom::Y]) {
                swap(hstart,hend);
                swap(start,end);
            }
            if (Geom::are_near(hstart[Geom::Y], hend[Geom::Y])) {
                remove = true;
            }
        }
        if (orientation == OM_HORIZONTAL) {
            Coord ypos = std::max(hstart[Geom::Y],hend[Geom::Y]);
            if (flip_side) {
                ypos = std::min(hstart[Geom::Y],hend[Geom::Y]);
            }
            hstart[Geom::Y] = ypos;
            hend[Geom::Y] = ypos;
            if (hstart[Geom::X] < hend[Geom::X]) {
                swap(hstart,hend);
                swap(start,end);
            }
            if (Geom::are_near(hstart[Geom::X], hend[Geom::X])) {
                remove = true;
            }
        }
        double length = Geom::distance(hstart,hend)  * scale;
        Geom::Point pos = Geom::middle_point(hstart,hend);
        Geom::Ray ray(hstart,hend);
        Geom::Coord angle = ray.angle();
        if (flip_side) {
            angle = std::fmod(angle + rad_from_deg(180), 2*M_PI);
            if (angle < 0) angle += 2*M_PI;
        }
        if (arrows_outside) {
            createArrowMarker("ArrowDINout-start");
            createArrowMarker("ArrowDINout-end");
        } else {
            createArrowMarker("ArrowDIN-start");
            createArrowMarker("ArrowDIN-end");
        }
        //We get the font size to offset the text to the middle
        Pango::FontDescription fontdesc(Glib::ustring(fontbutton.param_getSVGValue()));
        fontsize = fontdesc.get_size()/(double)Pango::SCALE;
        fontsize *= document->getRoot()->c2p.inverse().expansionX();
        Geom::Coord angle_cross = std::fmod(angle + rad_from_deg(90), 2*M_PI);
        if (angle_cross < 0) angle_cross += 2*M_PI;
        angle = std::fmod(angle, 2*M_PI);
        if (angle < 0) angle += 2*M_PI;
        if (angle >= rad_from_deg(90) && angle < rad_from_deg(270)) {
            pos = pos - Point::polar(angle_cross, (position - text_top_bottom) + fontsize/2.5);
        } else {
            pos = pos - Point::polar(angle_cross, (position + text_top_bottom) - fontsize/2.5);
        }
        double parents_scale = (affinetransform.expansionX() + affinetransform.expansionY()) / 2.0;
        if (scale_sensitive) {
            length *= parents_scale;
        }
        if (scale_sensitive && !affinetransform.preservesAngles()) {
            createTextLabel(pos, length, angle, remove, false);
        } else {
            createTextLabel(pos, length, angle, remove, true);
        }
        bool overflow = false;
        const char * downline = g_strdup(Glib::ustring("downline-").append(this->getRepr()->attribute("id")).c_str());
        if ((anotation_width/2) + std::abs(text_right_left) > Geom::distance(start,end)/2.0) {
            Geom::Point sstart = end - Point::polar(angle_cross, position);
            Geom::Point send = end - Point::polar(angle_cross, position);
            if (text_right_left < 0 && flip_side || text_right_left > 0 && !flip_side) {
                sstart = start - Point::polar(angle_cross, position);
                send = start - Point::polar(angle_cross, position);
            }
            Geom::Point prog_end = Geom::Point();
            if (std::abs(text_top_bottom) < fontsize/1.5 && hide_back) { 
                if (text_right_left > 0 ) {
                    prog_end = sstart - Point::polar(angle, std::abs(text_right_left) - (anotation_width/1.9) - (Geom::distance(start,end)/2.0));
                } else {
                    prog_end = sstart + Point::polar(angle, std::abs(text_right_left) - (anotation_width/1.9) - (Geom::distance(start,end)/2.0));
                }
            } else {
                if (text_right_left > 0 ) {
                    prog_end = sstart - Point::polar(angle,(anotation_width/2) + std::abs(text_right_left) - (Geom::distance(start,end)/2.0));
                } else {
                    prog_end = sstart + Point::polar(angle,(anotation_width/2) + std::abs(text_right_left) - (Geom::distance(start,end)/2.0));
                }
            }
            overflow = true;
            createLine(sstart, prog_end, downline, true, overflow, false, false);
        } else {
            //erase it
            createLine(Geom::Point(),Geom::Point(), downline, true, overflow, true, false);
        }
        //LINE
        arrow_gap = 8 * Inkscape::Util::Quantity::convert(0.35 / doc_scale, "mm", display_unit.c_str());
        if (line_group_05) {
            arrow_gap = 8 * Inkscape::Util::Quantity::convert(0.25 / doc_scale, "mm", display_unit.c_str());
        }
        SPCSSAttr *css = sp_repr_css_attr_new();
        sp_repr_css_attr_add_from_string(css, dimline_format.param_getSVGValue());
        setlocale(LC_NUMERIC, std::locale::classic().name().c_str());
        double width_line =  atof(sp_repr_css_property(css,"stroke-width","-1"));
        setlocale(LC_NUMERIC, std::locale("").name().c_str());
        if (width_line > -0.0001) {
             arrow_gap = 8 * Inkscape::Util::Quantity::convert(width_line/ doc_scale, "mm", display_unit.c_str());
        }
        if (flip_side) {
            arrow_gap *= -1;
        }
        hstart = hstart - Point::polar(angle_cross, position);
        createLine(start, hstart, g_strdup(Glib::ustring("infoline-on-start-").append(this->getRepr()->attribute("id")).c_str()), false, false, remove);
        hend = hend - Point::polar(angle_cross, position);
        createLine(end, hend, g_strdup(Glib::ustring("infoline-on-end-").append(this->getRepr()->attribute("id")).c_str()), false, false, remove);
        if (!arrows_outside) {
            hstart = hstart + Point::polar(angle, arrow_gap);
            hend = hend - Point::polar(angle, arrow_gap );
        }
        createLine(hstart, hend, g_strdup(Glib::ustring("infoline-").append(this->getRepr()->attribute("id")).c_str()), true, overflow, remove, true);     
    }
}

//TODO: Migrate the tree next function to effect.cpp/h to avoid duplication
void
LPEMeasureLine::doOnVisibilityToggled(SPLPEItem const* /*lpeitem*/)
{
    processObjects(LPE_VISIBILITY);
}

void 
LPEMeasureLine::doOnRemove (SPLPEItem const* /*lpeitem*/)
{
    //unset "erase_extra_objects" hook on sp-lpe-item.cpp
    if (!erase_extra_objects) {
        processObjects(LPE_TO_OBJECTS);
        elements.clear();
        return;
    }
    processObjects(LPE_ERASE);
}

void 
LPEMeasureLine::processObjects(LpeAction lpe_action)
{
<<<<<<< HEAD
    if (SPDesktop *desktop = SP_ACTIVE_DESKTOP) {
        for (std::vector<const char *>::iterator el_it = elements.begin(); 
             el_it != elements.end(); ++el_it) {
            const char * id = *el_it;
            if (!id || strlen(id) == 0) {
                return;
            }
            Inkscape::URI SVGElem_uri(Glib::ustring("#").append(id).c_str());
            Inkscape::URIReference* SVGElemRef = new Inkscape::URIReference(desktop->doc());
            SVGElemRef->attach(SVGElem_uri);
            SPObject *elemref = NULL;
            if (elemref = SVGElemRef->getObject()) {
                Inkscape::XML::Node * elemnode = elemref->getRepr();
                std::vector<SPItem*> item_list;
                item_list.push_back(SP_ITEM(elemref));
                std::vector<Inkscape::XML::Node*> item_to_select;
                std::vector<SPItem*> item_selected;
                SPCSSAttr *css;
                Glib::ustring css_str;
                switch (lpe_action){
                case LPE_TO_OBJECTS:
                    if (elemnode->attribute("inkscape:path-effect")) {
                        sp_item_list_to_curves(item_list, item_selected, item_to_select);
                    }
                    elemnode->setAttribute("sodipodi:insensitive", NULL);
                    break;

                case LPE_ERASE:
                    if (std::strcmp(elemref->getId(),id_origin.param_getSVGValue()) != 0) {
                        elemref->deleteObject();
                    }
                    break;

                case LPE_VISIBILITY:
                    css = sp_repr_css_attr_new();
                    sp_repr_css_attr_add_from_string(css, elemref->getRepr()->attribute("style"));
                    if (!this->isVisible() && std::strcmp(elemref->getId(),id_origin.param_getSVGValue()) != 0) {
                        css->setAttribute("display", "none");
                    } else {
                        css->setAttribute("display", NULL);
                    }
                    sp_repr_css_write_string(css,css_str);
                    elemnode->setAttribute("style", css_str.c_str());
                    break;
=======
    SPDocument * document = SP_ACTIVE_DOCUMENT;
    for (std::vector<const char *>::iterator el_it = elements.begin(); 
         el_it != elements.end(); ++el_it) {
        const char * id = *el_it;
        if (!id || strlen(id) == 0) {
            return;
        }
        SPObject *elemref = NULL;
        if (elemref = document->getObjectById(id)) {
            SPCSSAttr *css;
            Glib::ustring css_str;
            switch (lpe_action){
            case LPE_TO_OBJECTS:
                elemref->getRepr()->setAttribute("inkscape:path-effect", NULL);
                elemref->getRepr()->setAttribute("sodipodi:insensitive", NULL);
                break;

            case LPE_ERASE:
                if (std::strcmp(elemref->getId(),id_origin.param_getSVGValue()) != 0) {
                    elemref->deleteObject();
                }
                break;
>>>>>>> 952eb10b

            case LPE_VISIBILITY:
                css = sp_repr_css_attr_new();
                sp_repr_css_attr_add_from_string(css, elemref->getRepr()->attribute("style"));
                if (!this->isVisible() && std::strcmp(elemref->getId(),id_origin.param_getSVGValue()) != 0) {
                    css->setAttribute("display", "none");
                } else {
                    css->setAttribute("display", NULL);
                }
                sp_repr_css_write_string(css,css_str);
                elemref->getRepr()->setAttribute("style", css_str.c_str());
                break;

            default:
                break;
            }
        }
<<<<<<< HEAD
        if (lpe_action == LPE_ERASE || lpe_action == LPE_TO_OBJECTS) {
            elements.clear();
        }
=======
    }
    if (lpe_action == LPE_ERASE) {
        elements.clear();
>>>>>>> 952eb10b
    }
}

Gtk::Widget *LPEMeasureLine::newWidget()
{
    // use manage here, because after deletion of Effect object, others might
    // still be pointing to this widget.
    Gtk::VBox *vbox = Gtk::manage(new Gtk::VBox(Effect::newWidget()));

    vbox->set_border_width(5);
    vbox->set_homogeneous(false);
    vbox->set_spacing(2);

    std::vector<Parameter *>::iterator it = param_vector.begin();
    Gtk::HBox * button1 = Gtk::manage(new Gtk::HBox(true,0));
    Gtk::VBox * vbox_expander = Gtk::manage( new Gtk::VBox(Effect::newWidget()) );
    vbox_expander->set_border_width(0);
    vbox_expander->set_spacing(2);
    while (it != param_vector.end()) {
        if ((*it)->widget_is_visible) {
            Parameter *param = *it;
            Gtk::Widget *widg = dynamic_cast<Gtk::Widget *>(param->param_newWidget());
            Glib::ustring *tip = param->param_getTooltip();
            if (widg) {
                if (param->param_key != "dimline_format" &&
                    param->param_key != "helperlines_format" &&
                    param->param_key != "arrows_format" &&
                    param->param_key != "anotation_format") {
                    vbox->pack_start(*widg, true, true, 2);
                } else {
                    vbox_expander->pack_start(*widg, true, true, 2);
                }
                if (tip) {
                    widg->set_tooltip_text(*tip);
                } else {
                    widg->set_tooltip_text("");
                    widg->set_has_tooltip(false);
                }
            }
        }

        ++it;
    }
    Gtk::Button *save_default = Gtk::manage(new Gtk::Button(Glib::ustring(_("Save '*' as default"))));
    save_default->signal_clicked().connect(sigc::mem_fun(*this, &LPEMeasureLine::saveDefault));
    button1->pack_start(*save_default, true, true, 2);
    expander = Gtk::manage(new Gtk::Expander(Glib::ustring(_("Show DIM CSS style override"))));
    expander->add(*vbox_expander);
    expander->set_expanded(expanded);
    expander->property_expanded().signal_changed().connect(sigc::mem_fun(*this, &LPEMeasureLine::onExpanderChanged) );
    vbox->pack_start(*expander, true, true, 2);
    vbox->pack_start(*button1, true, true, 2);
    return dynamic_cast<Gtk::Widget *>(vbox);
}

void
LPEMeasureLine::onExpanderChanged()
{
    expanded = expander->get_expanded();
    if(expanded) {
        expander->set_label (Glib::ustring(_("Hide DIM CSS style override")));
    } else {
        expander->set_label (Glib::ustring(_("Show DIM CSS style override")));
    }
}

Geom::PathVector
LPEMeasureLine::doEffect_path(Geom::PathVector const &path_in)
{
    return path_in;
}

void
LPEMeasureLine::saveDefault()
{
    Inkscape::Preferences *prefs = Inkscape::Preferences::get();
    prefs->setString("/live_effects/measure-line/fontbutton", Glib::ustring(fontbutton.param_getSVGValue()));
    prefs->setDouble("/live_effects/measure-line/scale", scale);
    prefs->setInt("/live_effects/measure-line/precision", precision);
    prefs->setDouble("/live_effects/measure-line/position", position);
    prefs->setDouble("/live_effects/measure-line/text_top_bottom", text_top_bottom);
    prefs->setDouble("/live_effects/measure-line/helpline_distance", helpline_distance);
    prefs->setDouble("/live_effects/measure-line/helpline_overlap", helpline_overlap);
    prefs->setString("/live_effects/measure-line/unit", Glib::ustring(unit.get_abbreviation()));
    prefs->setString("/live_effects/measure-line/format", Glib::ustring(format.param_getSVGValue()));
    prefs->setString("/live_effects/measure-line/dimline_format", Glib::ustring(dimline_format.param_getSVGValue()));
    prefs->setString("/live_effects/measure-line/helperlines_format", Glib::ustring(helperlines_format.param_getSVGValue()));
    prefs->setString("/live_effects/measure-line/anotation_format", Glib::ustring(anotation_format.param_getSVGValue()));
    prefs->setString("/live_effects/measure-line/arrows_format", Glib::ustring(arrows_format.param_getSVGValue()));
    prefs->setBool("/live_effects/measure-line/flip_side", flip_side);
    prefs->setBool("/live_effects/measure-line/scale_sensitive", scale_sensitive);
    prefs->setBool("/live_effects/measure-line/local_locale", local_locale);
    prefs->setBool("/live_effects/measure-line/line_group_05", line_group_05);
    prefs->setBool("/live_effects/measure-line/rotate_anotation", rotate_anotation);
    prefs->setBool("/live_effects/measure-line/hide_back", hide_back);
}

}; //namespace LivePathEffect
}; /* namespace Inkscape */

/*
  Local Variables:
  mode:c++
  c-file-style:"stroustrup"
  c-file-offset:((innamespace . 0)(inline-open . 0)(case-label . +))
  indent-tabs-mode:nil
  fill-column:99
  End:
*/
// vim: filetype=cpp:expandtab:shiftwidth=4:tabstop=8:softtabstop=4 :<|MERGE_RESOLUTION|>--- conflicted
+++ resolved
@@ -512,22 +512,6 @@
         Geom::Affine writed_transform = Geom::identity();
         sp_svg_transform_read(splpeitem->getAttribute("transform"), &writed_transform );
         pathvector *= writed_transform;
-<<<<<<< HEAD
-        if (SPDesktop *desktop = SP_ACTIVE_DESKTOP) {
-            if ((Glib::ustring(format.param_getSVGValue()).empty())) {
-                format.param_setValue(Glib::ustring("{measure}{unit}"));
-                format.write_to_SVG();
-            }
-            size_t ncurves = pathvector.curveCount();
-            if (ncurves != (size_t)curve_linked.param_get_max()) {
-                curve_linked.param_set_range(0, ncurves);
-            }
-            Geom::Point start = pathvector.initialPoint();
-            Geom::Point end =  pathvector.finalPoint();
-            if (curve_linked) { //!0 
-                start = pathvector.pointAt(curve_linked -1);
-                end = pathvector.pointAt(curve_linked);
-=======
         if ((Glib::ustring(format.param_getSVGValue()).empty())) {
             format.param_setValue(Glib::ustring("{measure}{unit}"));
             this->upd_params = true;
@@ -560,7 +544,6 @@
             Coord xpos = std::max(hstart[Geom::X],hend[Geom::X]);
             if (flip_side) {
                 xpos = std::min(hstart[Geom::X],hend[Geom::X]);
->>>>>>> 952eb10b
             }
             hstart[Geom::X] = xpos;
             hend[Geom::X] = xpos;
@@ -703,52 +686,6 @@
 void 
 LPEMeasureLine::processObjects(LpeAction lpe_action)
 {
-<<<<<<< HEAD
-    if (SPDesktop *desktop = SP_ACTIVE_DESKTOP) {
-        for (std::vector<const char *>::iterator el_it = elements.begin(); 
-             el_it != elements.end(); ++el_it) {
-            const char * id = *el_it;
-            if (!id || strlen(id) == 0) {
-                return;
-            }
-            Inkscape::URI SVGElem_uri(Glib::ustring("#").append(id).c_str());
-            Inkscape::URIReference* SVGElemRef = new Inkscape::URIReference(desktop->doc());
-            SVGElemRef->attach(SVGElem_uri);
-            SPObject *elemref = NULL;
-            if (elemref = SVGElemRef->getObject()) {
-                Inkscape::XML::Node * elemnode = elemref->getRepr();
-                std::vector<SPItem*> item_list;
-                item_list.push_back(SP_ITEM(elemref));
-                std::vector<Inkscape::XML::Node*> item_to_select;
-                std::vector<SPItem*> item_selected;
-                SPCSSAttr *css;
-                Glib::ustring css_str;
-                switch (lpe_action){
-                case LPE_TO_OBJECTS:
-                    if (elemnode->attribute("inkscape:path-effect")) {
-                        sp_item_list_to_curves(item_list, item_selected, item_to_select);
-                    }
-                    elemnode->setAttribute("sodipodi:insensitive", NULL);
-                    break;
-
-                case LPE_ERASE:
-                    if (std::strcmp(elemref->getId(),id_origin.param_getSVGValue()) != 0) {
-                        elemref->deleteObject();
-                    }
-                    break;
-
-                case LPE_VISIBILITY:
-                    css = sp_repr_css_attr_new();
-                    sp_repr_css_attr_add_from_string(css, elemref->getRepr()->attribute("style"));
-                    if (!this->isVisible() && std::strcmp(elemref->getId(),id_origin.param_getSVGValue()) != 0) {
-                        css->setAttribute("display", "none");
-                    } else {
-                        css->setAttribute("display", NULL);
-                    }
-                    sp_repr_css_write_string(css,css_str);
-                    elemnode->setAttribute("style", css_str.c_str());
-                    break;
-=======
     SPDocument * document = SP_ACTIVE_DOCUMENT;
     for (std::vector<const char *>::iterator el_it = elements.begin(); 
          el_it != elements.end(); ++el_it) {
@@ -771,7 +708,6 @@
                     elemref->deleteObject();
                 }
                 break;
->>>>>>> 952eb10b
 
             case LPE_VISIBILITY:
                 css = sp_repr_css_attr_new();
@@ -789,15 +725,9 @@
                 break;
             }
         }
-<<<<<<< HEAD
-        if (lpe_action == LPE_ERASE || lpe_action == LPE_TO_OBJECTS) {
-            elements.clear();
-        }
-=======
     }
     if (lpe_action == LPE_ERASE) {
         elements.clear();
->>>>>>> 952eb10b
     }
 }
 
