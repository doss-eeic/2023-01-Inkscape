#ifndef INKSCAPE_LPE_BENDPATH_H
#define INKSCAPE_LPE_BENDPATH_H

/*
 * Inkscape::LPEPathAlongPath
 *
 * Copyright (C) Johan Engelen 2007 <j.b.c.engelen@utwente.nl>
 * Copyright (C) Steren Giannini 2008 <steren.giannini@gmail.com>
 *
 * Released under GNU GPL, read the file 'COPYING' for more information
 */

#include "live_effects/parameter/enum.h"
#include "live_effects/effect.h"
#include "live_effects/parameter/path.h"
#include "live_effects/parameter/bool.h"
#include "live_effects/parameter/point.h"

#include <2geom/sbasis.h>
#include <2geom/sbasis-geometric.h>
#include <2geom/bezier-to-sbasis.h>
#include <2geom/sbasis-to-bezier.h>
#include <2geom/d2.h>
#include <2geom/piecewise.h>

#include "live_effects/lpegroupbbox.h"

namespace Inkscape {
namespace LivePathEffect {


//for Bend path on group : we need information concerning the group Bounding box
class LPEBendPath : public Effect, GroupBBoxEffect {
public:
    LPEBendPath(LivePathEffectObject *lpeobject);
    virtual ~LPEBendPath();

    virtual void doBeforeEffect (SPLPEItem const* lpeitem);

    virtual Geom::Piecewise<Geom::D2<Geom::SBasis> > doEffect_pwd2 (Geom::Piecewise<Geom::D2<Geom::SBasis> > const & pwd2_in);

    virtual void resetDefaults(SPItem const* item);

<<<<<<< HEAD
    void addCanvasIndicators(SPLPEItem const */*lpeitem*/, std::vector<Geom::PathVector> &hp_vec);

    PathParam bend_path;
private:
    ScalarParam prop_scale;
    PointParam width;
=======
    PathParam  bend_path;
private:
    ScalarParam  prop_scale;
>>>>>>> ea883fa7
    BoolParam scale_y_rel;
    BoolParam vertical_pattern;
    double height;
    double original_height;
    double prop_scale_from_widget;

    Geom::Piecewise<Geom::D2<Geom::SBasis> > uskeleton;
    Geom::Piecewise<Geom::D2<Geom::SBasis> > n;
    Geom::PathVector hp;

    void on_pattern_pasted();

    LPEBendPath(const LPEBendPath&);
    LPEBendPath& operator=(const LPEBendPath&);
};

}; //namespace LivePathEffect
}; //namespace Inkscape

#endif<|MERGE_RESOLUTION|>--- conflicted
+++ resolved
@@ -41,18 +41,13 @@
 
     virtual void resetDefaults(SPItem const* item);
 
-<<<<<<< HEAD
     void addCanvasIndicators(SPLPEItem const */*lpeitem*/, std::vector<Geom::PathVector> &hp_vec);
 
     PathParam bend_path;
+
 private:
     ScalarParam prop_scale;
     PointParam width;
-=======
-    PathParam  bend_path;
-private:
-    ScalarParam  prop_scale;
->>>>>>> ea883fa7
     BoolParam scale_y_rel;
     BoolParam vertical_pattern;
     double height;
