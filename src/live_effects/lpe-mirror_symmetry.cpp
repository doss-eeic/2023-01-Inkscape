--- conflicted
+++ resolved
@@ -53,10 +53,6 @@
 LPEMirrorSymmetry::LPEMirrorSymmetry(LivePathEffectObject *lpeobject) :
     Effect(lpeobject),
     mode(_("Mode"), _("Set mode of transformation. Either freely defined by mirror line or constrained to certain symmetry points."), "mode", MTConverter, &wr, this, MT_FREE),
-<<<<<<< HEAD
-=======
-    split_gap(_("Gap on splitting"), _("Add additional space in between split objects."), "split_gap", &wr, this, -0.001),
->>>>>>> 870deb6a
     discard_orig_path(_("Discard original path"), _("Only keep mirrored part of the path, remove the original."), "discard_orig_path", &wr, this, false),
     fuse_paths(_("Fuse paths"), _("Fuse original path and mirror image into a single path"), "fuse_paths", &wr, this, false),
     oposite_fuse(_("Fuse opposite sides"), _("Picks the part on the other side of the mirror line as the original."), "oposite_fuse", &wr, this, false),
