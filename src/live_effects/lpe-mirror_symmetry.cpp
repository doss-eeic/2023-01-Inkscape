--- conflicted
+++ resolved
@@ -173,13 +173,8 @@
     } else if ( mode == MT_FREE) {
         if(!are_near(previous_center,center_point, 0.01)) {
             Geom::Point trans = center_point - previous_center;
-<<<<<<< HEAD
-            start_point.param_setValue(start_point * trans);
-            end_point.param_setValue(end_point * trans);
-=======
             start_point.param_setValue(start_point * trans, true);
             end_point.param_setValue(end_point * trans, true);
->>>>>>> 8b8a1835
         }
     } else if ( mode == MT_V){
         if(SP_ACTIVE_DESKTOP){
@@ -190,11 +185,7 @@
             start_point.param_setValue(sp);
             Geom::Point ep = Geom::Point(view_box_rect.width()/2.0, view_box_rect.height());
             ep *= i2anc_affine(SP_OBJECT(lpeitem), SP_OBJECT(SP_ACTIVE_DESKTOP->currentLayer()->parent)) .inverse();
-<<<<<<< HEAD
-            end_point.param_setValue(ep);
-=======
             end_point.param_setValue(ep, true);
->>>>>>> 8b8a1835
         }
     } else { //horizontal page
         if(SP_ACTIVE_DESKTOP){
@@ -205,11 +196,7 @@
             start_point.param_setValue(sp);
             Geom::Point ep = Geom::Point(view_box_rect.width(), view_box_rect.height()/2.0);
             ep *= i2anc_affine(SP_OBJECT(lpeitem), SP_OBJECT(SP_ACTIVE_DESKTOP->currentLayer()->parent)) .inverse();
-<<<<<<< HEAD
-            end_point.param_setValue(ep);
-=======
             end_point.param_setValue(ep, true);
->>>>>>> 8b8a1835
         }
     }
     
@@ -458,7 +445,7 @@
         param->param_transform_multiply(postmul, set);
     }
     previous_center = Geom::middle_point((Geom::Point)start_point, (Geom::Point)end_point);
-<<<<<<< HEAD
+
 //    Geom::Affine m = Geom::identity();
 //    m *= sp_lpe_item->transform;
 //    m *= postmul;
@@ -468,8 +455,7 @@
 //    if (other) {
 //        sp_lpe_item_update_patheffect(SP_LPE_ITEM(other), false, false);
 //    }
-=======
->>>>>>> 8b8a1835
+
 }
 
 void
@@ -509,13 +495,9 @@
         path_out = pathv_to_linear_and_cubic_beziers(path_in);
     }
 
-<<<<<<< HEAD
-    Geom::Line ls((Geom::Point)start_point, (Geom::Point)end_point);
-    Geom::Affine m = Geom::reflection (ls.vector(), (Geom::Point)start_point);
-=======
+
     Geom::Line line_separation((Geom::Point)start_point, (Geom::Point)end_point);
     Geom::Affine m = Geom::reflection (line_separation.vector(), (Geom::Point)start_point);
->>>>>>> 8b8a1835
 
     if (fuse_paths && !discard_orig_path) {
         for (Geom::PathVector::const_iterator path_it = original_pathv.begin();
@@ -542,7 +524,7 @@
             }
             Geom::Point s = start_point;
             Geom::Point e = end_point;
-            double dir = ls.angle();
+            double dir = line_separation.angle();
             double diagonal = Geom::distance(Geom::Point(boundingbox_X.min(),boundingbox_Y.min()),Geom::Point(boundingbox_X.max(),boundingbox_Y.max()));
             Geom::Rect bbox(Geom::Point(boundingbox_X.min(),boundingbox_Y.min()),Geom::Point(boundingbox_X.max(),boundingbox_Y.max()));
             double size_divider = Geom::distance(center_point, bbox) + diagonal;
