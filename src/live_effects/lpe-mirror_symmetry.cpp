/** \file
 * LPE <mirror_symmetry> implementation: mirrors a path with respect to a given line.
 */
/*
 * Authors:
 *   Maximilian Albert
 *   Johan Engelen
 *   Abhishek Sharma
 *   Jabiertxof
 *
 * Copyright (C) Johan Engelen 2007 <j.b.c.engelen@utwente.nl>
 * Copyright (C) Maximilin Albert 2008 <maximilian.albert@gmail.com>
 *
 * Released under GNU GPL, read the file 'COPYING' for more information
 */

#include <gtkmm.h>
#include "live_effects/lpeobject.h"
#include "live_effects/lpeobject-reference.h"
#include "live_effects/lpe-mirror_symmetry.h"
#include "display/curve.h"
#include "svg/path-string.h"
#include "svg/svg.h"
#include "sp-defs.h"
#include "helper/geom.h"
#include "2geom/path-intersection.h"
#include "2geom/affine.h"
#include "helper/geom.h"
#include "uri.h"
#include "uri-references.h"
#include "path-chemistry.h"
#include "knotholder.h"
#include "style.h"
#include "xml/sp-css-attr.h"

// TODO due to internal breakage in glibmm headers, this must be last:
#include <glibmm/i18n.h>

namespace Inkscape {
namespace LivePathEffect {

static const Util::EnumData<ModeType> ModeTypeData[MT_END] = {
    { MT_V, N_("Vertical Page Center"), "vertical" },
    { MT_H, N_("Horizontal Page Center"), "horizontal" },
    { MT_FREE, N_("Free from reflection line"), "free" },
    { MT_X, N_("X from middle knot"), "X" },
    { MT_Y, N_("Y from middle knot"), "Y" }
};
static const Util::EnumDataConverter<ModeType>
MTConverter(ModeTypeData, MT_END);

LPEMirrorSymmetry::LPEMirrorSymmetry(LivePathEffectObject *lpeobject) :
    Effect(lpeobject),
    mode(_("Mode"), _("Symmetry move mode"), "mode", MTConverter, &wr, this, MT_FREE),
    split_gap(_("Gap on split"), _("Gap on split"), "split_gap", &wr, this, 0),
    discard_orig_path(_("Discard original path?"), _("Check this to only keep the mirrored part of the path"), "discard_orig_path", &wr, this, false),
    fuse_paths(_("Fuse paths"), _("Fuse original and the reflection into a single path"), "fuse_paths", &wr, this, false),
    oposite_fuse(_("Opposite fuse"), _("Picks the other side of the mirror as the original"), "oposite_fuse", &wr, this, false),
<<<<<<< HEAD
    split_elements(_("Split elements"), _("Split elements, this allow gradients and other paints. Group result to apply nested"), "split_elements", &wr, this, false),
    start_point(_("Start mirror line"), _("Start mirror line"), "start_point", &wr, this, _("Adjust the start of mirroring")),
    end_point(_("End mirror line"), _("End mirror line"), "end_point", &wr, this, _("Adjust end of mirroring")),
    center_point(_("Center mirror line"), _("Center mirror line"), "center_point", &wr, this, _("Adjust center of mirroring")),
    id_origin("hidden", "hidden store the id of the first LPEItem", "id_origin", &wr, this,"")
=======
    //TODO: Fix htip for multilang
    start_point(_("Start mirror line"), _("Start mirror line"), "start_point", &wr, this, _("Adjust the start of mirroring")),
    end_point(_("End mirror line"), _("End mirror line"), "end_point", &wr, this, _("Adjust end of mirroring")),
    center_point("hidden","hidden", "center_point", &wr, this, "hidden")
>>>>>>> 952eb10b
{
    show_orig_path = true;
    registerParameter(&mode);
    registerParameter(&split_gap);
    registerParameter(&discard_orig_path);
    registerParameter(&fuse_paths);
    registerParameter(&oposite_fuse);
    registerParameter(&split_elements);
    registerParameter(&start_point);
    registerParameter(&end_point);
    registerParameter(&center_point);
    registerParameter(&id_origin);
    id_origin.param_hide_canvas_text();
    split_gap.param_set_range(-999999.0, 999999.0);
    split_gap.param_set_increments(0.1, 0.1);
    split_gap.param_set_digits(2);
    apply_to_clippath_and_mask = true;
    previous_center = Geom::Point(0,0);
    other = NULL;
    last_transform = Geom::identity();
}

LPEMirrorSymmetry::~LPEMirrorSymmetry()
{
}

void
LPEMirrorSymmetry::doAfterEffect (SPLPEItem const* lpeitem)
{
    last_transform = Geom::identity();
    if (split_elements) {
        if (discard_orig_path) {
            discard_orig_path.param_setValue(false);
            discard_orig_path.write_to_SVG();
            std::cout << _("You can't discard original paths on split elements");
        }
        container = dynamic_cast<SPObject *>(sp_lpe_item->parent);
        SPDocument * doc = SP_ACTIVE_DOCUMENT;
        Inkscape::XML::Node *root = sp_lpe_item->document->getReprRoot();
        Inkscape::XML::Node *root_origin = doc->getReprRoot();
        if (root_origin != root) {
            return;
        }
        Geom::Line ls((Geom::Point)start_point, (Geom::Point)end_point);
        Geom::Affine m = Geom::reflection (ls.vector(), (Geom::Point)start_point);
        //        Geom::Point gap(split_gap,0);
//        Geom::Translate m1(point_a[0], point_a[1]);
//        double hyp = Geom::distance(point_a, point_b);
//        double cos = 0;
//        double sin = 0;
//        if (hyp > 0) {
//            cos = (point_b[0] - point_a[0]) / hyp;
//            sin = (point_b[1] - point_a[1]) / hyp;
//        }
//        Geom::Affine m2(cos, -sin, sin, cos, 0.0, 0.0);
//        Geom::Point dir = unit_vector(point_b - point_a);
//        Geom::Point offset = (point_a + point_b)/2 + Geom::rot90(dir.ccw()) * split_gap;
//        line_separation *= Geom::Translate(offset);
//        Geom::Scale sca(1.0, -1.0);
//        m = m1.inverse() * m2;
//        m = m * sca;
//        m = m * m2.inverse();
//        m = m * m1;
        m = m * sp_lpe_item->transform;
//        if (std::strcmp(sp_lpe_item->getId(), origin) != 0) {
            createMirror(m);
//        } else {
//            createMirror(sp_lpe_item, m, mirror);
//        }
    } else {
        processObjects(LPE_ERASE);
        elements.clear();
        other = NULL;
    }
}

void
LPEMirrorSymmetry::doBeforeEffect (SPLPEItem const* lpeitem)
{
    if (SPDesktop *desktop = SP_ACTIVE_DESKTOP) {
        Inkscape::Selection *sel = desktop->getSelection();
        if ( sel && !sel->isEmpty()) {
            SPItem *item = sel->singleItem();
            if (item) {
                if(std::strcmp(sp_lpe_item->getId(),item->getId()) != 0) {
                    return;
                }
            }
        }
    }
    using namespace Geom;
    original_bbox(lpeitem);
    Point point_a(boundingbox_X.max(), boundingbox_Y.min());
    Point point_b(boundingbox_X.max(), boundingbox_Y.max());
    if (mode == MT_Y) {
        point_a = Geom::Point(boundingbox_X.min(),center_point[Y]);
        point_b = Geom::Point(boundingbox_X.max(),center_point[Y]);
    }
    if (mode == MT_X) {
        point_a = Geom::Point(center_point[X],boundingbox_Y.min());
        point_b = Geom::Point(center_point[X],boundingbox_Y.max());
    }
    if (Geom::are_near((Geom::Point)start_point, (Geom::Point)end_point, 0.01)) {
        start_point.param_setValue(point_a);
        end_point.param_setValue(point_b);
    }
    if ( mode == MT_X || mode == MT_Y ) {
        start_point.param_setValue(point_a);
        end_point.param_setValue(point_b);
    } else if ( mode == MT_FREE) {
        if(!are_near(previous_center,center_point, 0.01)) {
            Geom::Point trans = center_point - previous_center;
            start_point.param_setValue(start_point * trans, true);
            end_point.param_setValue(end_point * trans, true);
        }
    } else if ( mode == MT_V){
        if(SP_ACTIVE_DESKTOP){
            SPDocument * doc = SP_ACTIVE_DESKTOP->getDocument();
            Geom::Rect view_box_rect = doc->getViewBox();
            Geom::Point sp = Geom::Point(view_box_rect.width()/2.0, 0);
            sp *= i2anc_affine(SP_OBJECT(lpeitem), SP_OBJECT(SP_ACTIVE_DESKTOP->currentLayer()->parent)) .inverse();
            start_point.param_setValue(sp);
            Geom::Point ep = Geom::Point(view_box_rect.width()/2.0, view_box_rect.height());
            ep *= i2anc_affine(SP_OBJECT(lpeitem), SP_OBJECT(SP_ACTIVE_DESKTOP->currentLayer()->parent)) .inverse();
            end_point.param_setValue(ep, true);
        }
    } else { //horizontal page
        if(SP_ACTIVE_DESKTOP){
            SPDocument * doc = SP_ACTIVE_DESKTOP->getDocument();
            Geom::Rect view_box_rect = doc->getViewBox();
            Geom::Point sp = Geom::Point(0, view_box_rect.height()/2.0);
            sp *= i2anc_affine(SP_OBJECT(lpeitem), SP_OBJECT(SP_ACTIVE_DESKTOP->currentLayer()->parent)) .inverse();
            start_point.param_setValue(sp);
            Geom::Point ep = Geom::Point(view_box_rect.width(), view_box_rect.height()/2.0);
            ep *= i2anc_affine(SP_OBJECT(lpeitem), SP_OBJECT(SP_ACTIVE_DESKTOP->currentLayer()->parent)) .inverse();
            end_point.param_setValue(ep, true);
        }
    }
    
    previous_center = Geom::middle_point((Geom::Point)start_point, (Geom::Point)end_point);
    if (!are_near(previous_center, center_point,0.01)) {
        center_point.param_setValue(previous_center);
    }
}

//void
//LPEMirrorSymmetry::cloneAttrbutes(Inkscape::XML::Node * origin, Inkscape::XML::Node * dest, const char * first_attribute, ...) 
//{
//    va_list args;
//    va_start(args, first_attribute);

//    if ( origin->name() == "svg:g" && origin->childCount() == dest->childCount() ) {
//        Inkscape::XML::Node * node_it = origin->firstChild();
//        size_t index = 0;
//        while (node_it != origin->lastChild()) {
//            cloneAttrbutes(node_it, dest->nthChild(index), first_attribute, live, args); 
//            node_it = node_it->next(); 
//            index++;
//        }
//    }
//    while(const char * att = va_arg(args, const char *)) {
//        dest->setAttribute(att,origin->attribute(att));
//    }
//    va_end(args);
//}

void
LPEMirrorSymmetry::cloneAttrbutes(SPObject *origin, SPObject *dest, bool live, const char * first_attribute, ...) 
{
    va_list args;
    va_start(args, first_attribute);
    
    if ( SP_IS_GROUP(origin) && SP_IS_GROUP(dest) && SP_GROUP(origin)->getItemCount() == SP_GROUP(dest)->getItemCount() ) {
        std::vector< SPObject * > childs = origin->childList(true);
        size_t index = 0;
        for (std::vector<SPObject * >::iterator obj_it = childs.begin(); 
             obj_it != childs.end(); ++obj_it) {
            SPObject *dest_child = dest->nthChild(index); 
            cloneAttrbutes(*obj_it, dest_child, live, first_attribute, args); 
            index++;
        }
    }
    for (const char* att = first_attribute; att != NULL; att = va_arg(args, const char*)) {
        SPShape * shape =  SP_SHAPE(origin);
        if (shape) {
            if ( live && (att == "d" || att == "inkscape:original-d")) {
                SPCurve *c = NULL;
                if (att == "d") {
                    c = shape->getCurve();
                } else {
                    c = shape->getCurveBeforeLPE();
                }
                if (c) {
                    dest->getRepr()->setAttribute(att,sp_svg_write_path(c->get_pathvector()));
                    c->reset();
                    g_free(c);
                } else {
                    dest->getRepr()->setAttribute(att,NULL);
                }
            } else {
                dest->getRepr()->setAttribute(att,origin->getRepr()->attribute(att));
            }
        }
    }
    va_end(args);
}

void
LPEMirrorSymmetry::createMirror(Geom::Affine transform)
{
    if (SPDesktop *desktop = SP_ACTIVE_DESKTOP) {
        const char * id_origin_char = id_origin.param_getSVGValue();
        const char * mirror = g_strdup(Glib::ustring("mirror-").append(id_origin_char).c_str());
        const char * elemref_id;
        if (std::strcmp(sp_lpe_item->getId(), mirror) == 0) {
            elemref_id = id_origin_char;
        } else {
            elemref_id = mirror;
        }
        elements.clear();
        elements.push_back(id_origin_char);
        elements.push_back(mirror);
        Inkscape::XML::Document *xml_doc = desktop->doc()->getReprDoc();
        Inkscape::URI SVGElem_uri(Glib::ustring("#").append(elemref_id).c_str());
        Inkscape::URIReference* SVGElemRef = new Inkscape::URIReference(desktop->doc());
        SVGElemRef->attach(SVGElem_uri);
        SPObject *elemref= NULL;
        Inkscape::XML::Node *phantom = NULL;
        if (elemref = SVGElemRef->getObject()) {
            phantom = elemref->getRepr();
        } else {
            phantom = sp_lpe_item->getRepr()->duplicate(xml_doc);
        }
        phantom->setAttribute("id", elemref_id);
        if (!elemref) {
            elemref = container->appendChildRepr(phantom);
            Inkscape::GC::release(phantom);
        }
        cloneAttrbutes(SP_OBJECT(sp_lpe_item), elemref, true, "inkscape:original-d", "d", "inkscape:path-effect", NULL); //NULL required
        //transform *= last_transform;
        //if (transform != Geom::identity()) {
            if (elemref_id == mirror) {
                elemref->getRepr()->setAttribute("transform" , sp_svg_transform_write(transform));
            } else {
                sp_lpe_item->getRepr()->setAttribute("transform" , sp_svg_transform_write(transform));
            }
        //}
        if (elemref->parent != container) {
            Inkscape::XML::Node *copy = phantom->duplicate(xml_doc);
            copy->setAttribute("id", elemref_id);
            other = container->appendChildRepr(copy);
            Inkscape::GC::release(copy);
            elemref->deleteObject();
        } else {
            other = elemref;
        }
        
    }
}

Gtk::Widget *
LPEMirrorSymmetry::newWidget()
{
    // use manage here, because after deletion of Effect object, others might
    // still be pointing to this widget.
    Gtk::VBox *vbox = Gtk::manage(new Gtk::VBox(Effect::newWidget()));
    vbox->set_border_width(5);
    vbox->set_homogeneous(false);
    vbox->set_spacing(2);

    std::vector<Parameter *>::iterator it = param_vector.begin();
    while (it != param_vector.end()) {
        if ((*it)->widget_is_visible) {
            Parameter * param = *it;
            if (param->param_key == "id_origin") {
                ++it;
                continue;
            }
            Gtk::Widget * widg = param->param_newWidget();
            Glib::ustring * tip = param->param_getTooltip();
            if (widg) {
                vbox->pack_start(*widg, true, true, 2);
                if (tip) {
                    widg->set_tooltip_text(*tip);
                } else {
                    widg->set_tooltip_text("");
                    widg->set_has_tooltip(false);
                }
            }
        }

        ++it;
    }
    this->upd_params = false;
    return dynamic_cast<Gtk::Widget *>(vbox);
}

//TODO: Migrate the tree next function to effect.cpp/h to avoid duplication
void
LPEMirrorSymmetry::doOnVisibilityToggled(SPLPEItem const* /*lpeitem*/)
{
    processObjects(LPE_VISIBILITY);
}

void 
LPEMirrorSymmetry::doOnRemove (SPLPEItem const* /*lpeitem*/)
{
    //unset "erase_extra_objects" hook on sp-lpe-item.cpp
    if (!erase_extra_objects) {
        processObjects(LPE_TO_OBJECTS);
        return;
    }
    processObjects(LPE_ERASE);
}

void 
LPEMirrorSymmetry::processObjects(LpeAction lpe_action)
{
    if (SPDesktop *desktop = SP_ACTIVE_DESKTOP) {
        for (std::vector<const char *>::iterator el_it = elements.begin(); 
             el_it != elements.end(); ++el_it) {
            const char * id = *el_it;
            if (!id || strlen(id) == 0) {
                return;
            }
            Inkscape::URI SVGElem_uri(Glib::ustring("#").append(id).c_str());
            Inkscape::URIReference* SVGElemRef = new Inkscape::URIReference(desktop->doc());
            SVGElemRef->attach(SVGElem_uri);
            SPObject *elemref = NULL;
            if (elemref = SVGElemRef->getObject()) {
                Inkscape::XML::Node * elemnode = elemref->getRepr();
                std::vector<SPItem*> item_list;
                item_list.push_back(SP_ITEM(elemref));
                std::vector<Inkscape::XML::Node*> item_to_select;
                std::vector<SPItem*> item_selected;
                SPCSSAttr *css;
                Glib::ustring css_str;
                switch (lpe_action){
                case LPE_TO_OBJECTS:
                    if (elemnode->attribute("inkscape:path-effect")) {
                        sp_item_list_to_curves(item_list, item_selected, item_to_select);
                    }
                    elemnode->setAttribute("sodipodi:insensitive", NULL);
                    break;

                case LPE_ERASE:
                    //if (std::strcmp(elemref->getId(),sp_lpe_item->getId()) != 0) {
                        elemref->deleteObject();
                    //}
                    break;

                case LPE_VISIBILITY:
                    css = sp_repr_css_attr_new();
                    sp_repr_css_attr_add_from_string(css, elemref->getRepr()->attribute("style"));
                    if (!this->isVisible()/* && std::strcmp(elemref->getId(),sp_lpe_item->getId()) != 0*/) {
                        css->setAttribute("display", "none");
                    } else {
                        css->setAttribute("display", NULL);
                    }
                    sp_repr_css_write_string(css,css_str);
                    elemnode->setAttribute("style", css_str.c_str());
                    break;

                default:
                    break;
                }
            }
        }
        if (lpe_action == LPE_ERASE || lpe_action == LPE_TO_OBJECTS) {
            elements.clear();
        }
    }
}


void
LPEMirrorSymmetry::transform_multiply(Geom::Affine const& postmul, bool set)
{
    // cycle through all parameters. Most parameters will not need transformation, but path and point params do.
    for (std::vector<Parameter *>::iterator it = param_vector.begin(); it != param_vector.end(); ++it) {
        Parameter * param = *it;
        param->param_transform_multiply(postmul, set);
    }
    previous_center = Geom::middle_point((Geom::Point)start_point, (Geom::Point)end_point);

//    Geom::Affine m = Geom::identity();
//    m *= sp_lpe_item->transform;
//    m *= postmul;
//    sp_lpe_item->transform = m;
    last_transform *= postmul;
    sp_lpe_item_update_patheffect(sp_lpe_item, false, false);
//    if (other) {
//        sp_lpe_item_update_patheffect(SP_LPE_ITEM(other), false, false);
//    }

}

void
LPEMirrorSymmetry::doOnApply (SPLPEItem const* lpeitem)
{
    using namespace Geom;

    original_bbox(lpeitem);

    Point point_a(boundingbox_X.max(), boundingbox_Y.min());
    Point point_b(boundingbox_X.max(), boundingbox_Y.max());
    Point point_c(boundingbox_X.max(), boundingbox_Y.middle());
    start_point.param_setValue(point_a);
    start_point.param_update_default(point_a);
    end_point.param_setValue(point_b);
    end_point.param_update_default(point_b);
    center_point.param_setValue(point_c);
    previous_center = center_point;
    SPLPEItem * splpeitem = const_cast<SPLPEItem *>(lpeitem);
    if (!lpeitem->hasPathEffectOfType(this->effectType(), false) ){ //first applied not ready yet
        id_origin.param_setValue(lpeitem->getRepr()->attribute("id"));
        id_origin.write_to_SVG();
    }
}


Geom::PathVector
LPEMirrorSymmetry::doEffect_path (Geom::PathVector const & path_in)
{
    if (split_elements && !fuse_paths) {
        return path_in;
    }
    Geom::PathVector const original_pathv = pathv_to_linear_and_cubic_beziers(path_in);
    Geom::PathVector path_out;
    
    if (!discard_orig_path && !fuse_paths) {
        path_out = pathv_to_linear_and_cubic_beziers(path_in);
    }


    Geom::Line line_separation((Geom::Point)start_point, (Geom::Point)end_point);
    Geom::Affine m = Geom::reflection (line_separation.vector(), (Geom::Point)start_point);

    if (fuse_paths && !discard_orig_path) {
        for (Geom::PathVector::const_iterator path_it = original_pathv.begin();
             path_it != original_pathv.end(); ++path_it) 
        {
            if (path_it->empty()) {
                continue;
            }
            Geom::PathVector tmp_path;
            double time_start = 0.0;
            int position = 0;
            bool end_open = false;
            if (path_it->closed()) {
                const Geom::Curve &closingline = path_it->back_closed();
                if (!are_near(closingline.initialPoint(), closingline.finalPoint())) {
                    end_open = true;
                }
            }
            Geom::Path original = *path_it;
            if (end_open && path_it->closed()) {
                original.close(false);
                original.appendNew<Geom::LineSegment>( original.initialPoint() );
                original.close(true);
            }
            Geom::Point s = start_point;
            Geom::Point e = end_point;
            double dir = line_separation.angle();
            double diagonal = Geom::distance(Geom::Point(boundingbox_X.min(),boundingbox_Y.min()),Geom::Point(boundingbox_X.max(),boundingbox_Y.max()));
            Geom::Rect bbox(Geom::Point(boundingbox_X.min(),boundingbox_Y.min()),Geom::Point(boundingbox_X.max(),boundingbox_Y.max()));
            double size_divider = Geom::distance(center_point, bbox) + diagonal;
            s = Geom::Point::polar(dir,size_divider) + center_point;
            e = Geom::Point::polar(dir + Geom::rad_from_deg(180),size_divider) + center_point;
            Geom::Path divider = Geom::Path(s);
            divider.appendNew<Geom::LineSegment>(e);
            Geom::Crossings cs = crossings(original, divider);
            std::vector<double> crossed;
            for(unsigned int i = 0; i < cs.size(); i++) {
                crossed.push_back(cs[i].ta);
            }
            std::sort(crossed.begin(), crossed.end());
            for (unsigned int i = 0; i < crossed.size(); i++) {
                double time_end = crossed[i];
                if (time_start != time_end && time_end - time_start > Geom::EPSILON) {
                    Geom::Path portion = original.portion(time_start, time_end);
                    if (!portion.empty()) {
                        Geom::Point middle = portion.pointAt((double)portion.size()/2.0);
                        position = Geom::sgn(Geom::cross(e - s, middle - s));
                        if (!oposite_fuse) {
                            position *= -1;
                        }
                        if (position == 1) {
                            Geom::Path mirror = portion.reversed() * m;
                            if (split_elements) {
                                if(i!=0 || original.closed()) {
                                    portion.close();
                                }
                            } else {
                                mirror.setInitial(portion.finalPoint());
                                portion.append(mirror);
                                if(i!=0) {
                                    portion.setFinal(portion.initialPoint());
                                    portion.close();
                                }
                            }
                            tmp_path.push_back(portion);
                        }
                        portion.clear();
                    }
                }
                time_start = time_end;
            }
            position = Geom::sgn(Geom::cross(e - s, original.finalPoint() - s));
            if (!oposite_fuse) {
                position *= -1;
            }
            if (cs.size()!=0 && position == 1) {
                if (time_start != original.size() && original.size() - time_start > Geom::EPSILON) {
                    Geom::Path portion = original.portion(time_start, original.size());
                    if (!portion.empty()) {
                        portion = portion.reversed();
                        if (!split_elements) {
                            Geom::Path mirror = portion.reversed() * m;
                            mirror.setInitial(portion.finalPoint());
                            portion.append(mirror);
                            portion = portion.reversed();
                        }
                        if (!original.closed()) {
                            tmp_path.push_back(portion);
                        } else {
                            if (cs.size() > 1 && tmp_path.size() > 0 && tmp_path[0].size() > 0 ) {
                                portion.setFinal(tmp_path[0].initialPoint());
                                portion.setInitial(tmp_path[0].finalPoint());
                                tmp_path[0].append(portion);
                            } else {
                                tmp_path.push_back(portion);
                            }
                            tmp_path[0].close();
                        }
                        portion.clear();
                    }
                }
            }
            if (cs.size() == 0 && position == 1) {
                tmp_path.push_back(original);
                if ( !split_elements) {
                    tmp_path.push_back(original * m);
                }
            }
            path_out.insert(path_out.end(), tmp_path.begin(), tmp_path.end());
            tmp_path.clear();
        }
    } else if (!fuse_paths || discard_orig_path) {
        for (size_t i = 0; i < original_pathv.size(); ++i) {
            path_out.push_back(original_pathv[i] * m);
        }
    }

    return path_out;
}

void
LPEMirrorSymmetry::addCanvasIndicators(SPLPEItem const */*lpeitem*/, std::vector<Geom::PathVector> &hp_vec)
{
    using namespace Geom;
    hp_vec.clear();
    Geom::Path path;
    Geom::Point s = start_point;
    Geom::Point e = end_point;
    path.start( s );
    path.appendNew<Geom::LineSegment>( e );
    Geom::PathVector helper;
    helper.push_back(path);
    hp_vec.push_back(helper);
}

} //namespace LivePathEffect
} /* namespace Inkscape */

/*
  Local Variables:
  mode:c++
  c-file-style:"stroustrup"
  c-file-offsets:((innamespace . 0)(inline-open . 0)(case-label . +))
  indent-tabs-mode:nil
  fill-column:99
  End:
*/
// vim: filetype=cpp:expandtab:shiftwidth=4:tabstop=8:softtabstop=4 :<|MERGE_RESOLUTION|>--- conflicted
+++ resolved
@@ -56,18 +56,11 @@
     discard_orig_path(_("Discard original path?"), _("Check this to only keep the mirrored part of the path"), "discard_orig_path", &wr, this, false),
     fuse_paths(_("Fuse paths"), _("Fuse original and the reflection into a single path"), "fuse_paths", &wr, this, false),
     oposite_fuse(_("Opposite fuse"), _("Picks the other side of the mirror as the original"), "oposite_fuse", &wr, this, false),
-<<<<<<< HEAD
     split_elements(_("Split elements"), _("Split elements, this allow gradients and other paints. Group result to apply nested"), "split_elements", &wr, this, false),
     start_point(_("Start mirror line"), _("Start mirror line"), "start_point", &wr, this, _("Adjust the start of mirroring")),
     end_point(_("End mirror line"), _("End mirror line"), "end_point", &wr, this, _("Adjust end of mirroring")),
     center_point(_("Center mirror line"), _("Center mirror line"), "center_point", &wr, this, _("Adjust center of mirroring")),
     id_origin("hidden", "hidden store the id of the first LPEItem", "id_origin", &wr, this,"")
-=======
-    //TODO: Fix htip for multilang
-    start_point(_("Start mirror line"), _("Start mirror line"), "start_point", &wr, this, _("Adjust the start of mirroring")),
-    end_point(_("End mirror line"), _("End mirror line"), "end_point", &wr, this, _("Adjust end of mirroring")),
-    center_point("hidden","hidden", "center_point", &wr, this, "hidden")
->>>>>>> 952eb10b
 {
     show_orig_path = true;
     registerParameter(&mode);
@@ -147,8 +140,10 @@
 void
 LPEMirrorSymmetry::doBeforeEffect (SPLPEItem const* lpeitem)
 {
+    SPObject * current_layer = NULL;
     if (SPDesktop *desktop = SP_ACTIVE_DESKTOP) {
         Inkscape::Selection *sel = desktop->getSelection();
+        current_layer = sel->layers()->currentLayer();
         if ( sel && !sel->isEmpty()) {
             SPItem *item = sel->singleItem();
             if (item) {
@@ -158,6 +153,7 @@
             }
         }
     }
+    SPDocument * document = SP_ACTIVE_DOCUMENT;
     using namespace Geom;
     original_bbox(lpeitem);
     Point point_a(boundingbox_X.max(), boundingbox_Y.min());
@@ -184,25 +180,23 @@
             end_point.param_setValue(end_point * trans, true);
         }
     } else if ( mode == MT_V){
-        if(SP_ACTIVE_DESKTOP){
-            SPDocument * doc = SP_ACTIVE_DESKTOP->getDocument();
-            Geom::Rect view_box_rect = doc->getViewBox();
+        if(current_layer){
+            Geom::Rect view_box_rect = document->getViewBox();
             Geom::Point sp = Geom::Point(view_box_rect.width()/2.0, 0);
-            sp *= i2anc_affine(SP_OBJECT(lpeitem), SP_OBJECT(SP_ACTIVE_DESKTOP->currentLayer()->parent)) .inverse();
+            sp *= i2anc_affine(SP_OBJECT(lpeitem), SP_OBJECT(current_layer->parent)) .inverse();
             start_point.param_setValue(sp);
             Geom::Point ep = Geom::Point(view_box_rect.width()/2.0, view_box_rect.height());
-            ep *= i2anc_affine(SP_OBJECT(lpeitem), SP_OBJECT(SP_ACTIVE_DESKTOP->currentLayer()->parent)) .inverse();
+            ep *= i2anc_affine(SP_OBJECT(lpeitem), SP_OBJECT(current_layer->parent)).inverse();
             end_point.param_setValue(ep, true);
         }
     } else { //horizontal page
-        if(SP_ACTIVE_DESKTOP){
-            SPDocument * doc = SP_ACTIVE_DESKTOP->getDocument();
-            Geom::Rect view_box_rect = doc->getViewBox();
+        if(current_layer){
+            Geom::Rect view_box_rect = document->getViewBox();
             Geom::Point sp = Geom::Point(0, view_box_rect.height()/2.0);
-            sp *= i2anc_affine(SP_OBJECT(lpeitem), SP_OBJECT(SP_ACTIVE_DESKTOP->currentLayer()->parent)) .inverse();
+            sp *= i2anc_affine(SP_OBJECT(lpeitem), SP_OBJECT(current_layer->parent)).inverse();
             start_point.param_setValue(sp);
             Geom::Point ep = Geom::Point(view_box_rect.width(), view_box_rect.height()/2.0);
-            ep *= i2anc_affine(SP_OBJECT(lpeitem), SP_OBJECT(SP_ACTIVE_DESKTOP->currentLayer()->parent)) .inverse();
+            ep *= i2anc_affine(SP_OBJECT(lpeitem), SP_OBJECT(current_layer->parent)).inverse();
             end_point.param_setValue(ep, true);
         }
     }
@@ -278,53 +272,48 @@
 void
 LPEMirrorSymmetry::createMirror(Geom::Affine transform)
 {
-    if (SPDesktop *desktop = SP_ACTIVE_DESKTOP) {
-        const char * id_origin_char = id_origin.param_getSVGValue();
-        const char * mirror = g_strdup(Glib::ustring("mirror-").append(id_origin_char).c_str());
-        const char * elemref_id;
-        if (std::strcmp(sp_lpe_item->getId(), mirror) == 0) {
-            elemref_id = id_origin_char;
+    SPDocument * document = SP_ACTIVE_DOCUMENT;
+    const char * id_origin_char = id_origin.param_getSVGValue();
+    const char * mirror = g_strdup(Glib::ustring("mirror-").append(id_origin_char).c_str());
+    const char * elemref_id;
+    if (std::strcmp(sp_lpe_item->getId(), mirror) == 0) {
+        elemref_id = id_origin_char;
+    } else {
+        elemref_id = mirror;
+    }
+    elements.clear();
+    elements.push_back(id_origin_char);
+    elements.push_back(mirror);
+    Inkscape::XML::Document *xml_doc = document->getReprDoc();
+    SPObject *elemref= NULL;
+    Inkscape::XML::Node *phantom = NULL;
+    if (elemref = document->getObjectById(elemref_id)) {
+        phantom = elemref->getRepr();
+    } else {
+        phantom = sp_lpe_item->getRepr()->duplicate(xml_doc);
+    }
+    phantom->setAttribute("id", elemref_id);
+    if (!elemref) {
+        elemref = container->appendChildRepr(phantom);
+        Inkscape::GC::release(phantom);
+    }
+    cloneAttrbutes(SP_OBJECT(sp_lpe_item), elemref, true, "inkscape:original-d", "d", "inkscape:path-effect", NULL); //NULL required
+    //transform *= last_transform;
+    //if (transform != Geom::identity()) {
+        if (elemref_id == mirror) {
+            elemref->getRepr()->setAttribute("transform" , sp_svg_transform_write(transform));
         } else {
-            elemref_id = mirror;
-        }
-        elements.clear();
-        elements.push_back(id_origin_char);
-        elements.push_back(mirror);
-        Inkscape::XML::Document *xml_doc = desktop->doc()->getReprDoc();
-        Inkscape::URI SVGElem_uri(Glib::ustring("#").append(elemref_id).c_str());
-        Inkscape::URIReference* SVGElemRef = new Inkscape::URIReference(desktop->doc());
-        SVGElemRef->attach(SVGElem_uri);
-        SPObject *elemref= NULL;
-        Inkscape::XML::Node *phantom = NULL;
-        if (elemref = SVGElemRef->getObject()) {
-            phantom = elemref->getRepr();
-        } else {
-            phantom = sp_lpe_item->getRepr()->duplicate(xml_doc);
-        }
-        phantom->setAttribute("id", elemref_id);
-        if (!elemref) {
-            elemref = container->appendChildRepr(phantom);
-            Inkscape::GC::release(phantom);
-        }
-        cloneAttrbutes(SP_OBJECT(sp_lpe_item), elemref, true, "inkscape:original-d", "d", "inkscape:path-effect", NULL); //NULL required
-        //transform *= last_transform;
-        //if (transform != Geom::identity()) {
-            if (elemref_id == mirror) {
-                elemref->getRepr()->setAttribute("transform" , sp_svg_transform_write(transform));
-            } else {
-                sp_lpe_item->getRepr()->setAttribute("transform" , sp_svg_transform_write(transform));
-            }
-        //}
-        if (elemref->parent != container) {
-            Inkscape::XML::Node *copy = phantom->duplicate(xml_doc);
-            copy->setAttribute("id", elemref_id);
-            other = container->appendChildRepr(copy);
-            Inkscape::GC::release(copy);
-            elemref->deleteObject();
-        } else {
-            other = elemref;
-        }
-        
+            sp_lpe_item->getRepr()->setAttribute("transform" , sp_svg_transform_write(transform));
+        }
+    //}
+    if (elemref->parent != container) {
+        Inkscape::XML::Node *copy = phantom->duplicate(xml_doc);
+        copy->setAttribute("id", elemref_id);
+        other = container->appendChildRepr(copy);
+        Inkscape::GC::release(copy);
+        elemref->deleteObject();
+    } else {
+        other = elemref;
     }
 }
 
@@ -386,59 +375,54 @@
 void 
 LPEMirrorSymmetry::processObjects(LpeAction lpe_action)
 {
-    if (SPDesktop *desktop = SP_ACTIVE_DESKTOP) {
-        for (std::vector<const char *>::iterator el_it = elements.begin(); 
-             el_it != elements.end(); ++el_it) {
-            const char * id = *el_it;
-            if (!id || strlen(id) == 0) {
-                return;
-            }
-            Inkscape::URI SVGElem_uri(Glib::ustring("#").append(id).c_str());
-            Inkscape::URIReference* SVGElemRef = new Inkscape::URIReference(desktop->doc());
-            SVGElemRef->attach(SVGElem_uri);
-            SPObject *elemref = NULL;
-            if (elemref = SVGElemRef->getObject()) {
-                Inkscape::XML::Node * elemnode = elemref->getRepr();
-                std::vector<SPItem*> item_list;
-                item_list.push_back(SP_ITEM(elemref));
-                std::vector<Inkscape::XML::Node*> item_to_select;
-                std::vector<SPItem*> item_selected;
-                SPCSSAttr *css;
-                Glib::ustring css_str;
-                switch (lpe_action){
-                case LPE_TO_OBJECTS:
-                    if (elemnode->attribute("inkscape:path-effect")) {
-                        sp_item_list_to_curves(item_list, item_selected, item_to_select);
-                    }
-                    elemnode->setAttribute("sodipodi:insensitive", NULL);
-                    break;
-
-                case LPE_ERASE:
-                    //if (std::strcmp(elemref->getId(),sp_lpe_item->getId()) != 0) {
-                        elemref->deleteObject();
-                    //}
-                    break;
-
-                case LPE_VISIBILITY:
-                    css = sp_repr_css_attr_new();
-                    sp_repr_css_attr_add_from_string(css, elemref->getRepr()->attribute("style"));
-                    if (!this->isVisible()/* && std::strcmp(elemref->getId(),sp_lpe_item->getId()) != 0*/) {
-                        css->setAttribute("display", "none");
-                    } else {
-                        css->setAttribute("display", NULL);
-                    }
-                    sp_repr_css_write_string(css,css_str);
-                    elemnode->setAttribute("style", css_str.c_str());
-                    break;
-
-                default:
-                    break;
-                }
-            }
-        }
-        if (lpe_action == LPE_ERASE || lpe_action == LPE_TO_OBJECTS) {
-            elements.clear();
-        }
+    for (std::vector<const char *>::iterator el_it = elements.begin(); 
+         el_it != elements.end(); ++el_it) {
+        const char * id = *el_it;
+        if (!id || strlen(id) == 0) {
+            return;
+        }
+        SPObject *elemref = NULL;
+        if (elemref = document->getObjectById(id)) {
+            Inkscape::XML::Node * elemnode = elemref->getRepr();
+            std::vector<SPItem*> item_list;
+            item_list.push_back(SP_ITEM(elemref));
+            std::vector<Inkscape::XML::Node*> item_to_select;
+            std::vector<SPItem*> item_selected;
+            SPCSSAttr *css;
+            Glib::ustring css_str;
+            switch (lpe_action){
+            case LPE_TO_OBJECTS:
+                if (elemnode->attribute("inkscape:path-effect")) {
+                    sp_item_list_to_curves(item_list, item_selected, item_to_select);
+                }
+                elemnode->setAttribute("sodipodi:insensitive", NULL);
+                break;
+
+            case LPE_ERASE:
+                //if (std::strcmp(elemref->getId(),sp_lpe_item->getId()) != 0) {
+                    elemref->deleteObject();
+                //}
+                break;
+
+            case LPE_VISIBILITY:
+                css = sp_repr_css_attr_new();
+                sp_repr_css_attr_add_from_string(css, elemref->getRepr()->attribute("style"));
+                if (!this->isVisible()/* && std::strcmp(elemref->getId(),sp_lpe_item->getId()) != 0*/) {
+                    css->setAttribute("display", "none");
+                } else {
+                    css->setAttribute("display", NULL);
+                }
+                sp_repr_css_write_string(css,css_str);
+                elemnode->setAttribute("style", css_str.c_str());
+                break;
+
+            default:
+                break;
+            }
+        }
+    }
+    if (lpe_action == LPE_ERASE || lpe_action == LPE_TO_OBJECTS) {
+        elements.clear();
     }
 }
 
