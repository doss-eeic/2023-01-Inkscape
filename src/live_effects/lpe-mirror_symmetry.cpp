--- conflicted
+++ resolved
@@ -140,10 +140,8 @@
 void
 LPEMirrorSymmetry::doBeforeEffect (SPLPEItem const* lpeitem)
 {
-    SPObject * current_layer = NULL;
     if (SPDesktop *desktop = SP_ACTIVE_DESKTOP) {
         Inkscape::Selection *sel = desktop->getSelection();
-        current_layer = sel->layers()->currentLayer();
         if ( sel && !sel->isEmpty()) {
             SPItem *item = sel->singleItem();
             if (item) {
@@ -153,7 +151,6 @@
             }
         }
     }
-    SPDocument * document = SP_ACTIVE_DOCUMENT;
     using namespace Geom;
     original_bbox(lpeitem);
     //center_point->param_set_liveupdate(false);
@@ -174,14 +171,9 @@
         center_point.param_setValue(previous_center, true);
     }
     if ( mode == MT_X || mode == MT_Y ) {
-<<<<<<< HEAD
-        start_point.param_setValue(point_a);
-        end_point.param_setValue(point_b);
-=======
         start_point.param_setValue(point_a, true);
         end_point.param_setValue(point_b, true);
         center_point.param_setValue(Geom::middle_point(point_a, point_b), true);
->>>>>>> fee6f964
     } else if ( mode == MT_FREE) {
         if (are_near(previous_center, (Geom::Point)center_point, 0.01)) {
             center_point.param_setValue(Geom::middle_point((Geom::Point)start_point, (Geom::Point)end_point), true);
@@ -191,27 +183,6 @@
             end_point.param_setValue(end_point * trans, true);
         }
     } else if ( mode == MT_V){
-<<<<<<< HEAD
-        if(current_layer){
-            Geom::Rect view_box_rect = document->getViewBox();
-            Geom::Point sp = Geom::Point(view_box_rect.width()/2.0, 0);
-            sp *= i2anc_affine(SP_OBJECT(lpeitem), SP_OBJECT(current_layer->parent)) .inverse();
-            start_point.param_setValue(sp);
-            Geom::Point ep = Geom::Point(view_box_rect.width()/2.0, view_box_rect.height());
-            ep *= i2anc_affine(SP_OBJECT(lpeitem), SP_OBJECT(current_layer->parent)).inverse();
-            end_point.param_setValue(ep, true);
-        }
-    } else { //horizontal page
-        if(current_layer){
-            Geom::Rect view_box_rect = document->getViewBox();
-            Geom::Point sp = Geom::Point(0, view_box_rect.height()/2.0);
-            sp *= i2anc_affine(SP_OBJECT(lpeitem), SP_OBJECT(current_layer->parent)).inverse();
-            start_point.param_setValue(sp);
-            Geom::Point ep = Geom::Point(view_box_rect.width(), view_box_rect.height()/2.0);
-            ep *= i2anc_affine(SP_OBJECT(lpeitem), SP_OBJECT(current_layer->parent)).inverse();
-            end_point.param_setValue(ep, true);
-        }
-=======
         SPDocument * document = SP_ACTIVE_DOCUMENT;
         Geom::Affine transform = i2anc_affine(SP_OBJECT(lpeitem), NULL).inverse();
         Geom::Point sp = Geom::Point(document->getWidth().value("px")/2.0, 0) * transform;
@@ -229,7 +200,6 @@
         end_point.param_setValue(ep, true);
         center_point.param_setValue(Geom::middle_point((Geom::Point)start_point, (Geom::Point)end_point), true);
         previous_center = center_point;
->>>>>>> fee6f964
     }
     if (!are_near(previous_center, (Geom::Point)center_point, 0.01)) {
         center_point.param_setValue(Geom::middle_point((Geom::Point)start_point, (Geom::Point)end_point), true);
