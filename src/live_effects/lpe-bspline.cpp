--- conflicted
+++ resolved
@@ -374,38 +374,14 @@
     entryWidg->set_text("0.0000");
 }
 
-<<<<<<< HEAD
-void LPEBSpline::toWeight() { changeWeight(weight); }
-
-void LPEBSpline::changeWeight(double weightValue) {
-  SPDesktop *desktop = INKSCAPE.active_desktop();
-  Inkscape::Selection *selection = sp_desktop_selection(desktop);
-  GSList *items = (GSList *)selection->itemList();
-  SPItem *item = (SPItem *)g_slist_nth(items, 0)->data;
-  SPPath *path = SP_PATH(item);
-  SPCurve *curve = path->get_curve_for_edit();
-  LPEBSpline::doBSplineFromWidget(curve, weightValue);
-  gchar *str = sp_svg_write_path(curve->get_pathvector());
-  path->getRepr()->setAttribute("inkscape:original-d", str);
-  if (INK_IS_NODE_TOOL(desktop->event_context)) {
-    Inkscape::UI::Tools::NodeTool *nt = INK_NODE_TOOL(desktop->event_context);
-    nt->desktop->updateNow();
-  }
-  g_free(str);
-  curve->unref();
-  desktop->clearWaitingCursor();
-  DocumentUndo::done(sp_desktop_document(desktop), SP_VERB_CONTEXT_LPE,
-                     _("Modified the weight of the BSpline"));
-=======
 void LPEBSpline::toWeight()
 {
     changeWeight(weight);
->>>>>>> 21300686
 }
 
 void LPEBSpline::changeWeight(double weightValue)
 {
-    SPDesktop *desktop = inkscape_active_desktop();
+    SPDesktop *desktop = SP_ACTIVE_DESKTOP;
     Inkscape::Selection *selection = sp_desktop_selection(desktop);
     GSList *items = (GSList *)selection->itemList();
     SPItem *item = (SPItem *)g_slist_nth(items, 0)->data;
@@ -424,113 +400,6 @@
     DocumentUndo::done(sp_desktop_document(desktop), SP_VERB_CONTEXT_LPE, _("Modified the weight of a BSpline"));
 }
 
-<<<<<<< HEAD
-void LPEBSpline::doBSplineFromWidget(SPCurve *curve, double weightValue) {
-  using Geom::X;
-  using Geom::Y;
-  SPDesktop *desktop = INKSCAPE.active_desktop();
-  if (INK_IS_NODE_TOOL(desktop->event_context)) {
-    Inkscape::UI::Tools::NodeTool *nt = INK_NODE_TOOL(desktop->event_context);
-    Inkscape::UI::ControlPointSelection::Set &selection =
-        nt->_selected_nodes->allPoints();
-    points.clear();
-    std::vector<Geom::Point>::iterator pbegin;
-    for (Inkscape::UI::ControlPointSelection::Set::iterator i =
-             selection.begin();
-         i != selection.end(); ++i) {
-      if ((*i)->selected()) {
-        Inkscape::UI::Node *n = dynamic_cast<Inkscape::UI::Node *>(*i);
-        pbegin = points.begin();
-        points.insert(pbegin, desktop->doc2dt(n->position()));
-      }
-    }
-  }
-  //bool hasNodesSelected = LPEBspline::hasNodesSelected();
-  if (curve->get_segment_count() < 1)
-    return;
-  // Make copy of old path as it is changed during processing
-  Geom::PathVector const original_pathv = curve->get_pathvector();
-  curve->reset();
-
-  //Recorremos todos los paths a los que queremos aplicar el efecto, hasta el
-  //penúltimo
-  for (Geom::PathVector::const_iterator path_it = original_pathv.begin();
-       path_it != original_pathv.end(); ++path_it) {
-    //Si está vacío...
-    if (path_it->empty())
-      continue;
-    //Itreadores
-
-    Geom::Path::const_iterator curve_it1 = path_it->begin(); // incoming curve
-    Geom::Path::const_iterator curve_it2 =
-        ++(path_it->begin());                                // outgoing curve
-    Geom::Path::const_iterator curve_endit =
-        path_it->end_default(); // this determines when the loop has to stop
-    //Creamos las lineas rectas que unen todos los puntos del trazado y donde se
-    //calcularán
-    //los puntos clave para los manejadores.
-    //Esto hace que la curva BSpline no pierda su condición aunque se trasladen
-    //dichos manejadores
-    SPCurve *nCurve = new SPCurve();
-    Geom::Point pointAt0(0, 0);
-    Geom::Point pointAt1(0, 0);
-    Geom::Point pointAt2(0, 0);
-    Geom::Point pointAt3(0, 0);
-    Geom::Point nextPointAt0(0, 0);
-    Geom::Point nextPointAt1(0, 0);
-    Geom::Point nextPointAt2(0, 0);
-    Geom::Point nextPointAt3(0, 0);
-    Geom::D2<Geom::SBasis> SBasisIn;
-    Geom::D2<Geom::SBasis> SBasisOut;
-    Geom::CubicBezier const *cubic = NULL;
-    if (path_it->closed()) {
-      // if the path is closed, maybe we have to stop a bit earlier because the
-      // closing line segment has zerolength.
-      const Geom::Curve &closingline =
-          path_it->back_closed(); // the closing line segment is always of type
-                                  // Geom::LineSegment.
-      if (are_near(closingline.initialPoint(), closingline.finalPoint())) {
-        // closingline.isDegenerate() did not work, because it only checks for
-        // *exact* zero length, which goes wrong for relative coordinates and
-        // rounding errors...
-        // the closing line segment has zero-length. So stop before that one!
-        curve_endit = path_it->end_open();
-      }
-    }
-    //Si la curva está cerrada calculamos el punto donde
-    //deveria estar el nodo BSpline de cierre/inicio de la curva
-    //en posible caso de que se cierre con una linea recta creando un nodo
-    //BSPline
-    nCurve->moveto(curve_it1->initialPoint());
-    //Recorremos todos los segmentos menos el último
-    while (curve_it2 != curve_endit) {
-      //previousPointAt3 = pointAt3;
-      //Calculamos los puntos que dividirían en tres segmentos iguales el path
-      //recto de entrada y de salida
-      SPCurve *in = new SPCurve();
-      in->moveto(curve_it1->initialPoint());
-      in->lineto(curve_it1->finalPoint());
-      cubic = dynamic_cast<Geom::CubicBezier const *>(&*curve_it1);
-      pointAt0 = in->first_segment()->initialPoint();
-      pointAt3 = in->first_segment()->finalPoint();
-      SBasisIn = in->first_segment()->toSBasis();
-      if (!onlySelected) {
-        if (cubic) {
-          if (!ignoreCusp || !Geom::are_near((*cubic)[1], pointAt0)) {
-            pointAt1 = SBasisIn.valueAt(weightValue);
-            if (weightValue != 0.0000) {
-              pointAt1 =
-                  Geom::Point(pointAt1[X] + 0.0001, pointAt1[Y] + 0.0001);
-            }
-          } else {
-            pointAt1 = in->first_segment()->initialPoint();
-          }
-          if (!ignoreCusp || !Geom::are_near((*cubic)[2], pointAt3)) {
-            pointAt2 = SBasisIn.valueAt(1 - weightValue);
-            if (weightValue != 0.0000) {
-              pointAt2 =
-                  Geom::Point(pointAt2[X] + 0.0001, pointAt2[Y] + 0.0001);
-=======
 bool LPEBSpline::nodeIsSelected(Geom::Point nodePoint)
 {
     using Geom::X;
@@ -543,7 +412,6 @@
             if (Geom::are_near(p, nodePoint, 0.0001)) {
                 return true;
             } else {
->>>>>>> 21300686
             }
         }
     }
@@ -554,7 +422,7 @@
 {
     using Geom::X;
     using Geom::Y;
-    SPDesktop *desktop = inkscape_active_desktop();
+    SPDesktop *desktop = SP_ACTIVE_DESKTOP;
     if (INK_IS_NODE_TOOL(desktop->event_context)) {
         Inkscape::UI::Tools::NodeTool *nt = INK_NODE_TOOL(desktop->event_context);
         Inkscape::UI::ControlPointSelection::Set &selection =
