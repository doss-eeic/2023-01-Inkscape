/**
 * @file
 * PowerStroke LPE implementation. Creates curves with modifiable stroke width.
 */
/* Authors:
 *   Johan Engelen <j.b.c.engelen@alumnus.utwente.nl>
 *
 * Copyright (C) 2010-2012 Authors
 *
 * Released under GNU GPL, read the file 'COPYING' for more information
 */

#include "live_effects/lpe-powerstroke.h"
#include "live_effects/lpe-powerstroke-interpolators.h"

#include "style.h"
#include "svg/svg-color.h"
#include "desktop-style.h"
#include "svg/css-ostringstream.h"
#include "display/curve.h"

#include <2geom/elliptical-arc.h>
#include <2geom/path-sink.h>
#include <2geom/path-intersection.h>
#include <2geom/circle.h>
#include "helper/geom.h"

// TODO due to internal breakage in glibmm headers, this must be last:
#include <glibmm/i18n.h>

namespace Geom {
// should all be moved to 2geom at some point

/** Find the point where two straight lines cross.
*/
static boost::optional<Point> intersection_point( Point const & origin_a, Point const & vector_a,
                                           Point const & origin_b, Point const & vector_b)
{
    Coord denom = cross(vector_a, vector_b);
    if (!are_near(denom,0.)){
        Coord t = (cross(vector_b, origin_a) + cross(origin_b, vector_b)) / denom;
        return origin_a + t * vector_a;
    }
    return boost::none;
}

static Geom::CubicBezier sbasis_to_cubicbezier(Geom::D2<Geom::SBasis> const & sbasis_in)
{
    std::vector<Geom::Point> temp;
    sbasis_to_bezier(temp, sbasis_in, 4);
    return Geom::CubicBezier( temp );
}

/**
 * document this!
 * very quick: this finds the ellipse with minimum eccentricity
   passing through point P and Q, with tangent PO at P and QO at Q
   http://mathforum.org/kb/message.jspa?messageID=7471596&tstart=0
 */
static Ellipse find_ellipse(Point P, Point Q, Point O)
{
    Point p = P - O;
    Point q = Q - O;
    Coord K = 4 * dot(p,q) / (L2sq(p) + L2sq(q));

    double cross = p[Y]*q[X] - p[X]*q[Y];
    double a = -q[Y]/cross;
    double b = q[X]/cross;
    double c = (O[X]*q[Y] - O[Y]*q[X])/cross;

    double d = p[Y]/cross;
    double e = -p[X]/cross;
    double f = (-O[X]*p[Y] + O[Y]*p[X])/cross;

    // Ax^2 + Bxy + Cy^2 + Dx + Ey + F = 0
    double A = (a*d*K+d*d+a*a);
    double B = (a*e*K+b*d*K+2*d*e+2*a*b);
    double C = (b*e*K+e*e+b*b);
    double D = (a*f*K+c*d*K+2*d*f-2*d+2*a*c-2*a);
    double E = (b*f*K+c*e*K+2*e*f-2*e+2*b*c-2*b);
    double F = c*f*K+f*f-2*f+c*c-2*c+1;

    return Ellipse(A, B, C, D, E, F);
}

/**
 * Find circle that touches inside of the curve, with radius matching the curvature, at time value \c t.
 * Because this method internally uses unitTangentAt, t should be smaller than 1.0 (see unitTangentAt).
 */
static Circle touching_circle( D2<SBasis> const &curve, double t, double tol=0.01 )
{
    //Piecewise<SBasis> k = curvature(curve, tol);
    D2<SBasis> dM=derivative(curve);
    if ( are_near(L2sq(dM(t)),0.) && (dM[0].size() > 1) && (dM[1].size() > 1) ) {
        dM=derivative(dM);
    }
    if ( are_near(L2sq(dM(t)),0.) && (dM[0].size() > 1) && (dM[1].size() > 1) ) {   // try second time
        dM=derivative(dM);
    }
    if ( are_near(L2sq(dM(t)),0.) && (dM[0].size() > 1) && (dM[1].size() > 1) ) {   // admit defeat
        return Geom::Circle(Geom::Point(0., 0.), 0.);
    }
    Piecewise<D2<SBasis> > unitv = unitVector(dM,tol);
    Piecewise<SBasis> dMlength = dot(Piecewise<D2<SBasis> >(dM),unitv);
    Piecewise<SBasis> k = cross(derivative(unitv),unitv);
    k = divide(k,dMlength,tol,3);
    double curv = k(t); // note that this value is signed

    Geom::Point normal = unitTangentAt(curve, t).cw();
    double radius = 1/curv;
    Geom::Point center = curve(t) + radius*normal;
    return Geom::Circle(center, fabs(radius));
}

} // namespace Geom

namespace Inkscape {
namespace LivePathEffect {

static const Util::EnumData<unsigned> InterpolatorTypeData[] = {
    {Geom::Interpolate::INTERP_CUBICBEZIER_SMOOTH,  N_("CubicBezierSmooth"), "CubicBezierSmooth"},
    {Geom::Interpolate::INTERP_LINEAR          , N_("Linear"), "Linear"},
    {Geom::Interpolate::INTERP_CUBICBEZIER          , N_("CubicBezierFit"), "CubicBezierFit"},
    {Geom::Interpolate::INTERP_CUBICBEZIER_JOHAN     , N_("CubicBezierJohan"), "CubicBezierJohan"},
    {Geom::Interpolate::INTERP_SPIRO  , N_("SpiroInterpolator"), "SpiroInterpolator"},
    {Geom::Interpolate::INTERP_CENTRIPETAL_CATMULLROM, N_("Centripetal Catmull-Rom"), "CentripetalCatmullRom"}
};
static const Util::EnumDataConverter<unsigned> InterpolatorTypeConverter(InterpolatorTypeData, sizeof(InterpolatorTypeData)/sizeof(*InterpolatorTypeData));

enum LineCapType {
  LINECAP_BUTT,
  LINECAP_SQUARE,
  LINECAP_ROUND,
  LINECAP_PEAK,
  LINECAP_ZERO_WIDTH
};
static const Util::EnumData<unsigned> LineCapTypeData[] = {
    {LINECAP_BUTT,          N_("Butt"),         "butt"},
    {LINECAP_SQUARE,        N_("Square"),       "square"},
    {LINECAP_ROUND,         N_("Round"),        "round"},
    {LINECAP_PEAK,          N_("Peak"),         "peak"},
    {LINECAP_ZERO_WIDTH,    N_("Zero width"),   "zerowidth"}
};
static const Util::EnumDataConverter<unsigned> LineCapTypeConverter(LineCapTypeData, sizeof(LineCapTypeData)/sizeof(*LineCapTypeData));

enum LineJoinType {
  LINEJOIN_BEVEL,
  LINEJOIN_ROUND,
  LINEJOIN_EXTRP_MITER,
  LINEJOIN_MITER,
  LINEJOIN_SPIRO,
  LINEJOIN_EXTRP_MITER_ARC
};
static const Util::EnumData<unsigned> LineJoinTypeData[] = {
    {LINEJOIN_BEVEL, N_("Beveled"),   "bevel"},
    {LINEJOIN_ROUND, N_("Rounded"),   "round"},
//    {LINEJOIN_EXTRP_MITER,  N_("Extrapolated"),      "extrapolated"}, // disabled because doesn't work well
    {LINEJOIN_EXTRP_MITER_ARC, N_("Extrapolated arc"),     "extrp_arc"}, 
    {LINEJOIN_MITER, N_("Miter"),     "miter"},
    {LINEJOIN_SPIRO, N_("Spiro"),     "spiro"},
};
static const Util::EnumDataConverter<unsigned> LineJoinTypeConverter(LineJoinTypeData, sizeof(LineJoinTypeData)/sizeof(*LineJoinTypeData));

LPEPowerStroke::LPEPowerStroke(LivePathEffectObject *lpeobject) :
    Effect(lpeobject),
    offset_points(_("Offset points"), _("Offset points"), "offset_points", &wr, this),
    interpolate_original(_("Interpolate original"), _("Interpolate original path"), "interpolate_original", &wr, this, false),
    sort_points(_("Sort points"), _("Sort offset points according to their time value along the curve"), "sort_points", &wr, this, true),
    interpolator_type(_("Interpolator type:"), _("Determines which kind of interpolator will be used to interpolate between stroke width along the path"), "interpolator_type", InterpolatorTypeConverter, &wr, this, Geom::Interpolate::INTERP_CUBICBEZIER),
    interpolator_beta(_("Smoothness:"), _("Sets the smoothness for the CubicBezierJohan interpolator; 0 = linear interpolation, 1 = smooth"), "interpolator_beta", &wr, this, 0.2),
    scale_width(_("Width scale:"), _("Width scale all points"), "scale_width", &wr, this, 1.0),
    start_linecap_type(_("Start cap:"), _("Determines the shape of the path's start"), "start_linecap_type", LineCapTypeConverter, &wr, this, LINECAP_BUTT),
    linejoin_type(_("Join:"), _("Determines the shape of the path's corners"), "linejoin_type", LineJoinTypeConverter, &wr, this, LINEJOIN_EXTRP_MITER_ARC),
    miter_limit(_("Miter limit:"), _("Maximum length of the miter (in units of stroke width)"), "miter_limit", &wr, this, 4.),
    end_linecap_type(_("End cap:"), _("Determines the shape of the path's end"), "end_linecap_type", LineCapTypeConverter, &wr, this, LINECAP_BUTT)
{
    show_orig_path = true;

    /// @todo offset_points are initialized with empty path, is that bug-save?

    interpolator_beta.addSlider(true);
    interpolator_beta.param_set_range(0.,1.);

    registerParameter(&offset_points);
    registerParameter(&sort_points);
    registerParameter(&interpolate_original);
    registerParameter(&interpolator_type);
    registerParameter(&interpolator_beta);
    registerParameter(&start_linecap_type);
    registerParameter(&linejoin_type);
    registerParameter(&miter_limit);
    registerParameter(&scale_width);
    registerParameter(&end_linecap_type);
    scale_width.param_set_range(0.0, Geom::infinity());
    scale_width.param_set_increments(0.1, 0.1);
    scale_width.param_set_digits(4);
    interpolate_original_prev = !interpolate_original;
}

LPEPowerStroke::~LPEPowerStroke()
{

}
void 
LPEPowerStroke::doBeforeEffect(SPLPEItem const *lpeItem)
{
    offset_points.set_scale_width(scale_width);
}
void
LPEPowerStroke::doOnApply(SPLPEItem const* lpeitem)
{
    if (SP_IS_SHAPE(lpeitem) && offset_points.data().empty()) {
        SPLPEItem* item = const_cast<SPLPEItem*>(lpeitem);
        std::vector<Geom::Point> points;
        Geom::PathVector const &pathv = pathv_to_linear_and_cubic_beziers(SP_SHAPE(lpeitem)->_curve->get_pathvector());
        double width = (lpeitem && lpeitem->style) ? lpeitem->style->stroke_width.computed / 2 : 1.;
        
        SPCSSAttr *css = sp_repr_css_attr_new ();
        if (lpeitem->style) {
            if (lpeitem->style->stroke.isPaintserver()) {
                SPPaintServer * server = lpeitem->style->getStrokePaintServer();
                if (server) {
                    Glib::ustring str;
                    str += "url(#";
                    str += server->getId();
                    str += ")";
                    sp_repr_css_set_property (css, "fill", str.c_str());
                }
            } else if (lpeitem->style->stroke.isColor()) {
                gchar c[64];
                sp_svg_write_color (c, sizeof(c), lpeitem->style->stroke.value.color.toRGBA32(SP_SCALE24_TO_FLOAT(lpeitem->style->stroke_opacity.value)));
                sp_repr_css_set_property (css, "fill", c);
            } else {
                sp_repr_css_set_property (css, "fill", "none");
            }
        } else {
            sp_repr_css_unset_property (css, "fill");
        }

        sp_repr_css_set_property(css, "fill-rule", "nonzero");        
        sp_repr_css_set_property(css, "stroke", "none");
        
        sp_desktop_apply_css_recursive(item, css, true);
        sp_repr_css_attr_unref (css);
        
        item->updateRepr();
        if (pathv.empty()) {
            points.push_back( Geom::Point(0.2,width) );
            points.push_back( Geom::Point(0.5,width) );
            points.push_back( Geom::Point(0.8,width) );
        } else {
            Geom::Path const &path = pathv.front();
            Geom::Path::size_type const size = path.size_default();
            if (!path.closed()) {
                points.push_back( Geom::Point(0.2,width) );
            }
            points.push_back( Geom::Point(0.5*size,width) );
            if (!path.closed()) {
                points.push_back( Geom::Point(size - 0.2,width) );
            }
        }
        offset_points.set_scale_width(scale_width);
        offset_points.param_set_and_write_new_value(points);
    } else {
        if (!SP_IS_SHAPE(lpeitem)) {
            g_warning("LPE Powerstroke can only be applied to shapes (not groups).");
        }
    }
}

void LPEPowerStroke::doOnRemove(SPLPEItem const* lpeitem)
{
    if (SP_IS_SHAPE(lpeitem) && !keep_paths) {
        SPLPEItem *item = const_cast<SPLPEItem*>(lpeitem);
        SPCSSAttr *css = sp_repr_css_attr_new ();
        if (lpeitem->style->fill.isPaintserver()) {
            SPPaintServer * server = lpeitem->style->getFillPaintServer();
            if (server) {
                Glib::ustring str;
                str += "url(#";
                str += server->getId();
                str += ")";
                sp_repr_css_set_property (css, "stroke", str.c_str());
            }
        } else if (lpeitem->style->fill.isColor()) {
            char c[64] = {0};
            sp_svg_write_color (c, sizeof(c), lpeitem->style->fill.value.color.toRGBA32(SP_SCALE24_TO_FLOAT(lpeitem->style->fill_opacity.value)));
            sp_repr_css_set_property (css, "stroke", c);
        } else {
            sp_repr_css_set_property (css, "stroke", "none");
        }

        Inkscape::CSSOStringStream os;
        os << std::abs(offset_points.median_width()) * 2;
        sp_repr_css_set_property (css, "stroke-width", os.str().c_str());

        sp_repr_css_set_property(css, "fill", "none");

        sp_desktop_apply_css_recursive(item, css, true);
        sp_repr_css_attr_unref (css);

        item->updateRepr();
    }
}

void
LPEPowerStroke::adjustForNewPath(Geom::PathVector const & path_in)
{
    if (!path_in.empty()) {
        offset_points.recalculate_controlpoints_for_new_pwd2(path_in[0].toPwSb());
    }
}

static bool compare_offsets (Geom::Point first, Geom::Point second)
{
    return first[Geom::X] < second[Geom::X];
}

static Geom::Path path_from_piecewise_fix_cusps( Geom::Piecewise<Geom::D2<Geom::SBasis> > const & B,
                                                 Geom::Piecewise<Geom::SBasis> const & y, // width path
                                                 LineJoinType jointype,
                                                 double miter_limit,
                                                 double tol=Geom::EPSILON)
{
/* per definition, each discontinuity should be fixed with a join-ending, as defined by linejoin_type
*/
    Geom::PathBuilder pb;
    if (B.size() == 0) {
        return pb.peek().front();
    }

    pb.setStitching(true);

    Geom::Point start = B[0].at0();
    pb.moveTo(start);
    build_from_sbasis(pb, B[0], tol, false);
    unsigned prev_i = 0;
    for (unsigned i=1; i < B.size(); i++) {
        // if segment is degenerate, skip it
        // the degeneracy/constancy test had to be loosened (eps > 1e-5) 
        if (B[i].isConstant(1e-4)) {
            continue;
        }
        if (!are_near(B[prev_i].at1(), B[i].at0(), tol) )
        { // discontinuity found, so fix it :-)
            double width = y( B.cuts[i] );

            Geom::Point tang1 = -unitTangentAt(reverse(B[prev_i]),0.); // = unitTangentAt(B[prev_i],1);
            Geom::Point tang2 = unitTangentAt(B[i],0);
            Geom::Point discontinuity_vec = B[i].at0() - B[prev_i].at1();
            bool on_outside = ( dot(tang1, discontinuity_vec) >= 0. );

            if (on_outside) {
                // we are on the outside: add some type of join!
                switch (jointype) {
                case LINEJOIN_ROUND: {
                    /* for constant width paths, the rounding is a circular arc (rx == ry),
                       for non-constant width paths, the rounding can be done with an ellipse but is hard and ambiguous.
                       The elliptical arc should go through the discontinuity's start and end points (of course!)
                       and also should match the discontinuity tangents at those start and end points.
                       To resolve the ambiguity, the elliptical arc with minimal eccentricity should be chosen.
                       A 2Geom method was created to do exactly this :)
                       */

                    boost::optional<Geom::Point> O = intersection_point( B[prev_i].at1(), tang1,
                                                                              B[i].at0(), tang2 );
                    if (!O) {
                        // no center found, i.e. 180 degrees round
                       pb.lineTo(B[i].at0()); // default to bevel for too shallow cusp angles
                       break;
                    }

                    Geom::Ellipse ellipse;
                    try {
                        ellipse = find_ellipse(B[prev_i].at1(), B[i].at0(), *O);
                    }
                    catch (Geom::LogicalError &e) {
                        // 2geom did not find a fitting ellipse, this happens for weird thick paths :)
                        // do bevel, and break
                         pb.lineTo(B[i].at0());
                         break;
                    }

                    // check if ellipse.ray is within 'sane' range.
                    if ( ( fabs(ellipse.ray(Geom::X)) > 1e6 ) ||
                         ( fabs(ellipse.ray(Geom::Y)) > 1e6 ) )
                    {
                        // do bevel, and break
                         pb.lineTo(B[i].at0());
                         break;
                    }

                    pb.arcTo( ellipse.ray(Geom::X), ellipse.ray(Geom::Y), ellipse.rotationAngle(),
                              false, width < 0, B[i].at0() );

                    break;
                }
                case LINEJOIN_EXTRP_MITER: {
                    Geom::D2<Geom::SBasis> newcurve1 = B[prev_i] * Geom::reflection(rot90(tang1), B[prev_i].at1());
                    Geom::CubicBezier bzr1 = sbasis_to_cubicbezier( reverse(newcurve1) );

                    Geom::D2<Geom::SBasis> newcurve2 = B[i] * Geom::reflection(rot90(tang2), B[i].at0());
                    Geom::CubicBezier bzr2 = sbasis_to_cubicbezier( reverse(newcurve2) );

                    Geom::Crossings cross = crossings(bzr1, bzr2);
                    if (cross.empty()) {
                        // empty crossing: default to bevel
                        pb.lineTo(B[i].at0());
                    } else {
                        // check size of miter
                        Geom::Point point_on_path = B[prev_i].at1() - rot90(tang1) * width;
                        Geom::Coord len = distance(bzr1.pointAt(cross[0].ta), point_on_path);
                        if (len > fabs(width) * miter_limit) {
                            // miter too big: default to bevel
                            pb.lineTo(B[i].at0());
                        } else {
                            std::pair<Geom::CubicBezier, Geom::CubicBezier> sub1 = bzr1.subdivide(cross[0].ta);
                            std::pair<Geom::CubicBezier, Geom::CubicBezier> sub2 = bzr2.subdivide(cross[0].tb);
                            pb.curveTo(sub1.first[1], sub1.first[2], sub1.first[3]);
                            pb.curveTo(sub2.second[1], sub2.second[2], sub2.second[3]);
                        }
                    }
                    break;
                }
                case LINEJOIN_EXTRP_MITER_ARC: {
                    // Extrapolate using the curvature at the end of the path segments to join
                    Geom::Circle circle1 = Geom::touching_circle(reverse(B[prev_i]), 0.0);
                    Geom::Circle circle2 = Geom::touching_circle(B[i], 0.0);
                    std::vector<Geom::ShapeIntersection> solutions;
                    solutions = circle1.intersect(circle2);
                    if (solutions.size() == 2) {
                        Geom::Point sol(0.,0.);
                        if ( dot(tang2, solutions[0].point() - B[i].at0()) > 0 ) {
                            // points[0] is bad, choose points[1]
                            sol = solutions[1].point();
                        } else if ( dot(tang2, solutions[1].point() - B[i].at0()) > 0 ) { // points[0] could be good, now check points[1]
                            // points[1] is bad, choose points[0]
                            sol = solutions[0].point();
                        } else {
                            // both points are good, choose nearest
                            sol = ( distanceSq(B[i].at0(), solutions[0].point()) < distanceSq(B[i].at0(), solutions[1].point()) ) ?
                                    solutions[0].point() : solutions[1].point();
                        }

                        Geom::EllipticalArc *arc0 = circle1.arc(B[prev_i].at1(), 0.5*(B[prev_i].at1()+sol), sol);
                        Geom::EllipticalArc *arc1 = circle2.arc(sol, 0.5*(sol+B[i].at0()), B[i].at0());

                        if (arc0) {
                            build_from_sbasis(pb,arc0->toSBasis(), tol, false);
                            delete arc0;
                            arc0 = NULL;
                        }
                        if (arc1) {
                            build_from_sbasis(pb,arc1->toSBasis(), tol, false);
                            delete arc1;
                            arc1 = NULL;
                        }

                        break;
                    } else {
                        // fall back to miter
                        boost::optional<Geom::Point> p = intersection_point( B[prev_i].at1(), tang1,
                                                                             B[i].at0(), tang2 );
                        if (p) {
                            // check size of miter
                            Geom::Point point_on_path = B[prev_i].at1() - rot90(tang1) * width;
                            Geom::Coord len = distance(*p, point_on_path);
                            if (len <= fabs(width) * miter_limit) {
                                // miter OK
                                pb.lineTo(*p);
                            }
                        }
                        pb.lineTo(B[i].at0());
                    }
                    /*else if (solutions == 1) { // one circle is inside the other
                        // don't know what to do: default to bevel
                        pb.lineTo(B[i].at0());
                    } else { // no intersections
                        // don't know what to do: default to bevel
                        pb.lineTo(B[i].at0());
                    } */

                    break;
                }
                case LINEJOIN_MITER: {
                    boost::optional<Geom::Point> p = intersection_point( B[prev_i].at1(), tang1,
                                                                         B[i].at0(), tang2 );
                    if (p) {
                        // check size of miter
                        Geom::Point point_on_path = B[prev_i].at1() - rot90(tang1) * width;
                        Geom::Coord len = distance(*p, point_on_path);
                        if (len <= fabs(width) * miter_limit) {
                            // miter OK
                            pb.lineTo(*p);
                        }
                    }
                    pb.lineTo(B[i].at0());
                    break;
                }
                case LINEJOIN_SPIRO: {
                    Geom::Point direction = B[i].at0() - B[prev_i].at1();
                    double tang1_sign = dot(direction,tang1);
                    double tang2_sign = dot(direction,tang2);

                    Spiro::spiro_cp *controlpoints = g_new (Spiro::spiro_cp, 4);
                    controlpoints[0].x = (B[prev_i].at1() - tang1_sign*tang1)[Geom::X];
                    controlpoints[0].y = (B[prev_i].at1() - tang1_sign*tang1)[Geom::Y];
                    controlpoints[0].ty = '{';
                    controlpoints[1].x = B[prev_i].at1()[Geom::X];
                    controlpoints[1].y = B[prev_i].at1()[Geom::Y];
                    controlpoints[1].ty = ']';
                    controlpoints[2].x = B[i].at0()[Geom::X];
                    controlpoints[2].y = B[i].at0()[Geom::Y];
                    controlpoints[2].ty = '[';
                    controlpoints[3].x = (B[i].at0() + tang2_sign*tang2)[Geom::X];
                    controlpoints[3].y = (B[i].at0() + tang2_sign*tang2)[Geom::Y];
                    controlpoints[3].ty = '}';

                    Geom::Path spiro;
                    Spiro::spiro_run(controlpoints, 4, spiro);
                    pb.append(spiro.portion(1, spiro.size_open() - 1));
                    break;
                }
                case LINEJOIN_BEVEL:
                default:
                    pb.lineTo(B[i].at0());
                    break;
                }

                build_from_sbasis(pb, B[i], tol, false);

            } else {
                // we are on inside of corner!
                Geom::Path bzr1 = path_from_sbasis( B[prev_i], tol );
                Geom::Path bzr2 = path_from_sbasis( B[i], tol );
                Geom::Crossings cross = crossings(bzr1, bzr2);
                if (cross.size() != 1) {
                    // empty crossing or too many crossings: default to bevel
                    pb.lineTo(B[i].at0());
                    pb.append(bzr2);
                } else {
                    // :-) quick hack:
                    for (unsigned i=0; i < bzr1.size_open(); ++i) {
                        pb.backspace();
                    }

                    pb.append( bzr1.portion(0, cross[0].ta) );
                    pb.append( bzr2.portion(cross[0].tb, bzr2.size_open()) );
                }
            }
        } else {
            build_from_sbasis(pb, B[i], tol, false);
        }

        prev_i = i;
    }
    pb.flush();
    return pb.peek().front();
}


Geom::PathVector
LPEPowerStroke::doEffect_path (Geom::PathVector const & path_in)
{
    using namespace Geom;

    Geom::PathVector path_out;
    if (path_in.empty()) {
        return path_in;
    }
    Geom::PathVector pathv = pathv_to_linear_and_cubic_beziers(path_in);
    // create stroke path where points (x,y) := (t, offset)
    
    if (interpolate_original) { 
        Geom::PathVector path_out;
        for(Geom::PathVector::const_iterator path_it = path_in.begin(); path_it != path_in.end(); ++path_it) {
            if (path_it->empty())
                continue;

            if (path_it->closed()) {
                g_warning("Interpolate points LPE currently ignores whether path is closed or not.");
            }
            std::vector<Geom::Point> pts;
            pts.push_back(path_it->initialPoint());

            for (Geom::Path::const_iterator it = path_it->begin(), e = path_it->end_default(); it != e; ++it) {
                pts.push_back((*it).finalPoint());
            }
            //We use this fixed interpolator to simplfy the UI and for better results
            Geom::Interpolate::Interpolator *interpolator = Geom::Interpolate::Interpolator::create(Geom::Interpolate::INTERP_CENTRIPETAL_CATMULLROM);
            Geom::Path path = interpolator->interpolateToPath(pts);

            path_out.push_back(path);
        }
        pathv = path_out;
    }
    Geom::Interpolate::Interpolator *interpolator = Geom::Interpolate::Interpolator::create(static_cast<Geom::Interpolate::InterpolatorType>(interpolator_type.get_value()));
    if (Geom::Interpolate::CubicBezierJohan *johan = dynamic_cast<Geom::Interpolate::CubicBezierJohan*>(interpolator)) {
        johan->setBeta(interpolator_beta);
    }
    if (Geom::Interpolate::CubicBezierSmooth *smooth = dynamic_cast<Geom::Interpolate::CubicBezierSmooth*>(interpolator)) {
        smooth->setBeta(interpolator_beta);
    }
    if (interpolate_original_prev != interpolate_original) {
        adjustForNewPath(pathv);
        interpolate_original_prev = interpolate_original;
    }
    Geom::Piecewise<Geom::D2<Geom::SBasis> > pwd2_in = pathv[0].toPwSb();
    if (!pwd2_in.size()) {
        return path_in;
    }
    Piecewise<D2<SBasis> > der = derivative(pwd2_in);
    if (!der.size()) {
        return path_in;
    }
    Piecewise<D2<SBasis> > n = unitVector(der,0.0001);
    if (!n.size()) {
        return path_in;
    }
    n = rot90(n);
    offset_points.set_pwd2(pwd2_in, n);

    LineCapType end_linecap = static_cast<LineCapType>(end_linecap_type.get_value());
    LineCapType start_linecap = static_cast<LineCapType>(start_linecap_type.get_value());

    std::vector<Geom::Point> ts_no_scale = offset_points.data();
    if (ts_no_scale.empty()) {
        return path_out;
    }
    std::vector<Geom::Point> ts;
    for (std::vector<Geom::Point>::iterator tsp = ts_no_scale.begin(); tsp != ts_no_scale.end(); ++tsp) {
        Geom::Point p = Geom::Point((*tsp)[Geom::X], (*tsp)[Geom::Y] * scale_width);
        ts.push_back(p);
    }
    if (sort_points) {
        sort(ts.begin(), ts.end(), compare_offsets);
    }
    if (pathv[0].closed()) {
        // add extra points for interpolation between first and last point
        Point first_point = ts.front();
        Point last_point = ts.back();
        ts.insert(ts.begin(), last_point - Point(pwd2_in.domain().extent() ,0));
        ts.push_back( first_point + Point(pwd2_in.domain().extent() ,0) );
    } else {
        // add width data for first and last point on the path
        // depending on cap type, these first and last points have width zero or take the width from the closest width point.
        ts.insert(ts.begin(), Point( pwd2_in.domain().min(),
                                    (start_linecap==LINECAP_ZERO_WIDTH) ? 0. : ts.front()[Geom::Y]) );
        ts.push_back( Point( pwd2_in.domain().max(),
                             (end_linecap==LINECAP_ZERO_WIDTH) ? 0. : ts.back()[Geom::Y]) );
    }

    // do the interpolation in a coordinate system that is more alike to the on-canvas knots,
    // instead of the heavily compressed coordinate system of (segment_no offset, Y) in which the knots are stored
    double pwd2_in_arclength = length(pwd2_in);
    double xcoord_scaling = pwd2_in_arclength / ts.back()[Geom::X];
    if (interpolate_original) {
        size_t i = 0;
        std::vector<Geom::Point> ts_aprox;
        size_t steps = 0;
        double distance = 0;
        Geom::PathVector splits;
        Geom::Coord start = 0;
        for(std::vector<Geom::Point>::iterator point = ts.begin(); point != ts.end();) {
            point++;
            Geom::Coord end = (*point)[Geom::X];
            if (Geom::are_near(start, end,0.0001)) {
                continue;
            }
            splits.push_back(path_in[0].portion(start, end));
            start = end;
            if (end == pathv[0].size()) {
                break;
            }
        }
        size_t counter = 0;
        for(Geom::PathVector::const_iterator path_it = splits.begin(); path_it != splits.end(); ++path_it) {
            if (path_it->empty()) {
                continue;   
            }
            Geom::Piecewise<Geom::D2<Geom::SBasis> > path_pwd = (*path_it).toPwSb();
            size_t size = (*path_it).size();
            double path_it_arclength = length(path_pwd);
            Geom::Point start = ts[counter];
            counter++;
            Geom::Point end   = ts[counter];
            if (Geom::are_near(start[Geom::Y],end[Geom::Y],0.0001)) {
                continue;
            }
            double gap = (start[Geom::Y] - end[Geom::Y])/size;
            double width = 0;
            width = start[Geom::Y];
            for (size_t j = 1; j < size; j++){
                Geom::Path current_curve = (*path_it).portion(j-1, j);
                double path_it_arclength_sub = length(current_curve.toPwSb());
                double factor = path_it_arclength_sub * size/path_it_arclength;
                width -= gap * factor;
                ts.push_back(Geom::Point(std::floor(ts[counter-1][Geom::X]) + j, width));
            }
        }
        sort(ts.begin(), ts.end(), compare_offsets);
    }
    // create stroke path where points (x,y) := (t, offset)
        
    Geom::Path fixed_path;
    Geom::Path fixed_mirrorpath;
    Geom::Path strokepath;
    if (interpolate_original) {
        std::vector<Geom::Point> ts_normal;
        std::vector<Geom::Point> ts_mirror;
        
        bool previous_isnode = false;
        size_t counter          = 0;
        for(auto point:ts) {
            Geom::Point normal_pos = pwd2_in.valueAt(point[Geom::X]) + (point[Geom::Y] * scale_width) * n.valueAt(point[Geom::X]);
            Geom::Point mirror_pos = pwd2_in.valueAt(point[Geom::X]) + (point[Geom::Y] * -1 * scale_width) * n.valueAt(point[Geom::X]);
            Geom::Point normal = Geom::Point(normal_pos[Geom::X] * xcoord_scaling, normal_pos[Geom::Y]);
            Geom::Point mirror =  Geom::Point(mirror_pos [Geom::X] * xcoord_scaling, mirror_pos [Geom::Y]);
            //a bit smoothig tweak
            if (counter > 2) {
                Geom::Point granparent_normal = ts_normal[counter-2];
                Geom::Point parent_normal     = ts_normal[counter-1];
                Geom::Point granparent_mirror   = ts_mirror  [counter-2];
                Geom::Point parent_mirror       = ts_mirror  [counter-1];
                bool isnode          = ts[counter][Geom::X]   == std::floor(ts[counter  ][Geom::X]);
                bool previous_isnode = ts[counter-1][Geom::X] == std::floor(ts[counter-1][Geom::X]);
                bool ccw_toggle_normal = cross(parent_normal - granparent_normal, normal - granparent_normal) < 0;
                bool ccw_toggle_mirror  = cross(parent_mirror  - granparent_mirror , mirror  - granparent_mirror ) < 0;
                Geom::Ray ray_normal_a(parent_normal, granparent_normal);
                Geom::Ray ray_normal_b(parent_normal    , normal);
                Geom::Ray ray_mirror_a  (parent_mirror, granparent_mirror);
                Geom::Ray ray_mirror_b  (parent_mirror      , mirror);
                double angle_normal = angle_between(ray_normal_a, ray_normal_b, ccw_toggle_normal);
                double angle_mirror   = angle_between(ray_mirror_a  , ray_mirror_b  , ccw_toggle_mirror);
                if (point[Geom::X] > 2 &&
                    previous_isnode &&
                    !isnode &&
                    !ccw_toggle_normal &&
                    angle_normal < Geom::rad_from_deg(90))
                {
                    ts_normal.pop_back();
                }
                if (point[Geom::X] > 2 &&
                    previous_isnode &&
                    !isnode && 
                    ccw_toggle_mirror &&
                    angle_mirror < Geom::rad_from_deg(90))
                {
                    ts_mirror.pop_back();
                }
            }
            ts_normal.push_back(normal);
            ts_mirror.push_back(mirror);
            counter++;
        }
        fixed_path        = interpolator->interpolateToPath(ts_normal);
        fixed_path       *= Scale(1/xcoord_scaling, 1);
        fixed_mirrorpath  = interpolator->interpolateToPath(ts_mirror);
        fixed_mirrorpath *= Scale(1/xcoord_scaling, 1);
        fixed_mirrorpath  = fixed_mirrorpath.reversed();
    } else {
       for (std::size_t i = 0, e = ts.size(); i < e; ++i) {
            ts[i][Geom::X] *= xcoord_scaling;
        }
        strokepath = interpolator->interpolateToPath(ts);
    }
    delete interpolator;

    // apply the inverse knot-xcoord scaling that was applied before the interpolation
    strokepath *= Scale(1/xcoord_scaling, 1);

    D2<Piecewise<SBasis> > patternd2 = make_cuts_independent(strokepath.toPwSb());
    Piecewise<SBasis> x = Piecewise<SBasis>(patternd2[0]);
    Piecewise<SBasis> y = Piecewise<SBasis>(patternd2[1]);
    // find time values for which x lies outside path domain
    // and only take portion of x and y that lies within those time values
    std::vector< double > rtsmin = roots (x - pwd2_in.domain().min());
    std::vector< double > rtsmax = roots (x + pwd2_in.domain().max());
    if ( !rtsmin.empty() && !rtsmax.empty() ) {
        x = portion(x, rtsmin.at(0), rtsmax.at(0));
        y = portion(y, rtsmin.at(0), rtsmax.at(0));
    }

<<<<<<< HEAD
    LineJoinType jointype = static_cast<LineJoinType>(linejoin_type.get_value());
    Piecewise<D2<SBasis> > pwd2_out   =          compose(pwd2_in,x) + y*compose(n,x);
    Piecewise<D2<SBasis> > mirrorpath = reverse( compose(pwd2_in,x) - y*compose(n,x));
    Geom::Path fixed_path       = path_from_piecewise_fix_cusps( pwd2_out,   y,          jointype, miter_limit, LPE_CONVERSION_TOLERANCE);
    Geom::Path fixed_mirrorpath = path_from_piecewise_fix_cusps( mirrorpath, reverse(y), jointype, miter_limit, LPE_CONVERSION_TOLERANCE);
=======
    if (!interpolate_original) { 
        LineJoinType jointype = static_cast<LineJoinType>(linejoin_type.get_value());
        Piecewise<D2<SBasis> > pwd2_out   =          compose(pwd2_in,x) + y*compose(n,x);
        Piecewise<D2<SBasis> > mirrorpath = reverse( compose(pwd2_in,x) - y*compose(n,x));
        fixed_path       = path_from_piecewise_fix_cusps( pwd2_out,   y,          jointype, miter_limit, LPE_CONVERSION_TOLERANCE);
        fixed_mirrorpath = path_from_piecewise_fix_cusps( mirrorpath, reverse(y), jointype, miter_limit, LPE_CONVERSION_TOLERANCE);
    }
>>>>>>> cbdd1dfb
    if (pathv[0].closed()) {
        fixed_path.close(true);
        path_out.push_back(fixed_path);
        fixed_mirrorpath.close(true);
        path_out.push_back(fixed_mirrorpath);
    } else {
        // add linecaps...
        switch (end_linecap) {
            case LINECAP_ZERO_WIDTH:
                // do nothing
                break;
            case LINECAP_PEAK:
            {
                Geom::Point end_deriv = -unitTangentAt( reverse(pwd2_in.segs.back()), 0.);
                double radius = 0.5 * distance(fixed_path.finalPoint(), fixed_mirrorpath.initialPoint());
                Geom::Point midpoint = 0.5*(fixed_path.finalPoint() + fixed_mirrorpath.initialPoint()) + radius*end_deriv;
                fixed_path.appendNew<LineSegment>(midpoint);
                fixed_path.appendNew<LineSegment>(fixed_mirrorpath.initialPoint());
                break;
            }
            case LINECAP_SQUARE:
            {
                Geom::Point end_deriv = -unitTangentAt( reverse(pwd2_in.segs.back()), 0.);
                double radius = 0.5 * distance(fixed_path.finalPoint(), fixed_mirrorpath.initialPoint());
                fixed_path.appendNew<LineSegment>( fixed_path.finalPoint() + radius*end_deriv );
                fixed_path.appendNew<LineSegment>( fixed_mirrorpath.initialPoint() + radius*end_deriv );
                fixed_path.appendNew<LineSegment>( fixed_mirrorpath.initialPoint() );
                break;
            }
            case LINECAP_BUTT:
            {
                fixed_path.appendNew<LineSegment>( fixed_mirrorpath.initialPoint() );
                break;
            }
            case LINECAP_ROUND:
            default:
            {
                double radius1 = 0.5 * distance(fixed_path.finalPoint(), fixed_mirrorpath.initialPoint());
                fixed_path.appendNew<EllipticalArc>( radius1, radius1, M_PI/2., false, y.lastValue() < 0, fixed_mirrorpath.initialPoint() );
                break;
            }
        }

        fixed_path.append(fixed_mirrorpath);
        switch (start_linecap) {
            case LINECAP_ZERO_WIDTH:
                // do nothing
                break;
            case LINECAP_PEAK:
            {
                Geom::Point start_deriv = unitTangentAt( pwd2_in.segs.front(), 0.);
                double radius = 0.5 * distance(fixed_path.initialPoint(), fixed_mirrorpath.finalPoint());
                Geom::Point midpoint = 0.5*(fixed_mirrorpath.finalPoint() + fixed_path.initialPoint()) - radius*start_deriv;
                fixed_path.appendNew<LineSegment>( midpoint );
                fixed_path.appendNew<LineSegment>( fixed_path.initialPoint() );
                break;
            }
            case LINECAP_SQUARE:
            {
                Geom::Point start_deriv = unitTangentAt( pwd2_in.segs.front(), 0.);
                double radius = 0.5 * distance(fixed_path.initialPoint(), fixed_mirrorpath.finalPoint());
                fixed_path.appendNew<LineSegment>( fixed_mirrorpath.finalPoint() - radius*start_deriv );
                fixed_path.appendNew<LineSegment>( fixed_path.initialPoint() - radius*start_deriv );
                fixed_path.appendNew<LineSegment>( fixed_path.initialPoint() );
                break;
            }
            case LINECAP_BUTT:
            {
                fixed_path.appendNew<LineSegment>( fixed_path.initialPoint() );
                break;
            }
            case LINECAP_ROUND:
            default:
            {
                double radius2 = 0.5 * distance(fixed_path.initialPoint(), fixed_mirrorpath.finalPoint());
                fixed_path.appendNew<EllipticalArc>( radius2, radius2, M_PI/2., false, y.firstValue() < 0, fixed_path.initialPoint() );
                break;
            }
        }
        fixed_path.close(true);
        path_out.push_back(fixed_path);
    }
    return path_out;
}


/* ######################## */

} //namespace LivePathEffect
} /* namespace Inkscape */

/*
  Local Variables:
  mode:c++
  c-file-style:"stroustrup"
  c-file-offsets:((innamespace . 0)(inline-open . 0)(case-label . +))
  indent-tabs-mode:nil
  fill-column:99
  End:
*/
// vim: filetype=cpp:expandtab:shiftwidth=4:tabstop=8:softtabstop=4:fileencoding=utf-8:textwidth=99 :<|MERGE_RESOLUTION|>--- conflicted
+++ resolved
@@ -781,13 +781,6 @@
         y = portion(y, rtsmin.at(0), rtsmax.at(0));
     }
 
-<<<<<<< HEAD
-    LineJoinType jointype = static_cast<LineJoinType>(linejoin_type.get_value());
-    Piecewise<D2<SBasis> > pwd2_out   =          compose(pwd2_in,x) + y*compose(n,x);
-    Piecewise<D2<SBasis> > mirrorpath = reverse( compose(pwd2_in,x) - y*compose(n,x));
-    Geom::Path fixed_path       = path_from_piecewise_fix_cusps( pwd2_out,   y,          jointype, miter_limit, LPE_CONVERSION_TOLERANCE);
-    Geom::Path fixed_mirrorpath = path_from_piecewise_fix_cusps( mirrorpath, reverse(y), jointype, miter_limit, LPE_CONVERSION_TOLERANCE);
-=======
     if (!interpolate_original) { 
         LineJoinType jointype = static_cast<LineJoinType>(linejoin_type.get_value());
         Piecewise<D2<SBasis> > pwd2_out   =          compose(pwd2_in,x) + y*compose(n,x);
@@ -795,7 +788,6 @@
         fixed_path       = path_from_piecewise_fix_cusps( pwd2_out,   y,          jointype, miter_limit, LPE_CONVERSION_TOLERANCE);
         fixed_mirrorpath = path_from_piecewise_fix_cusps( mirrorpath, reverse(y), jointype, miter_limit, LPE_CONVERSION_TOLERANCE);
     }
->>>>>>> cbdd1dfb
     if (pathv[0].closed()) {
         fixed_path.close(true);
         path_out.push_back(fixed_path);
