#ifndef SEEN_SP_SPIRAL_H
#define SEEN_SP_SPIRAL_H
/*
 * Authors:
 *   Mitsuru Oka <oka326@parkcity.ne.jp>
 *   Lauris Kaplinski <lauris@kaplinski.com>
 *
 * Copyright (C) 1999-2002 Lauris Kaplinski
 * Copyright (C) 2000-2001 Ximian, Inc.
 *
 * Released under GNU GPL, read the file 'COPYING' for more information
 */

#include "sp-shape.h"

#define noSPIRAL_VERBOSE

#define SP_EPSILON       1e-5
#define SP_EPSILON_2     (SP_EPSILON * SP_EPSILON)
#define SP_HUGE          1e5

#define SPIRAL_TOLERANCE 3.0
#define SAMPLE_STEP      (1.0/4.0) ///< step per 2PI 
#define SAMPLE_SIZE      8         ///< sample size per one bezier 

#define SP_TYPE_SPIRAL            (sp_spiral_get_type ())
#define SP_SPIRAL(obj)            (G_TYPE_CHECK_INSTANCE_CAST ((obj), SP_TYPE_SPIRAL, SPSpiral))
#define SP_SPIRAL_CLASS(klass)    (G_TYPE_CHECK_CLASS_CAST ((klass), SP_TYPE_SPIRAL, SPSpiralClass))
#define SP_IS_SPIRAL(obj)         (G_TYPE_CHECK_INSTANCE_TYPE ((obj), SP_TYPE_SPIRAL))
#define SP_IS_SPIRAL_CLASS(klass) (G_TYPE_CHECK_CLASS_TYPE ((klass), SP_TYPE_SPIRAL))

<<<<<<< HEAD
class SPSpiral;
class SPSpiralClass;
class CSpiral;

=======
>>>>>>> 50ee0508
/**
 * A spiral Shape.
 *
 * The Spiral shape is defined as:
 * \verbatim
   x(t) = rad * t^exp cos(2 * Pi * revo*t + arg) + cx
   y(t) = rad * t^exp sin(2 * Pi * revo*t + arg) + cy    \endverbatim
 * where spiral curve is drawn for {t | t0 <= t <= 1}. The  rad and arg 
 * parameters can also be represented by transformation. 
 *
 * \todo Should I remove these attributes?
 */
class SPSpiral : public SPShape {
public:
	CSpiral* cspiral;

	float cx, cy;
	float exp;  ///< Spiral expansion factor
	float revo; ///< Spiral revolution factor
	float rad;  ///< Spiral radius
	float arg;  ///< Spiral argument
	float t0;
};

/// The SPSpiral vtable.
struct SPSpiralClass {
	SPShapeClass parent_class;
};


class CSpiral : public CShape {
public:
	CSpiral(SPSpiral* spiral);
	virtual ~CSpiral();

	virtual void onBuild(SPDocument* doc, Inkscape::XML::Node* repr);
	virtual Inkscape::XML::Node* onWrite(Inkscape::XML::Document *xml_doc, Inkscape::XML::Node *repr, guint flags);
	virtual void onUpdate(SPCtx *ctx, guint flags);
	virtual void onSet(unsigned int key, gchar const* value);

	virtual void onSnappoints(std::vector<Inkscape::SnapCandidatePoint> &p, Inkscape::SnapPreferences const *snapprefs);
	virtual gchar* onDescription();

	virtual void onSetShape();
	virtual void onUpdatePatheffect(bool write);

protected:
	SPSpiral* spspiral;
};


/* Standard Gtk function */
GType sp_spiral_get_type  (void);

/* Lowlevel interface */
void    sp_spiral_position_set		(SPSpiral      *spiral,
				 gdouble	cx,
				 gdouble	cy,
				 gdouble	exp,
				 gdouble	revo,
				 gdouble	rad,
				 gdouble	arg,
				 gdouble	t0);

Geom::Point    sp_spiral_get_xy	(SPSpiral const *spiral,
				 gdouble	t);

void    sp_spiral_get_polar	(SPSpiral const *spiral,
				 gdouble	t,
				 gdouble       *rad,
				 gdouble       *arg);

bool sp_spiral_is_invalid   (SPSpiral const *spiral);




#endif // SEEN_SP_SPIRAL_H<|MERGE_RESOLUTION|>--- conflicted
+++ resolved
@@ -29,13 +29,7 @@
 #define SP_IS_SPIRAL(obj)         (G_TYPE_CHECK_INSTANCE_TYPE ((obj), SP_TYPE_SPIRAL))
 #define SP_IS_SPIRAL_CLASS(klass) (G_TYPE_CHECK_CLASS_TYPE ((klass), SP_TYPE_SPIRAL))
 
-<<<<<<< HEAD
-class SPSpiral;
-class SPSpiralClass;
 class CSpiral;
-
-=======
->>>>>>> 50ee0508
 /**
  * A spiral Shape.
  *
