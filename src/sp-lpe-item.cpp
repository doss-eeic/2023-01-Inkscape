--- conflicted
+++ resolved
@@ -340,10 +340,7 @@
 sp_lpe_item_create_original_path_recursive(SPLPEItem *lpeitem)
 {
     g_return_if_fail(lpeitem != NULL);
-<<<<<<< HEAD
-=======
-
->>>>>>> 6694df39
+
     if (SP_IS_GROUP(lpeitem)) {
         GSList const *item_list = sp_item_group_item_list(SP_GROUP(lpeitem));
         for ( GSList const *iter = item_list; iter; iter = iter->next ) {
@@ -365,10 +362,7 @@
 sp_lpe_item_cleanup_original_path_recursive(SPLPEItem *lpeitem)
 {
     g_return_if_fail(lpeitem != NULL);
-<<<<<<< HEAD
-=======
-
->>>>>>> 6694df39
+
     if (SP_IS_GROUP(lpeitem)) {
         GSList const *item_list = sp_item_group_item_list(SP_GROUP(lpeitem));
         for ( GSList const *iter = item_list; iter; iter = iter->next ) {
