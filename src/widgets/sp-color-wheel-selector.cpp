#ifdef HAVE_CONFIG_H
# include "config.h"
#endif

#include "sp-color-wheel-selector.h"

#include <math.h>
#include <gtk/gtk.h>
#include <glibmm/i18n.h>
#include <gtkmm/adjustment.h>
#include "ui/dialog-events.h"
#include "sp-color-scales.h"
#include "sp-color-icc-selector.h"
#include "../svg/svg-icc-color.h"
#include "ui/widget/color-slider.h"
#include "ui/widget/gimpcolorwheel.h"

G_BEGIN_DECLS

static void sp_color_wheel_selector_dispose(GObject *object);

static void sp_color_wheel_selector_show_all (GtkWidget *widget);
static void sp_color_wheel_selector_hide(GtkWidget *widget);


G_END_DECLS

#define XPAD 4
#define YPAD 1

<<<<<<< HEAD
G_DEFINE_TYPE(SPColorWheelSelector, sp_color_wheel_selector, SP_TYPE_COLOR_SELECTOR);
=======

const gchar* ColorWheelSelector::MODE_NAME = N_("Wheel");

GType
sp_color_wheel_selector_get_type (void)
{
    static GType type = 0;
    if (!type) {
        static const GTypeInfo info = {
            sizeof (SPColorWheelSelectorClass),
            NULL, /* base_init */
            NULL, /* base_finalize */
            (GClassInitFunc) sp_color_wheel_selector_class_init,
            NULL, /* class_finalize */
            NULL, /* class_data */
            sizeof (SPColorWheelSelector),
            0,    /* n_preallocs */
            (GInstanceInitFunc) sp_color_wheel_selector_init,
            0,    /* value_table */
        };

        type = g_type_register_static (SP_TYPE_COLOR_SELECTOR,
                                       "SPColorWheelSelector",
                                       &info,
                                       static_cast< GTypeFlags > (0) );
    }
    return type;
}
>>>>>>> e373a552

static void sp_color_wheel_selector_class_init(SPColorWheelSelectorClass *klass)
{
    static const gchar* nameset[] = {N_("Wheel"), 0};
    GObjectClass   *object_class = G_OBJECT_CLASS(klass);
    GtkWidgetClass *widget_class = GTK_WIDGET_CLASS(klass);
    SPColorSelectorClass *selector_class = SP_COLOR_SELECTOR_CLASS (klass);

    selector_class->name = nameset;
    selector_class->submode_count = 1;

    object_class->dispose = sp_color_wheel_selector_dispose;

    widget_class->show_all = sp_color_wheel_selector_show_all;
    widget_class->hide = sp_color_wheel_selector_hide;
}

ColorWheelSelector::ColorWheelSelector( SPColorSelector* csel )
    : ColorSelector( csel ),
      _updating( FALSE ),
      _dragging( FALSE ),
      _adj(0),
      _wheel(0),
      _slider(0),
      _sbtn(0),
      _label(0)
{
}

ColorWheelSelector::~ColorWheelSelector()
{
    _adj = 0;
    _wheel = 0;
    _sbtn = 0;
    _label = 0;
}

void sp_color_wheel_selector_init (SPColorWheelSelector *cs)
{
    SP_COLOR_SELECTOR(cs)->base = new ColorWheelSelector( SP_COLOR_SELECTOR(cs) );

    if ( SP_COLOR_SELECTOR(cs)->base )
    {
        SP_COLOR_SELECTOR(cs)->base->init();
    }
}

void ColorWheelSelector::init()
{
    gint row = 0;

    _updating = FALSE;
    _dragging = FALSE;

#if GTK_CHECK_VERSION(3,0,0)
    GtkWidget *t = gtk_grid_new();
#else
    GtkWidget *t = gtk_table_new (5, 3, FALSE);
#endif

    gtk_widget_show (t);
    gtk_box_pack_start (GTK_BOX (_csel), t, TRUE, TRUE, 0);

    /* Create components */
    row = 0;

    _wheel = gimp_color_wheel_new();
    gtk_widget_show( _wheel );

#if GTK_CHECK_VERSION(3,0,0)
    gtk_widget_set_halign(_wheel, GTK_ALIGN_FILL);
    gtk_widget_set_valign(_wheel, GTK_ALIGN_FILL);
    gtk_widget_set_hexpand(_wheel, TRUE);
    gtk_widget_set_vexpand(_wheel, TRUE);
    gtk_grid_attach(GTK_GRID(t), _wheel, 0, row, 3, 1);
#else
    gtk_table_attach(GTK_TABLE(t), _wheel, 0, 3, row, row + 1, (GtkAttachOptions)(GTK_EXPAND | GTK_FILL), (GtkAttachOptions)(GTK_EXPAND | GTK_FILL), 0, 0);
#endif

    row++;

    /* Label */
    _label = gtk_label_new_with_mnemonic (_("_A:"));
    gtk_misc_set_alignment (GTK_MISC (_label), 1.0, 0.5);
    gtk_widget_show (_label);

#if GTK_CHECK_VERSION(3,0,0)
  #if GTK_CHECK_VERSION(3,12,0)
    gtk_widget_set_margin_start(_label, XPAD);
    gtk_widget_set_margin_end(_label, XPAD);
  #else
    gtk_widget_set_margin_left(_label, XPAD);
    gtk_widget_set_margin_right(_label, XPAD);
  #endif
    gtk_widget_set_margin_top(_label, YPAD);
    gtk_widget_set_margin_bottom(_label, YPAD);
    gtk_widget_set_halign(_label, GTK_ALIGN_FILL);
    gtk_widget_set_valign(_label, GTK_ALIGN_FILL);
    gtk_grid_attach(GTK_GRID(t), _label, 0, row, 1, 1);
#else
    gtk_table_attach (GTK_TABLE (t), _label, 0, 1, row, row + 1, GTK_FILL, GTK_FILL, XPAD, YPAD);
#endif

    /* Adjustment */
    _adj = GTK_ADJUSTMENT(gtk_adjustment_new(0.0, 0.0, 255.0, 1.0, 10.0, 10.0));

    /* Slider */
    _slider = Gtk::manage(new Inkscape::UI::Widget::ColorSlider(Glib::wrap(_adj, true)));
    _slider->set_tooltip_text(_("Alpha (opacity)"));
    _slider->show();

#if GTK_CHECK_VERSION(3,0,0)
  #if GTK_CHECK_VERSION(3,12,0)
    _slider->set_margin_start(XPAD);
    _slider->set_margin_end(XPAD);
  #else
    _slider->set_margin_left(XPAD);
    _slider->set_margin_right(XPAD);
  #endif
    _slider->set_margin_top(YPAD);
    _slider->set_margin_bottom(YPAD);
    _slider->set_hexpand(true);
    _slider->set_halign(Gtk::ALIGN_FILL);
    _slider->set_valign(Gtk::ALIGN_FILL);
    gtk_grid_attach(GTK_GRID(t), _slider->gobj(), 1, row, 1, 1);
#else
    gtk_table_attach(GTK_TABLE (t), _slider->gobj(), 1, 2, row, row + 1, (GtkAttachOptions)(GTK_EXPAND | GTK_FILL), GTK_FILL, XPAD, YPAD);
#endif

    _slider->set_colors(SP_RGBA32_F_COMPOSE (1.0, 1.0, 1.0, 0.0),
                        SP_RGBA32_F_COMPOSE (1.0, 1.0, 1.0, 0.5),
                        SP_RGBA32_F_COMPOSE (1.0, 1.0, 1.0, 1.0));

    /* Spinbutton */
    _sbtn = gtk_spin_button_new (GTK_ADJUSTMENT (_adj), 1.0, 0);
    gtk_widget_set_tooltip_text (_sbtn, _("Alpha (opacity)"));
    sp_dialog_defocus_on_enter (_sbtn);
    gtk_label_set_mnemonic_widget (GTK_LABEL(_label), _sbtn);
    gtk_widget_show (_sbtn);

#if GTK_CHECK_VERSION(3,0,0)
  #if GTK_CHECK_VERSION(3,12,0)
    gtk_widget_set_margin_start(_sbtn, XPAD);
    gtk_widget_set_margin_end(_sbtn, XPAD);
  #else
    gtk_widget_set_margin_left(_sbtn, XPAD);
    gtk_widget_set_margin_right(_sbtn, XPAD);
  #endif
    gtk_widget_set_margin_top(_sbtn, YPAD);
    gtk_widget_set_margin_bottom(_sbtn, YPAD);
    gtk_widget_set_halign(_sbtn, GTK_ALIGN_CENTER);
    gtk_widget_set_valign(_sbtn, GTK_ALIGN_CENTER);
    gtk_grid_attach(GTK_GRID(t), _sbtn, 2, row, 1, 1);
#else
    gtk_table_attach (GTK_TABLE (t), _sbtn, 2, 3, row, row + 1, (GtkAttachOptions)0, (GtkAttachOptions)0, XPAD, YPAD);
#endif

    /* Signals */
    g_signal_connect (G_OBJECT (_adj), "value_changed",
                        G_CALLBACK (_adjustmentChanged), _csel);

    _slider->signal_grabbed.connect(sigc::mem_fun(*this, &ColorWheelSelector::_sliderGrabbed));
    _slider->signal_released.connect(sigc::mem_fun(*this, &ColorWheelSelector::_sliderReleased));
    _slider->signal_value_changed.connect(sigc::mem_fun(*this, &ColorWheelSelector::_sliderChanged));

    g_signal_connect( G_OBJECT(_wheel), "changed",
                        G_CALLBACK (_wheelChanged), _csel );
}

static void sp_color_wheel_selector_dispose(GObject *object)
{
    if (G_OBJECT_CLASS(sp_color_wheel_selector_parent_class)->dispose)
        G_OBJECT_CLASS(sp_color_wheel_selector_parent_class)->dispose(object);
}

static void
sp_color_wheel_selector_show_all (GtkWidget *widget)
{
    gtk_widget_show (widget);
}

static void sp_color_wheel_selector_hide(GtkWidget *widget)
{
    gtk_widget_hide(widget);
}

GtkWidget *sp_color_wheel_selector_new()
{
    SPColorWheelSelector *csel = SP_COLOR_WHEEL_SELECTOR(g_object_new (SP_TYPE_COLOR_WHEEL_SELECTOR, NULL));

    return GTK_WIDGET (csel);
}

/* Helpers for setting color value */

void ColorWheelSelector::_preserve_icc(SPColor *color) const {
    color->icc = getColor().icc ? new SVGICCColor(*getColor().icc) : 0;
}

void ColorWheelSelector::_colorChanged()
{
#ifdef DUMP_CHANGE_INFO
    g_message("ColorWheelSelector::_colorChanged( this=%p, %f, %f, %f,   %f)", this, color.v.c[0], color.v.c[1], color.v.c[2], alpha );
#endif
    _updating = TRUE;
    {
        float hsv[3] = {0,0,0};
        sp_color_rgb_to_hsv_floatv(hsv, _color.v.c[0], _color.v.c[1], _color.v.c[2]);
        gimp_color_wheel_set_color( GIMP_COLOR_WHEEL(_wheel), hsv[0], hsv[1], hsv[2] );
    }

    guint32 start = _color.toRGBA32( 0x00 );
    guint32 mid = _color.toRGBA32( 0x7f );
    guint32 end = _color.toRGBA32( 0xff );

    _slider->set_colors(start, mid, end);

    ColorScales::setScaled(_adj, _alpha);

    _updating = FALSE;
}

void ColorWheelSelector::_adjustmentChanged( GtkAdjustment *adjustment, SPColorWheelSelector *cs )
{
// TODO check this. It looks questionable:
    // if a value is entered between 0 and 1 exclusive, normalize it to (int) 0..255  or 0..100
    gdouble value = gtk_adjustment_get_value (adjustment);
    gdouble upper = gtk_adjustment_get_upper (adjustment);
    
    if (value > 0.0 && value < 1.0) {
        gtk_adjustment_set_value( adjustment, floor (value * upper + 0.5) );
    }

    ColorWheelSelector* wheelSelector = static_cast<ColorWheelSelector*>(SP_COLOR_SELECTOR(cs)->base);
    if (wheelSelector->_updating) return;

    wheelSelector->_updating = TRUE;

    wheelSelector->_preserve_icc(&wheelSelector->_color);
    wheelSelector->_updateInternals( wheelSelector->_color, ColorScales::getScaled( wheelSelector->_adj ), wheelSelector->_dragging );

    wheelSelector->_updating = FALSE;
}

void ColorWheelSelector::_sliderGrabbed()
{
    if (!_dragging) {
        _dragging = TRUE;
        _grabbed();

        _preserve_icc(&_color);
        _updateInternals( _color, ColorScales::getScaled( _adj ), _dragging );
    }
}

void ColorWheelSelector::_sliderReleased()
{
    if (_dragging) {
        _dragging = FALSE;
        _released();

        _preserve_icc(&_color);
        _updateInternals( _color, ColorScales::getScaled( _adj ), _dragging );
    }
}

void ColorWheelSelector::_sliderChanged()
{
    _preserve_icc(&_color);
    _updateInternals( _color, ColorScales::getScaled( _adj ), _dragging );
}

void ColorWheelSelector::_wheelChanged( GimpColorWheel *wheel, SPColorWheelSelector *cs )
{
    ColorWheelSelector* wheelSelector = static_cast<ColorWheelSelector*>(SP_COLOR_SELECTOR(cs)->base);

    gdouble h = 0;
    gdouble s = 0;
    gdouble v = 0;
    gimp_color_wheel_get_color( wheel, &h, &s, &v );
    
    float rgb[3] = {0,0,0};
    sp_color_hsv_to_rgb_floatv (rgb, h, s, v); 

    SPColor color(rgb[0], rgb[1], rgb[2]);

    guint32 start = color.toRGBA32( 0x00 );
    guint32 mid = color.toRGBA32( 0x7f );
    guint32 end = color.toRGBA32( 0xff );

    wheelSelector->_slider->set_colors(start, mid, end);

    wheelSelector->_preserve_icc(&color);
    wheelSelector->_updateInternals( color, wheelSelector->_alpha, gimp_color_wheel_is_adjusting(wheel) );
}


Gtk::Widget *ColorWheelSelectorFactory::createWidget(Inkscape::UI::SelectedColor &color) const {
    GtkWidget *w = sp_color_selector_new(SP_TYPE_COLOR_WHEEL_SELECTOR);
    Gtk::Widget *wrapped = Glib::wrap(w);
    return wrapped;
}

Glib::ustring ColorWheelSelectorFactory::modeName() const {
    return gettext(ColorWheelSelector::MODE_NAME);
}


/*
  Local Variables:
  mode:c++
  c-file-style:"stroustrup"
  c-file-offsets:((innamespace . 0)(inline-open . 0)(case-label . +))
  indent-tabs-mode:nil
  fill-column:99
  End:
*/
// vim: filetype=cpp:expandtab:shiftwidth=4:tabstop=8:softtabstop=4:fileencoding=utf-8:textwidth=99 :<|MERGE_RESOLUTION|>--- conflicted
+++ resolved
@@ -28,38 +28,9 @@
 #define XPAD 4
 #define YPAD 1
 
-<<<<<<< HEAD
+const gchar* ColorWheelSelector::MODE_NAME = N_("Wheel");
+
 G_DEFINE_TYPE(SPColorWheelSelector, sp_color_wheel_selector, SP_TYPE_COLOR_SELECTOR);
-=======
-
-const gchar* ColorWheelSelector::MODE_NAME = N_("Wheel");
-
-GType
-sp_color_wheel_selector_get_type (void)
-{
-    static GType type = 0;
-    if (!type) {
-        static const GTypeInfo info = {
-            sizeof (SPColorWheelSelectorClass),
-            NULL, /* base_init */
-            NULL, /* base_finalize */
-            (GClassInitFunc) sp_color_wheel_selector_class_init,
-            NULL, /* class_finalize */
-            NULL, /* class_data */
-            sizeof (SPColorWheelSelector),
-            0,    /* n_preallocs */
-            (GInstanceInitFunc) sp_color_wheel_selector_init,
-            0,    /* value_table */
-        };
-
-        type = g_type_register_static (SP_TYPE_COLOR_SELECTOR,
-                                       "SPColorWheelSelector",
-                                       &info,
-                                       static_cast< GTypeFlags > (0) );
-    }
-    return type;
-}
->>>>>>> e373a552
 
 static void sp_color_wheel_selector_class_init(SPColorWheelSelectorClass *klass)
 {
