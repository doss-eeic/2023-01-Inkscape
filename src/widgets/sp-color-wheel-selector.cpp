--- conflicted
+++ resolved
@@ -7,15 +7,9 @@
 #include <math.h>
 #include <gtk/gtk.h>
 #include <glibmm/i18n.h>
-<<<<<<< HEAD
+#include <gtkmm/adjustment.h>
 #include "ui/dialog-events.h"
-#include "sp-color-wheel-selector.h"
-=======
-#include <gtkmm/adjustment.h>
-#include "../dialogs/dialog-events.h"
->>>>>>> 0744a31c
 #include "sp-color-scales.h"
-#include "sp-color-slider.h"
 #include "sp-color-icc-selector.h"
 #include "../svg/svg-icc-color.h"
 #include "ui/widget/color-slider.h"
@@ -147,30 +141,19 @@
     _slider->show();
 
 #if GTK_CHECK_VERSION(3,0,0)
-<<<<<<< HEAD
   #if GTK_CHECK_VERSION(3,12,0)
-    gtk_widget_set_margin_start(_slider, XPAD);
-    gtk_widget_set_margin_end(_slider, XPAD);
+    _slider->set_margin_start(XPAD);
+    _slider->set_margin_end(XPAD);
   #else
-    gtk_widget_set_margin_left(_slider, XPAD);
-    gtk_widget_set_margin_right(_slider, XPAD);
-  #endif
-    gtk_widget_set_margin_top(_slider, YPAD);
-    gtk_widget_set_margin_bottom(_slider, YPAD);
-    gtk_widget_set_hexpand(_slider, TRUE);
-    gtk_widget_set_halign(_slider, GTK_ALIGN_FILL);
-    gtk_widget_set_valign(_slider, GTK_ALIGN_FILL);
-    gtk_grid_attach(GTK_GRID(t), _slider, 1, row, 1, 1);
-=======
     _slider->set_margin_left(XPAD);
     _slider->set_margin_right(XPAD);
+  #endif
     _slider->set_margin_top(YPAD);
     _slider->set_margin_bottom(YPAD);
     _slider->set_hexpand(true);
     _slider->set_halign(Gtk::ALIGN_FILL);
     _slider->set_valign(Gtk::ALIGN_FILL);
     gtk_grid_attach(GTK_GRID(t), _slider->gobj(), 1, row, 1, 1);
->>>>>>> 0744a31c
 #else
     gtk_table_attach(GTK_TABLE (t), _slider->gobj(), 1, 2, row, row + 1, (GtkAttachOptions)(GTK_EXPAND | GTK_FILL), GTK_FILL, XPAD, YPAD);
 #endif
