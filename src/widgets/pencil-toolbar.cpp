--- conflicted
+++ resolved
@@ -571,12 +571,8 @@
                                                         _("LPE based interactive simplify"),
                                                         INKSCAPE_ICON("interactive_simplify"),
                                                         GTK_ICON_SIZE_SMALL_TOOLBAR );
-<<<<<<< HEAD
-        gtk_toggle_action_set_active(GTK_TOGGLE_ACTION(itact), prefs->getBool("/tools/freehand/pencil/simplify", false) );
-=======
         gtk_toggle_action_set_active(GTK_TOGGLE_ACTION(itact), prefs->getInt("/tools/freehand/pencil/simplify", 0) );
         g_object_set_data( holder, "simplify", itact );
->>>>>>> 83f03384
         g_signal_connect_after(  G_OBJECT(itact), "toggled", G_CALLBACK(freehand_simplify_lpe), holder) ;
         gtk_action_group_add_action( mainActions, GTK_ACTION(itact) );
         guint freehandMode = prefs->getInt("/tools/freehand/pencil/freehand-mode", 0);
