/**
 * @file
 * Base widget for user input of object properties.
 */
/* Authors:
 *  Lauris Kaplinski <lauris@ximian.com>
 *  Abhishek Sharma
 *  Kris De Gussem <Kris.DeGussem@gmail.com>
 *
 * Copyright (C) 2001 Ximian, Inc.
 * Copyright (C) 2012, authors
 * Released under GNU GPL, read the file 'COPYING' for more information
 */

#include "sp-attribute-widget.h"

#include <glibmm/i18n.h>
#include <gtkmm/entry.h>
<<<<<<< HEAD

#if WITH_GTKMM_3_0
# include <gtkmm/grid.h>
#else
# include <gtkmm/table.h>
#endif
=======
#include <gtkmm/label.h>
#include <gtkmm/grid.h>
>>>>>>> 1bd64804

#include "sp-object.h"
#include "xml/repr.h"
#include "macros.h"
#include "document.h"
#include "document-undo.h"
#include "verbs.h"

using Inkscape::DocumentUndo;

/**
 * Callback for user input in one of the entries.
 *
 * sp_attribute_table_entry_changed set the object property
 * to the new value and updates history. It is a callback from
 * the entries created by SPAttributeTable.
 * 
 * @param editable pointer to the entry box.
 * @param spat pointer to the SPAttributeTable instance.
 */
static void sp_attribute_table_entry_changed (Gtk::Entry *editable, SPAttributeTable *spat);
/**
 * Callback for a modification of the selected object (size, color, properties, etc.).
 *
 * sp_attribute_table_object_modified rereads the object properties
 * and shows the values in the entry boxes. It is a callback from a
 * connection of the SPObject.
 * 
 * @param object the SPObject to which this instance is referring to.
 * @param flags gives the applied modifications
 * @param spat pointer to the SPAttributeTable instance.
 */
static void sp_attribute_table_object_modified (SPObject *object, guint flags, SPAttributeTable *spaw);
/**
 * Callback for the delection of the selected object.
 *
 * sp_attribute_table_object_release invalidates all data of 
 * SPAttributeTable and disables the widget.
 */
static void sp_attribute_table_object_release (SPObject */*object*/, SPAttributeTable *spat);

#define XPAD 4
#define YPAD 0


SPAttributeTable::SPAttributeTable () : 
    _object(NULL),
    blocked(false),
    table(NULL),
    _attributes(),
    _entries(),
    modified_connection(),
    release_connection()
{
}

SPAttributeTable::SPAttributeTable (SPObject *object, std::vector<Glib::ustring> &labels, std::vector<Glib::ustring> &attributes, GtkWidget* parent) : 
    _object(NULL),
    blocked(false),
    table(NULL),
    _attributes(),
    _entries(),
    modified_connection(),
    release_connection()
{
    set_object(object, labels, attributes, parent);
}

SPAttributeTable::~SPAttributeTable ()
{
    clear();
}

void SPAttributeTable::clear(void)
{
    if (table)
    {
        std::vector<Gtk::Widget*> ch = table->get_children();
        for (int i = (ch.size())-1; i >=0 ; i--)
        {
            Gtk::Widget *w = ch[i];
            ch.pop_back();
            if (w != NULL)
            {
                try
                {
                    sp_signal_disconnect_by_data (w->gobj(), this);
                    delete w;
                }
                catch(...)
                {
                }
            }
        }
        ch.clear();
        _attributes.clear();
        _entries.clear();
        
        delete table;
        table = NULL;
    }

    if (_object)
    {
        modified_connection.disconnect();
        release_connection.disconnect();
        _object = NULL;
    }
}

void SPAttributeTable::set_object(SPObject *object,
                            std::vector<Glib::ustring> &labels,
                            std::vector<Glib::ustring> &attributes,
                            GtkWidget* parent)
{
    g_return_if_fail (!object || SP_IS_OBJECT (object));
    g_return_if_fail (!object || !labels.empty() || !attributes.empty());
    g_return_if_fail (labels.size() == attributes.size());

    clear();
    _object = object;

    if (object) {
        blocked = true;

        // Set up object
        modified_connection = object->connectModified(sigc::bind<2>(sigc::ptr_fun(&sp_attribute_table_object_modified), this));
        release_connection  = object->connectRelease (sigc::bind<1>(sigc::ptr_fun(&sp_attribute_table_object_release), this));

        // Create table
        table = new Gtk::Grid();

        if (!(parent == NULL))
            gtk_container_add(GTK_CONTAINER(parent), (GtkWidget*)table->gobj());
        
        // Fill rows
        _attributes = attributes;
        for (guint i = 0; i < (attributes.size()); i++) {
            Gtk::Label *ll = new Gtk::Label (_(labels[i].c_str()));
            ll->show();
            ll->set_alignment (1.0, 0.5);
            ll->set_vexpand();
            ll->set_margin_left(XPAD);
            ll->set_margin_right(XPAD);
            ll->set_margin_top(XPAD);
            ll->set_margin_bottom(XPAD);
            table->attach(*ll, 0, i, 1, 1);

            Gtk::Entry *ee = new Gtk::Entry();
            ee->show();
            const gchar *val = object->getRepr()->attribute(attributes[i].c_str());
            ee->set_text (val ? val : (const gchar *) "");
            ee->set_hexpand();
            ee->set_vexpand();
            ee->set_margin_left(XPAD);
            ee->set_margin_right(XPAD);
            ee->set_margin_top(XPAD);
            ee->set_margin_bottom(XPAD);
            table->attach(*ee, 1, i, 1, 1);

            _entries.push_back(ee);
            g_signal_connect ( ee->gobj(), "changed",
                               G_CALLBACK (sp_attribute_table_entry_changed),
                               this );
        }
        /* Show table */
        table->show ();
        blocked = false;
    }
}

void SPAttributeTable::change_object(SPObject *object)
{
    g_return_if_fail (!object || SP_IS_OBJECT (object));
    if (_object)
    {
        modified_connection.disconnect();
        release_connection.disconnect();
        _object = NULL;
    }

    _object = object;
    if (_object) {
        blocked = true;

        // Set up object
        modified_connection = _object->connectModified(sigc::bind<2>(sigc::ptr_fun(&sp_attribute_table_object_modified), this));
        release_connection  = _object->connectRelease (sigc::bind<1>(sigc::ptr_fun(&sp_attribute_table_object_release), this));
        for (guint i = 0; i < (_attributes.size()); i++) {
            const gchar *val = _object->getRepr()->attribute(_attributes[i].c_str());
            _entries[i]->set_text(val ? val : "");
        }
        
        blocked = false;
    }

}

void SPAttributeTable::reread_properties(void)
{
    blocked = true;
	for (guint i = 0; i < (_attributes.size()); i++)
    {
        const gchar *val = _object->getRepr()->attribute(_attributes[i].c_str());
        _entries[i]->set_text(val ? val : "");
    }
	blocked = false;
}

static void sp_attribute_table_object_modified ( SPObject */*object*/,
                                     guint flags,
                                     SPAttributeTable *spat )
{
    if (flags & SP_OBJECT_MODIFIED_FLAG)
    {
        std::vector<Glib::ustring> attributes = spat->get_attributes();
        std::vector<Gtk::Entry *> entries = spat->get_entries();
        Glib::ustring text="";
        for (guint i = 0; i < (attributes.size()); i++) {
            Gtk::Entry* e = entries[i];
            const gchar *val = spat->_object->getRepr()->attribute(attributes[i].c_str());
            text = e->get_text ();
            if (val || !text.empty()) {
                if (text != val) {
                    // We are different
                    spat->blocked = true;
                    e->set_text (val ? val : (const gchar *) "");
                    spat->blocked = false;
                }
            }
        }
    }

} // end of sp_attribute_table_object_modified()

static void sp_attribute_table_entry_changed ( Gtk::Entry *editable,
                                   SPAttributeTable *spat )
{
    if (!spat->blocked)
    {
        std::vector<Glib::ustring> attributes = spat->get_attributes();
        std::vector<Gtk::Entry *> entries = spat->get_entries();
        for (guint i = 0; i < (attributes.size()); i++) {
            Gtk::Entry *e = entries[i];
            if ((GtkWidget*)editable == (GtkWidget*)e->gobj()) {
                spat->blocked = true;
                Glib::ustring text = e->get_text ();
                if (spat->_object) {
                    spat->_object->getRepr()->setAttribute(attributes[i].c_str(), text.c_str(), false);
                    DocumentUndo::done(spat->_object->document, SP_VERB_NONE,
                                       _("Set attribute"));
                }
                spat->blocked = false;
                return;
            }
        }
        g_warning ("file %s: line %d: Entry signalled change, but there is no such entry", __FILE__, __LINE__);
    }

} // end of sp_attribute_table_entry_changed()

static void sp_attribute_table_object_release (SPObject */*object*/, SPAttributeTable *spat)
{
    std::vector<Glib::ustring> labels;
    std::vector<Glib::ustring> attributes;
    spat->set_object (NULL, labels, attributes, NULL);
}

/*
  Local Variables:
  mode:c++
  c-file-style:"stroustrup"
  c-file-offsets:((innamespace . 0)(inline-open . 0)(case-label . +))
  indent-tabs-mode:nil
  fill-column:99
  End:
*/
// vim: filetype=cpp:expandtab:shiftwidth=4:tabstop=8:softtabstop=4:fileencoding=utf-8:textwidth=99 :<|MERGE_RESOLUTION|>--- conflicted
+++ resolved
@@ -16,17 +16,7 @@
 
 #include <glibmm/i18n.h>
 #include <gtkmm/entry.h>
-<<<<<<< HEAD
-
-#if WITH_GTKMM_3_0
-# include <gtkmm/grid.h>
-#else
-# include <gtkmm/table.h>
-#endif
-=======
-#include <gtkmm/label.h>
 #include <gtkmm/grid.h>
->>>>>>> 1bd64804
 
 #include "sp-object.h"
 #include "xml/repr.h"
