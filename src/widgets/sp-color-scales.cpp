/*
 *   bulia byak <buliabyak@users.sf.net>
 */

#ifdef HAVE_CONFIG_H
# include "config.h"
#endif

#include "sp-color-scales.h"

#include <math.h>
#include <gtk/gtk.h>
#include <glibmm/i18n.h>
<<<<<<< HEAD
#include "ui/dialog-events.h"
#include "sp-color-scales.h"
#include "sp-color-slider.h"
=======
#include <gtkmm/adjustment.h>

#include "../dialogs/dialog-events.h"
>>>>>>> 0744a31c
#include "svg/svg-icc-color.h"
#include "ui/widget/color-slider.h"

#define CSC_CHANNEL_R (1 << 0)
#define CSC_CHANNEL_G (1 << 1)
#define CSC_CHANNEL_B (1 << 2)
#define CSC_CHANNEL_A (1 << 3)
#define CSC_CHANNEL_H (1 << 0)
#define CSC_CHANNEL_S (1 << 1)
#define CSC_CHANNEL_V (1 << 2)
#define CSC_CHANNEL_C (1 << 0)
#define CSC_CHANNEL_M (1 << 1)
#define CSC_CHANNEL_Y (1 << 2)
#define CSC_CHANNEL_K (1 << 3)
#define CSC_CHANNEL_CMYKA (1 << 4)

#define CSC_CHANNELS_ALL 0


G_BEGIN_DECLS

static void sp_color_scales_dispose(GObject *object);

static void sp_color_scales_show_all (GtkWidget *widget);
static void sp_color_scales_hide(GtkWidget *widget);

static const gchar *sp_color_scales_hue_map (void);

G_END_DECLS

#define XPAD 4
#define YPAD 1

#define noDUMP_CHANGE_INFO 1

G_DEFINE_TYPE(SPColorScales, sp_color_scales, SP_TYPE_COLOR_SELECTOR);

static void
sp_color_scales_class_init (SPColorScalesClass *klass)
{
	static const gchar* nameset[] = {N_("RGB"), N_("HSL"), N_("CMYK"), 0};
	GObjectClass *object_class = G_OBJECT_CLASS(klass);
	GtkWidgetClass *widget_class = GTK_WIDGET_CLASS(klass);
	SPColorSelectorClass *selector_class = SP_COLOR_SELECTOR_CLASS (klass);

	selector_class->name = nameset;
	selector_class->submode_count = 3;

	object_class->dispose = sp_color_scales_dispose;

	widget_class->show_all = sp_color_scales_show_all;
	widget_class->hide = sp_color_scales_hide;
}

ColorScales::ColorScales( SPColorSelector* csel )
    : ColorSelector( csel ),
      _mode( SP_COLOR_SCALES_MODE_NONE ),
      _rangeLimit( 255.0 ),
      _updating( FALSE ),
      _dragging( FALSE )
{
    for (gint i = 0; i < 5; i++) {
        _l[i] = 0;
        _a[i] = 0;
        _s[i] = 0;
        _b[i] = 0;
    }
}

ColorScales::~ColorScales()
{
    for (gint i = 0; i < 5; i++) {
        _l[i] = 0;
        _a[i] = 0;
        _s[i] = 0;
        _b[i] = 0;
    }
}

void sp_color_scales_init (SPColorScales *cs)
{
    SP_COLOR_SELECTOR(cs)->base = new ColorScales( SP_COLOR_SELECTOR(cs) );

    if ( SP_COLOR_SELECTOR(cs)->base )
    {
        SP_COLOR_SELECTOR(cs)->base->init();
    }
}

void ColorScales::init()
{
	gint i;

	_updating = FALSE;
	_dragging = FALSE;

#if GTK_CHECK_VERSION(3,0,0)
	GtkWidget *t = gtk_grid_new();
#else
	GtkWidget *t = gtk_table_new (5, 3, FALSE);
#endif
	gtk_widget_show (t);
	gtk_box_pack_start (GTK_BOX (_csel), t, TRUE, TRUE, 4);

	/* Create components */
	for (i = 0; i < static_cast< gint > (G_N_ELEMENTS(_a)) ; i++) {
		/* Label */
		_l[i] = gtk_label_new("");
		gtk_misc_set_alignment (GTK_MISC (_l[i]), 1.0, 0.5);
		gtk_widget_show (_l[i]);

#if GTK_CHECK_VERSION(3,0,0)
  #if GTK_CHECK_VERSION(3,12,0)
		gtk_widget_set_margin_start(_l[i], XPAD);
		gtk_widget_set_margin_end(_l[i], XPAD);
  #else
		gtk_widget_set_margin_left(_l[i], XPAD);
		gtk_widget_set_margin_right(_l[i], XPAD);
  #endif
		gtk_widget_set_margin_top(_l[i], YPAD);
		gtk_widget_set_margin_bottom(_l[i], YPAD);
		gtk_grid_attach(GTK_GRID(t), _l[i], 0, i, 1, 1);
#else
		gtk_table_attach (GTK_TABLE (t), _l[i], 0, 1, i, i + 1, GTK_FILL, GTK_FILL, XPAD, YPAD);
#endif

		/* Adjustment */
		_a[i] = GTK_ADJUSTMENT(gtk_adjustment_new(0.0, 0.0, _rangeLimit, 1.0, 10.0, 10.0));
		/* Slider */
		_s[i] = Gtk::manage(new Inkscape::UI::Widget::ColorSlider(Glib::wrap(_a[i], true)));
		_s[i]->show();

#if GTK_CHECK_VERSION(3,0,0)
<<<<<<< HEAD
  #if GTK_CHECK_VERSION(3,12,0)
		gtk_widget_set_margin_start(_s[i], XPAD);
		gtk_widget_set_margin_end(_s[i], XPAD);
  #else
		gtk_widget_set_margin_left(_s[i], XPAD);
		gtk_widget_set_margin_right(_s[i], XPAD);
  #endif
		gtk_widget_set_margin_top(_s[i], YPAD);
		gtk_widget_set_margin_bottom(_s[i], YPAD);
		gtk_widget_set_hexpand(_s[i], TRUE);
		gtk_grid_attach(GTK_GRID(t), _s[i], 1, i, 1, 1);
=======
		_s[i]->set_margin_left(XPAD);
		_s[i]->set_margin_right(XPAD);
		_s[i]->set_margin_top(YPAD);
		_s[i]->set_margin_bottom(YPAD);
		_s[i]->set_hexpand(true);
		gtk_grid_attach(GTK_GRID(t), _s[i]->gobj(), 1, i, 1, 1);
>>>>>>> 0744a31c
#else
		gtk_table_attach (GTK_TABLE (t), _s[i]->gobj(), 1, 2, i, i + 1, (GtkAttachOptions)(GTK_EXPAND | GTK_FILL), GTK_FILL, XPAD, YPAD);
#endif

		/* Spinbutton */
		_b[i] = gtk_spin_button_new (GTK_ADJUSTMENT (_a[i]), 1.0, 0);
		sp_dialog_defocus_on_enter (_b[i]);
		gtk_label_set_mnemonic_widget (GTK_LABEL(_l[i]), _b[i]);
		gtk_widget_show (_b[i]);

#if GTK_CHECK_VERSION(3,0,0)
  #if GTK_CHECK_VERSION(3,12,0)
		gtk_widget_set_margin_start(_b[i], XPAD);
		gtk_widget_set_margin_end(_b[i], XPAD);
  #else
		gtk_widget_set_margin_left(_b[i], XPAD);
		gtk_widget_set_margin_right(_b[i], XPAD);
  #endif
		gtk_widget_set_margin_top(_b[i], YPAD);
		gtk_widget_set_margin_bottom(_b[i], YPAD);
		gtk_widget_set_halign(_b[i], GTK_ALIGN_CENTER);
		gtk_widget_set_valign(_b[i], GTK_ALIGN_CENTER);
		gtk_grid_attach(GTK_GRID(t), _b[i], 2, i, 1, 1);
#else
		gtk_table_attach (GTK_TABLE (t), _b[i], 2, 3, i, i + 1, (GtkAttachOptions)0, (GtkAttachOptions)0, XPAD, YPAD);
#endif

		/* Attach channel value to adjustment */
		g_object_set_data (G_OBJECT (_a[i]), "channel", GINT_TO_POINTER (i));
		/* Signals */
		g_signal_connect (G_OBJECT (_a[i]), "value_changed",
					G_CALLBACK (_adjustmentAnyChanged), _csel);
		_s[i]->signal_grabbed.connect(sigc::mem_fun(this, &ColorScales::_sliderAnyGrabbed));
		_s[i]->signal_released.connect(sigc::mem_fun(this, &ColorScales::_sliderAnyReleased));
		_s[i]->signal_value_changed.connect(sigc::mem_fun(this, &ColorScales::_sliderAnyChanged));
	}

	/* Initial mode is none, so it works */
	setMode(SP_COLOR_SCALES_MODE_RGB);
}

static void sp_color_scales_dispose(GObject *object)
{
	if (G_OBJECT_CLASS(sp_color_scales_parent_class)->dispose)
            G_OBJECT_CLASS(sp_color_scales_parent_class)->dispose(object);
}

static void
sp_color_scales_show_all (GtkWidget *widget)
{
	gtk_widget_show (widget);
}

static void sp_color_scales_hide(GtkWidget *widget)
{
	gtk_widget_hide(widget);
}

GtkWidget *sp_color_scales_new()
{
	SPColorScales *csel = SP_COLOR_SCALES(g_object_new (SP_TYPE_COLOR_SCALES, NULL));

	return GTK_WIDGET (csel);
}

void ColorScales::_recalcColor( gboolean changing )
{
    if ( changing )
    {
        SPColor color;
        gfloat alpha = 1.0;
        gfloat c[5];

        switch (_mode) {
        case SP_COLOR_SCALES_MODE_RGB:
        case SP_COLOR_SCALES_MODE_HSV:
            _getRgbaFloatv(c);
            color.set( c[0], c[1], c[2] );
            alpha = c[3];
            break;
        case SP_COLOR_SCALES_MODE_CMYK:
        {
            _getCmykaFloatv( c );

            float rgb[3];
            sp_color_cmyk_to_rgb_floatv( rgb, c[0], c[1], c[2], c[3] );
            color.set( rgb[0], rgb[1], rgb[2] );
            alpha = c[4];
            break;
        }
        default:
            g_warning ("file %s: line %d: Illegal color selector mode %d", __FILE__, __LINE__, _mode);
            break;
        }

        /* Preserve ICC */
        color.icc = _color.icc ? new SVGICCColor(*_color.icc) : 0;

        _updateInternals( color, alpha, _dragging );
    }
    else
    {
        _updateInternals( _color, _alpha, _dragging );
    }
}

/* Helpers for setting color value */
gfloat ColorScales::getScaled( const GtkAdjustment *a )
{
    gfloat val = gtk_adjustment_get_value (const_cast<GtkAdjustment*>(a)) 
	    / gtk_adjustment_get_upper (const_cast<GtkAdjustment*>(a));
    return val;
}

void ColorScales::setScaled( GtkAdjustment *a, gfloat v )
{
    gfloat val = v * gtk_adjustment_get_upper (a);
    gtk_adjustment_set_value( a, val );
}

void ColorScales::_setRangeLimit( gdouble upper )
{
    _rangeLimit = upper;
    for ( gint i = 0; i < static_cast<gint>(G_N_ELEMENTS(_a)); i++ ) {
        gtk_adjustment_set_upper (_a[i], upper);
        gtk_adjustment_changed( _a[i] );
    }
}

void ColorScales::_colorChanged()
{
#ifdef DUMP_CHANGE_INFO
    g_message("ColorScales::_colorChanged( this=%p, %f, %f, %f,   %f)", this, _color.v.c[0], _color.v.c[1], _color.v.c[2], _alpha );
#endif
    gfloat tmp[3];
    gfloat c[5] = {0.0, 0.0, 0.0, 0.0};

    switch (_mode) {
    case SP_COLOR_SCALES_MODE_RGB:
        sp_color_get_rgb_floatv( &_color, c );
        c[3] = _alpha;
        c[4] = 0.0;
        break;
    case SP_COLOR_SCALES_MODE_HSV:
        sp_color_get_rgb_floatv( &_color, tmp );
        sp_color_rgb_to_hsl_floatv (c, tmp[0], tmp[1], tmp[2]);
        c[3] = _alpha;
        c[4] = 0.0;
        break;
    case SP_COLOR_SCALES_MODE_CMYK:
        sp_color_get_cmyk_floatv( &_color, c );
        c[4] = _alpha;
        break;
    default:
        g_warning ("file %s: line %d: Illegal color selector mode %d", __FILE__, __LINE__, _mode);
        break;
    }

    _updating = TRUE;
    setScaled( _a[0], c[0] );
    setScaled( _a[1], c[1] );
    setScaled( _a[2], c[2] );
    setScaled( _a[3], c[3] );
    setScaled( _a[4], c[4] );
    _updateSliders( CSC_CHANNELS_ALL );
    _updating = FALSE;
}

void ColorScales::_getRgbaFloatv( gfloat *rgba )
{
	g_return_if_fail (rgba != NULL);

	switch (_mode) {
	case SP_COLOR_SCALES_MODE_RGB:
		rgba[0] = getScaled(_a[0]);
		rgba[1] = getScaled(_a[1]);
		rgba[2] = getScaled(_a[2]);
		rgba[3] = getScaled(_a[3]);
		break;
	case SP_COLOR_SCALES_MODE_HSV:
		sp_color_hsl_to_rgb_floatv (rgba, getScaled(_a[0]), getScaled(_a[1]), getScaled(_a[2]));
		rgba[3] = getScaled(_a[3]);
		break;
	case SP_COLOR_SCALES_MODE_CMYK:
		sp_color_cmyk_to_rgb_floatv (rgba, getScaled(_a[0]), getScaled(_a[1]), getScaled(_a[2]), getScaled(_a[3]));
		rgba[3] = getScaled(_a[4]);
		break;
	default:
		g_warning ("file %s: line %d: Illegal color selector mode", __FILE__, __LINE__);
		break;
	}
}

void ColorScales::_getCmykaFloatv( gfloat *cmyka )
{
	gfloat rgb[3];

	g_return_if_fail (cmyka != NULL);

	switch (_mode) {
	case SP_COLOR_SCALES_MODE_RGB:
		sp_color_rgb_to_cmyk_floatv (cmyka, getScaled(_a[0]), getScaled(_a[1]), getScaled(_a[2]));
		cmyka[4] = getScaled(_a[3]);
		break;
	case SP_COLOR_SCALES_MODE_HSV:
		sp_color_hsl_to_rgb_floatv (rgb, getScaled(_a[0]), getScaled(_a[1]), getScaled(_a[2]));
		sp_color_rgb_to_cmyk_floatv (cmyka, rgb[0], rgb[1], rgb[2]);
		cmyka[4] = getScaled(_a[3]);
		break;
	case SP_COLOR_SCALES_MODE_CMYK:
		cmyka[0] = getScaled(_a[0]);
		cmyka[1] = getScaled(_a[1]);
		cmyka[2] = getScaled(_a[2]);
		cmyka[3] = getScaled(_a[3]);
		cmyka[4] = getScaled(_a[4]);
		break;
	default:
		g_warning ("file %s: line %d: Illegal color selector mode", __FILE__, __LINE__);
		break;
	}
}

guint32 ColorScales::_getRgba32()
{
	gfloat c[4];
	guint32 rgba;

	_getRgbaFloatv(c);

	rgba = SP_RGBA32_F_COMPOSE (c[0], c[1], c[2], c[3]);

	return rgba;
}

void ColorScales::setMode(SPColorScalesMode mode)
{
	gfloat rgba[4];
	gfloat c[4];

	if (_mode == mode) return;

	if ((_mode == SP_COLOR_SCALES_MODE_RGB) ||
		(_mode == SP_COLOR_SCALES_MODE_HSV) ||
		(_mode == SP_COLOR_SCALES_MODE_CMYK)) {
		_getRgbaFloatv(rgba);
	} else {
		rgba[0] = rgba[1] = rgba[2] = rgba[3] = 1.0;
	}

	_mode = mode;

	switch (mode) {
	case SP_COLOR_SCALES_MODE_RGB:
		_setRangeLimit(255.0);
		gtk_label_set_markup_with_mnemonic (GTK_LABEL (_l[0]), _("_R:"));
		_s[0]->set_tooltip_text(_("Red"));
		gtk_widget_set_tooltip_text (_b[0], _("Red"));
		gtk_label_set_markup_with_mnemonic (GTK_LABEL (_l[1]), _("_G:"));
		_s[1]->set_tooltip_text(_("Green"));
		gtk_widget_set_tooltip_text (_b[1], _("Green"));
		gtk_label_set_markup_with_mnemonic (GTK_LABEL (_l[2]), _("_B:"));
		_s[2]->set_tooltip_text(_("Blue"));
		gtk_widget_set_tooltip_text (_b[2], _("Blue"));
		gtk_label_set_markup_with_mnemonic (GTK_LABEL (_l[3]), _("_A:"));
		_s[3]->set_tooltip_text(_("Alpha (opacity)"));
		gtk_widget_set_tooltip_text (_b[3], _("Alpha (opacity)"));
		_s[0]->set_map(NULL);
		gtk_widget_hide (_l[4]);
		_s[4]->hide();
		gtk_widget_hide (_b[4]);
		_updating = TRUE;
		setScaled( _a[0], rgba[0] );
		setScaled( _a[1], rgba[1] );
		setScaled( _a[2], rgba[2] );
		setScaled( _a[3], rgba[3] );
		_updating = FALSE;
		_updateSliders( CSC_CHANNELS_ALL );
		break;
	case SP_COLOR_SCALES_MODE_HSV:
		_setRangeLimit(255.0);
		gtk_label_set_markup_with_mnemonic (GTK_LABEL (_l[0]), _("_H:"));
		_s[0]->set_tooltip_text(_("Hue"));
		gtk_widget_set_tooltip_text (_b[0], _("Hue"));
		gtk_label_set_markup_with_mnemonic (GTK_LABEL (_l[1]), _("_S:"));
		_s[1]->set_tooltip_text(_("Saturation"));
		gtk_widget_set_tooltip_text (_b[1], _("Saturation"));
		gtk_label_set_markup_with_mnemonic (GTK_LABEL (_l[2]), _("_L:"));
		_s[2]->set_tooltip_text(_("Lightness"));
		gtk_widget_set_tooltip_text (_b[2], _("Lightness"));
		gtk_label_set_markup_with_mnemonic (GTK_LABEL (_l[3]), _("_A:"));
		_s[3]->set_tooltip_text(_("Alpha (opacity)"));
		gtk_widget_set_tooltip_text (_b[3], _("Alpha (opacity)"));
		_s[0]->set_map((guchar *)(sp_color_scales_hue_map()));
		gtk_widget_hide (_l[4]);
		_s[4]->hide();
		gtk_widget_hide (_b[4]);
		_updating = TRUE;
		c[0] = 0.0;
		sp_color_rgb_to_hsl_floatv (c, rgba[0], rgba[1], rgba[2]);
		setScaled( _a[0], c[0] );
		setScaled( _a[1], c[1] );
		setScaled( _a[2], c[2] );
		setScaled( _a[3], rgba[3] );
		_updating = FALSE;
		_updateSliders( CSC_CHANNELS_ALL );
		break;
	case SP_COLOR_SCALES_MODE_CMYK:
		_setRangeLimit(100.0);
		gtk_label_set_markup_with_mnemonic (GTK_LABEL (_l[0]), _("_C:"));
		_s[0]->set_tooltip_text(_("Cyan"));
		gtk_widget_set_tooltip_text (_b[0], _("Cyan"));
		gtk_label_set_markup_with_mnemonic (GTK_LABEL (_l[1]), _("_M:"));
		_s[1]->set_tooltip_text(_("Magenta"));
		gtk_widget_set_tooltip_text (_b[1], _("Magenta"));
		gtk_label_set_markup_with_mnemonic (GTK_LABEL (_l[2]), _("_Y:"));
		_s[2]->set_tooltip_text(_("Yellow"));
		gtk_widget_set_tooltip_text (_b[2], _("Yellow"));
		gtk_label_set_markup_with_mnemonic (GTK_LABEL (_l[3]), _("_K:"));
		_s[3]->set_tooltip_text(_("Black"));
		gtk_widget_set_tooltip_text (_b[3], _("Black"));
		gtk_label_set_markup_with_mnemonic (GTK_LABEL (_l[4]), _("_A:"));
		_s[4]->set_tooltip_text(_("Alpha (opacity)"));
		gtk_widget_set_tooltip_text (_b[4], _("Alpha (opacity)"));
		_s[0]->set_map(NULL);
		gtk_widget_show (_l[4]);
		_s[4]->show();
		gtk_widget_show (_b[4]);
		_updating = TRUE;

                sp_color_rgb_to_cmyk_floatv (c, rgba[0], rgba[1], rgba[2]);
                setScaled( _a[0], c[0] );
                setScaled( _a[1], c[1] );
                setScaled( _a[2], c[2] );
                setScaled( _a[3], c[3] );

		setScaled( _a[4], rgba[3] );
		_updating = FALSE;
		_updateSliders( CSC_CHANNELS_ALL );
		break;
	default:
		g_warning ("file %s: line %d: Illegal color selector mode", __FILE__, __LINE__);
		break;
	}
}

SPColorScalesMode ColorScales::getMode() const
{
	return _mode;
}

void ColorScales::setSubmode( guint submode )
{
	g_return_if_fail (_csel != NULL);
	g_return_if_fail (SP_IS_COLOR_SCALES (_csel));
	g_return_if_fail (submode < 3);

	switch ( submode )
	{
	default:
	case 0:
		setMode(SP_COLOR_SCALES_MODE_RGB);
		break;
	case 1:
		setMode(SP_COLOR_SCALES_MODE_HSV);
		break;
	case 2:
		setMode(SP_COLOR_SCALES_MODE_CMYK);
		break;
	}
}

guint ColorScales::getSubmode() const
{
	guint submode = 0;

	switch ( _mode )
	{
	case SP_COLOR_SCALES_MODE_HSV:
		submode = 1;
		break;
	case SP_COLOR_SCALES_MODE_CMYK:
		submode = 2;
		break;
	case SP_COLOR_SCALES_MODE_RGB:
	default:
		submode = 0;
	}

	return submode;
}

void ColorScales::_adjustmentAnyChanged( GtkAdjustment *adjustment, SPColorScales *cs )
{
	gint channel = GPOINTER_TO_INT (g_object_get_data(G_OBJECT (adjustment), "channel"));

	_adjustmentChanged(cs, channel);
}

void ColorScales::_sliderAnyGrabbed()
{
	if (!_dragging) {
		_dragging = TRUE;
        _grabbed();
        _recalcColor( FALSE );
	}
}

void ColorScales::_sliderAnyReleased()
{
	if (_dragging) {
		_dragging = FALSE;
        _released();
        _recalcColor( FALSE );
	}
}

void ColorScales::_sliderAnyChanged()
{
    _recalcColor( TRUE );
}

void ColorScales::_adjustmentChanged( SPColorScales *cs, guint channel )
{
	ColorScales* scales = static_cast<ColorScales*>(SP_COLOR_SELECTOR(cs)->base);
	if (scales->_updating) return;

	scales->_updating = TRUE;

	scales->_updateSliders( (1 << channel) );

	scales->_recalcColor (TRUE);

	scales->_updating = FALSE;
}

void ColorScales::_updateSliders( guint channels )
{
	gfloat rgb0[3], rgbm[3], rgb1[3];
#ifdef SPCS_PREVIEW
	guint32 rgba;
#endif
	switch (_mode) {
	case SP_COLOR_SCALES_MODE_RGB:
		if ((channels != CSC_CHANNEL_R) && (channels != CSC_CHANNEL_A)) {
			/* Update red */
		    _s[0]->set_colors(SP_RGBA32_F_COMPOSE (0.0, getScaled(_a[1]), getScaled(_a[2]), 1.0),
							  SP_RGBA32_F_COMPOSE (0.5, getScaled(_a[1]), getScaled(_a[2]), 1.0),
							  SP_RGBA32_F_COMPOSE (1.0, getScaled(_a[1]), getScaled(_a[2]), 1.0));
		}
		if ((channels != CSC_CHANNEL_G) && (channels != CSC_CHANNEL_A)) {
			/* Update green */
            _s[1]->set_colors(SP_RGBA32_F_COMPOSE(getScaled(_a[0]), 0.0, getScaled(_a[2]), 1.0),
                              SP_RGBA32_F_COMPOSE(getScaled(_a[0]), 0.5, getScaled(_a[2]), 1.0),
                              SP_RGBA32_F_COMPOSE(getScaled(_a[0]), 1.0, getScaled(_a[2]), 1.0));
		}
		if ((channels != CSC_CHANNEL_B) && (channels != CSC_CHANNEL_A)) {
			/* Update blue */
		    _s[2]->set_colors(SP_RGBA32_F_COMPOSE (getScaled(_a[0]), getScaled(_a[1]), 0.0, 1.0),
                              SP_RGBA32_F_COMPOSE (getScaled(_a[0]), getScaled(_a[1]), 0.5, 1.0),
                              SP_RGBA32_F_COMPOSE (getScaled(_a[0]), getScaled(_a[1]), 1.0, 1.0));
		}
		if (channels != CSC_CHANNEL_A) {
			/* Update alpha */
		    _s[3]->set_colors(SP_RGBA32_F_COMPOSE (getScaled(_a[0]), getScaled(_a[1]), getScaled(_a[2]), 0.0),
                              SP_RGBA32_F_COMPOSE (getScaled(_a[0]), getScaled(_a[1]), getScaled(_a[2]), 0.5),
                              SP_RGBA32_F_COMPOSE (getScaled(_a[0]), getScaled(_a[1]), getScaled(_a[2]), 1.0));
		}
		break;
	case SP_COLOR_SCALES_MODE_HSV:
		/* Hue is never updated */
		if ((channels != CSC_CHANNEL_S) && (channels != CSC_CHANNEL_A)) {
			/* Update saturation */
			sp_color_hsl_to_rgb_floatv (rgb0, getScaled(_a[0]), 0.0, getScaled(_a[2]));
			sp_color_hsl_to_rgb_floatv (rgbm, getScaled(_a[0]), 0.5, getScaled(_a[2]));
			sp_color_hsl_to_rgb_floatv (rgb1, getScaled(_a[0]), 1.0, getScaled(_a[2]));
			_s[1]->set_colors(SP_RGBA32_F_COMPOSE (rgb0[0], rgb0[1], rgb0[2], 1.0),
                              SP_RGBA32_F_COMPOSE (rgbm[0], rgbm[1], rgbm[2], 1.0),
                              SP_RGBA32_F_COMPOSE (rgb1[0], rgb1[1], rgb1[2], 1.0));
		}
		if ((channels != CSC_CHANNEL_V) && (channels != CSC_CHANNEL_A)) {
			/* Update value */
			sp_color_hsl_to_rgb_floatv (rgb0, getScaled(_a[0]), getScaled(_a[1]), 0.0);
			sp_color_hsl_to_rgb_floatv (rgbm, getScaled(_a[0]), getScaled(_a[1]), 0.5);
			sp_color_hsl_to_rgb_floatv (rgb1, getScaled(_a[0]), getScaled(_a[1]), 1.0);
			_s[2]->set_colors(SP_RGBA32_F_COMPOSE (rgb0[0], rgb0[1], rgb0[2], 1.0),
			                  SP_RGBA32_F_COMPOSE (rgbm[0], rgbm[1], rgbm[2], 1.0),
                              SP_RGBA32_F_COMPOSE (rgb1[0], rgb1[1], rgb1[2], 1.0));
		}
		if (channels != CSC_CHANNEL_A) {
			/* Update alpha */
			sp_color_hsl_to_rgb_floatv (rgb0, getScaled(_a[0]), getScaled(_a[1]), getScaled(_a[2]));
			_s[3]->set_colors(SP_RGBA32_F_COMPOSE (rgb0[0], rgb0[1], rgb0[2], 0.0),
                              SP_RGBA32_F_COMPOSE (rgb0[0], rgb0[1], rgb0[2], 0.5),
                              SP_RGBA32_F_COMPOSE (rgb0[0], rgb0[1], rgb0[2], 1.0));
		}
		break;
	case SP_COLOR_SCALES_MODE_CMYK:
		if ((channels != CSC_CHANNEL_C) && (channels != CSC_CHANNEL_CMYKA)) {
			/* Update C */
			sp_color_cmyk_to_rgb_floatv (rgb0, 0.0, getScaled(_a[1]), getScaled(_a[2]), getScaled(_a[3]));
			sp_color_cmyk_to_rgb_floatv (rgbm, 0.5, getScaled(_a[1]), getScaled(_a[2]), getScaled(_a[3]));
			sp_color_cmyk_to_rgb_floatv (rgb1, 1.0, getScaled(_a[1]), getScaled(_a[2]), getScaled(_a[3]));
			_s[0]->set_colors(SP_RGBA32_F_COMPOSE (rgb0[0], rgb0[1], rgb0[2], 1.0),
                              SP_RGBA32_F_COMPOSE (rgbm[0], rgbm[1], rgbm[2], 1.0),
                              SP_RGBA32_F_COMPOSE (rgb1[0], rgb1[1], rgb1[2], 1.0));
		}
		if ((channels != CSC_CHANNEL_M) && (channels != CSC_CHANNEL_CMYKA)) {
			/* Update M */
			sp_color_cmyk_to_rgb_floatv (rgb0, getScaled(_a[0]), 0.0, getScaled(_a[2]), getScaled(_a[3]));
			sp_color_cmyk_to_rgb_floatv (rgbm, getScaled(_a[0]), 0.5, getScaled(_a[2]), getScaled(_a[3]));
			sp_color_cmyk_to_rgb_floatv (rgb1, getScaled(_a[0]), 1.0, getScaled(_a[2]), getScaled(_a[3]));
			_s[1]->set_colors(SP_RGBA32_F_COMPOSE (rgb0[0], rgb0[1], rgb0[2], 1.0),
                              SP_RGBA32_F_COMPOSE (rgbm[0], rgbm[1], rgbm[2], 1.0),
                              SP_RGBA32_F_COMPOSE (rgb1[0], rgb1[1], rgb1[2], 1.0));
		}
		if ((channels != CSC_CHANNEL_Y) && (channels != CSC_CHANNEL_CMYKA)) {
			/* Update Y */
			sp_color_cmyk_to_rgb_floatv (rgb0, getScaled(_a[0]), getScaled(_a[1]), 0.0, getScaled(_a[3]));
			sp_color_cmyk_to_rgb_floatv (rgbm, getScaled(_a[0]), getScaled(_a[1]), 0.5, getScaled(_a[3]));
			sp_color_cmyk_to_rgb_floatv (rgb1, getScaled(_a[0]), getScaled(_a[1]), 1.0, getScaled(_a[3]));
			_s[2]->set_colors(SP_RGBA32_F_COMPOSE (rgb0[0], rgb0[1], rgb0[2], 1.0),
                              SP_RGBA32_F_COMPOSE (rgbm[0], rgbm[1], rgbm[2], 1.0),
                              SP_RGBA32_F_COMPOSE (rgb1[0], rgb1[1], rgb1[2], 1.0));
		}
		if ((channels != CSC_CHANNEL_K) && (channels != CSC_CHANNEL_CMYKA)) {
			/* Update K */
			sp_color_cmyk_to_rgb_floatv (rgb0, getScaled(_a[0]), getScaled(_a[1]), getScaled(_a[2]), 0.0);
			sp_color_cmyk_to_rgb_floatv (rgbm, getScaled(_a[0]), getScaled(_a[1]), getScaled(_a[2]), 0.5);
			sp_color_cmyk_to_rgb_floatv (rgb1, getScaled(_a[0]), getScaled(_a[1]), getScaled(_a[2]), 1.0);
			_s[3]->set_colors(SP_RGBA32_F_COMPOSE (rgb0[0], rgb0[1], rgb0[2], 1.0),
                              SP_RGBA32_F_COMPOSE (rgbm[0], rgbm[1], rgbm[2], 1.0),
                              SP_RGBA32_F_COMPOSE (rgb1[0], rgb1[1], rgb1[2], 1.0));
		}
		if (channels != CSC_CHANNEL_CMYKA) {
			/* Update alpha */
			sp_color_cmyk_to_rgb_floatv (rgb0, getScaled(_a[0]), getScaled(_a[1]), getScaled(_a[2]), getScaled(_a[3]));
			_s[4]->set_colors(SP_RGBA32_F_COMPOSE (rgb0[0], rgb0[1], rgb0[2], 0.0),
                              SP_RGBA32_F_COMPOSE (rgb0[0], rgb0[1], rgb0[2], 0.5),
                              SP_RGBA32_F_COMPOSE (rgb0[0], rgb0[1], rgb0[2], 1.0));
		}
		break;
	default:
		g_warning ("file %s: line %d: Illegal color selector mode", __FILE__, __LINE__);
		break;
	}

	// Force the internal color to be updated
    if ( !_updating )
    {
        _recalcColor( TRUE );
    }

#ifdef SPCS_PREVIEW
	rgba = sp_color_scales_get_rgba32 (cs);
	sp_color_preview_set_rgba32 (SP_COLOR_PREVIEW (_p), rgba);
#endif
}

static const gchar *
sp_color_scales_hue_map (void)
{
	static gchar *map = NULL;

	if (!map) {
		gchar *p;
		gint h;
		map = g_new (gchar, 4 * 1024);
		p = map;
		for (h = 0; h < 1024; h++) {
			gfloat rgb[3];
			sp_color_hsl_to_rgb_floatv (rgb, h / 1024.0, 1.0, 0.5);
			*p++ = SP_COLOR_F_TO_U (rgb[0]);
			*p++ = SP_COLOR_F_TO_U (rgb[1]);
			*p++ = SP_COLOR_F_TO_U (rgb[2]);
			*p++ = 255;
		}
	}

	return map;
}

<|MERGE_RESOLUTION|>--- conflicted
+++ resolved
@@ -6,21 +6,20 @@
 # include "config.h"
 #endif
 
+#if GLIBMM_DISABLE_DEPRECATED && HAVE_GLIBMM_THREADS_H
+#include <glibmm/threads.h>
+#endif
+
 #include "sp-color-scales.h"
 
 #include <math.h>
 #include <gtk/gtk.h>
 #include <glibmm/i18n.h>
-<<<<<<< HEAD
+#include <gtkmm/adjustment.h>
+
+#include "sp-color-scales.h"
+#include "svg/svg-icc-color.h"
 #include "ui/dialog-events.h"
-#include "sp-color-scales.h"
-#include "sp-color-slider.h"
-=======
-#include <gtkmm/adjustment.h>
-
-#include "../dialogs/dialog-events.h"
->>>>>>> 0744a31c
-#include "svg/svg-icc-color.h"
 #include "ui/widget/color-slider.h"
 
 #define CSC_CHANNEL_R (1 << 0)
@@ -153,26 +152,17 @@
 		_s[i]->show();
 
 #if GTK_CHECK_VERSION(3,0,0)
-<<<<<<< HEAD
   #if GTK_CHECK_VERSION(3,12,0)
-		gtk_widget_set_margin_start(_s[i], XPAD);
-		gtk_widget_set_margin_end(_s[i], XPAD);
+                _s[i]->set_margin_start(XPAD);
+                _s[i]->set_margin_end(XPAD);
   #else
-		gtk_widget_set_margin_left(_s[i], XPAD);
-		gtk_widget_set_margin_right(_s[i], XPAD);
-  #endif
-		gtk_widget_set_margin_top(_s[i], YPAD);
-		gtk_widget_set_margin_bottom(_s[i], YPAD);
-		gtk_widget_set_hexpand(_s[i], TRUE);
-		gtk_grid_attach(GTK_GRID(t), _s[i], 1, i, 1, 1);
-=======
 		_s[i]->set_margin_left(XPAD);
 		_s[i]->set_margin_right(XPAD);
+  #endif
 		_s[i]->set_margin_top(YPAD);
 		_s[i]->set_margin_bottom(YPAD);
 		_s[i]->set_hexpand(true);
 		gtk_grid_attach(GTK_GRID(t), _s[i]->gobj(), 1, i, 1, 1);
->>>>>>> 0744a31c
 #else
 		gtk_table_attach (GTK_TABLE (t), _s[i]->gobj(), 1, 2, i, i + 1, (GtkAttachOptions)(GTK_EXPAND | GTK_FILL), GTK_FILL, XPAD, YPAD);
 #endif
