/**
 * @file
 * Erasor aux toolbar
 */
/* Authors:
 *   MenTaLguY <mental@rydia.net>
 *   Lauris Kaplinski <lauris@kaplinski.com>
 *   bulia byak <buliabyak@users.sf.net>
 *   Frank Felfe <innerspace@iname.com>
 *   John Cliff <simarilius@yahoo.com>
 *   David Turner <novalis@gnu.org>
 *   Josh Andler <scislac@scislac.com>
 *   Jon A. Cruz <jon@joncruz.org>
 *   Maximilian Albert <maximilian.albert@gmail.com>
 *   Tavmjong Bah <tavmjong@free.fr>
 *   Abhishek Sharma
 *   Kris De Gussem <Kris.DeGussem@gmail.com>
 *
 * Copyright (C) 2004 David Turner
 * Copyright (C) 2003 MenTaLguY
 * Copyright (C) 1999-2011 authors
 * Copyright (C) 2001-2002 Ximian, Inc.
 *
 * Released under GNU GPL, read the file 'COPYING' for more information
 */

#ifdef HAVE_CONFIG_H
#include <config.h>
#endif

#include <glibmm/i18n.h>

#include "eraser-toolbar.h"
#include "calligraphy-toolbar.h" // TODO: needed for update_presets_list

#include "desktop.h"
#include "document-undo.h"
#include "widgets/ege-adjustment-action.h"
#include "widgets/ege-select-one-action.h"
#include "ink-action.h"
#include "ink-radio-action.h"
#include "ink-toggle-action.h"
#include "toolbox.h"
#include "ui/icon-names.h"
#include "ui/tools/eraser-tool.h"

using Inkscape::DocumentUndo;
using Inkscape::UI::ToolboxFactory;
using Inkscape::UI::PrefPusher;

//########################
//##       Eraser       ##
//########################

static void sp_erc_width_value_changed( GtkAdjustment *adj, GObject *tbl )
{
    Inkscape::Preferences *prefs = Inkscape::Preferences::get();
    prefs->setDouble( "/tools/eraser/width", gtk_adjustment_get_value(adj) );
    update_presets_list(tbl);
}

static void sp_erc_mass_value_changed( GtkAdjustment *adj, GObject* tbl )
{
    Inkscape::Preferences *prefs = Inkscape::Preferences::get();
    prefs->setDouble( "/tools/eraser/mass", gtk_adjustment_get_value(adj) );
    update_presets_list(tbl);
}

<<<<<<< HEAD
static inline void toggle_actions_visibility_based_on_eraserMode( GObject *const tbl, const bool eraserMode)
{
    const std::array<const gchar *, 3> arr = {"split", "mass", "width"};
    for(const gchar * str : arr) {
        gtk_action_set_visible( GTK_ACTION( g_object_get_data(tbl, str) ), eraserMode );
    }
}

=======
static void sp_erc_velthin_value_changed( GtkAdjustment *adj, GObject* tbl )
{
    Inkscape::Preferences *prefs = Inkscape::Preferences::get();
    prefs->setDouble("/tools/eraser/thinning", gtk_adjustment_get_value(adj) );
    update_presets_list(tbl);
}

static void sp_erc_cap_rounding_value_changed( GtkAdjustment *adj, GObject* tbl )
{
    Inkscape::Preferences *prefs = Inkscape::Preferences::get();
    prefs->setDouble( "/tools/eraser/cap_rounding", gtk_adjustment_get_value(adj) );
    update_presets_list(tbl);
}

static void sp_erc_tremor_value_changed( GtkAdjustment *adj, GObject* tbl )
{
    Inkscape::Preferences *prefs = Inkscape::Preferences::get();
    prefs->setDouble( "/tools/eraser/tremor", gtk_adjustment_get_value(adj) );
    update_presets_list(tbl);
}


>>>>>>> b2cb0719
static void sp_erasertb_mode_changed( EgeSelectOneAction *act, GObject *tbl )
{
    SPDesktop *desktop = static_cast<SPDesktop *>(g_object_get_data( tbl, "desktop" ));
    guint eraser_mode = ege_select_one_action_get_active( act );
    if (DocumentUndo::getUndoSensitive(desktop->getDocument())) {
        Inkscape::Preferences *prefs = Inkscape::Preferences::get();
        prefs->setInt( "/tools/eraser/mode", eraser_mode );
    }
<<<<<<< HEAD
    toggle_actions_visibility_based_on_eraserMode(tbl, eraserMode);
=======
    GtkAction *split = GTK_ACTION( g_object_get_data(tbl, "split") );
    GtkAction *mass = GTK_ACTION( g_object_get_data(tbl, "mass") );
    GtkAction *width = GTK_ACTION( g_object_get_data(tbl, "width") );
    GtkAction *usepressure = GTK_ACTION( g_object_get_data(tbl, "usepressure") );
    GtkAction *cap_rounding = GTK_ACTION( g_object_get_data(tbl, "cap_rounding") );
    GtkAction *thinning = GTK_ACTION( g_object_get_data(tbl, "thinning") );
    GtkAction *tremor = GTK_ACTION( g_object_get_data(tbl, "tremor") );
    if (eraser_mode != ERASER_MODE_DELETE) {
        if(eraser_mode == ERASER_MODE_CUT) {
            gtk_action_set_visible( split, TRUE );
        } else {
            gtk_action_set_visible( split, FALSE );
        }
        gtk_action_set_visible(usepressure, TRUE );
        gtk_action_set_visible(tremor, TRUE );
        gtk_action_set_visible(cap_rounding, TRUE );
        gtk_action_set_visible(thinning, TRUE );
        gtk_action_set_visible( mass, TRUE );
        gtk_action_set_visible( width, TRUE );
    } else {
        gtk_action_set_visible(usepressure, FALSE );
        gtk_action_set_visible(tremor, FALSE );
        gtk_action_set_visible(cap_rounding, FALSE );
        gtk_action_set_visible(thinning, FALSE );
        gtk_action_set_visible( split, FALSE );
        gtk_action_set_visible( mass, FALSE );
        gtk_action_set_visible( width, FALSE );
    }
>>>>>>> b2cb0719
    // only take action if run by the attr_changed listener
    if (!g_object_get_data( tbl, "freeze" )) {
        // in turn, prevent listener from responding
        g_object_set_data( tbl, "freeze", GINT_TO_POINTER(TRUE) );

        /*
        if ( eraser_mode != ERASER_MODE_DELETE ) {
        } else {
        }
        */
        // TODO finish implementation

        g_object_set_data( tbl, "freeze", GINT_TO_POINTER(FALSE) );
    }
}

static void sp_toogle_break_apart( GtkToggleAction* act, gpointer data )
{
    Inkscape::Preferences *prefs = Inkscape::Preferences::get();
    gboolean active = gtk_toggle_action_get_active(act);
    prefs->setBool("/tools/eraser/break_apart", active);
}

void sp_eraser_toolbox_prep(SPDesktop *desktop, GtkActionGroup* mainActions, GObject* holder)
{
    Inkscape::IconSize secondarySize = ToolboxFactory::prefToSize("/toolbox/secondary", 1);
    Inkscape::Preferences *prefs = Inkscape::Preferences::get();
    gint eraser_mode = FALSE;
    {
        GtkListStore* model = gtk_list_store_new( 3, G_TYPE_STRING, G_TYPE_STRING, G_TYPE_STRING );
        GtkTreeIter iter;
        gtk_list_store_append( model, &iter );
        gtk_list_store_set( model, &iter,
                            0, _("Delete"),
                            1, _("Delete objects touched by the eraser"),
                            2, INKSCAPE_ICON("draw-eraser-delete-objects"),
                            -1 );

        gtk_list_store_append( model, &iter );
        gtk_list_store_set( model, &iter,
                            0, _("Cut"),
                            1, _("Cut out from paths and shapes"),
                            2, INKSCAPE_ICON("path-difference"),
                            -1 );

        gtk_list_store_append( model, &iter );
        gtk_list_store_set( model, &iter,
                            0, _("Clip"),
                            1, _("Clip from objects"),
                            2, INKSCAPE_ICON("path-intersection"),
                            -1 );

        EgeSelectOneAction* act = ege_select_one_action_new( "EraserModeAction", (""), (""), NULL, GTK_TREE_MODEL(model) );
        g_object_set( act, "short_label", _("Mode:"), NULL );
        gtk_action_group_add_action( mainActions, GTK_ACTION(act) );
        g_object_set_data( holder, "eraser_mode_action", act );

        ege_select_one_action_set_appearance( act, "full" );
        ege_select_one_action_set_radio_action_type( act, INK_RADIO_ACTION_TYPE );
        g_object_set( G_OBJECT(act), "icon-property", "iconId", NULL );
        ege_select_one_action_set_icon_column( act, 2);
        ege_select_one_action_set_icon_size( act, secondarySize );
        ege_select_one_action_set_tooltip_column( act, 1);

        Inkscape::Preferences *prefs = Inkscape::Preferences::get();
        eraser_mode = prefs->getInt("/tools/eraser/mode", ERASER_MODE_CLIP);
        ege_select_one_action_set_active( act, eraser_mode );
        g_signal_connect_after( G_OBJECT(act), "changed", G_CALLBACK(sp_erasertb_mode_changed), holder );
    }

    {
        /* Width */
        gchar const* labels[] = {_("(no width)"),_("(hairline)"), 0, 0, 0, _("(default)"), 0, 0, 0, 0, _("(broad stroke)")};
        gdouble values[] = {0, 1, 3, 5, 10, 15, 20, 30, 50, 75, 100};
        EgeAdjustmentAction *eact = create_adjustment_action( "EraserWidthAction",
                                                              _("Pen Width"), _("Width:"),
                                                              _("The width of the eraser pen (relative to the visible canvas area)"),
                                                              "/tools/eraser/width", 15,
                                                              GTK_WIDGET(desktop->canvas), holder, TRUE, "altx-eraser",
                                                              0, 100, 1.0, 10.0,
                                                              labels, values, G_N_ELEMENTS(labels),
                                                              sp_erc_width_value_changed, NULL /*unit tracker*/, 1, 0);
        ege_adjustment_action_set_appearance( eact, TOOLBAR_SLIDER_HINT );
        gtk_action_group_add_action( mainActions, GTK_ACTION(eact) );
        g_object_set_data( holder, "width", eact );
        gtk_action_set_sensitive( GTK_ACTION(eact), TRUE );
    }
    /* Use Pressure button */
    {
        InkToggleAction* act = ink_toggle_action_new( "EraserPressureAction",
                                                      _("Eraser Pressure"),
                                                      _("Use the pressure of the input device to alter the width of the pen"),
                                                      INKSCAPE_ICON("draw-use-pressure"),
                                                      Inkscape::ICON_SIZE_DECORATION );
        gtk_action_group_add_action( mainActions, GTK_ACTION( act ) );
        PrefPusher *pusher = new PrefPusher(GTK_TOGGLE_ACTION(act), "/tools/eraser/usepressure", update_presets_list, holder);
        g_signal_connect( holder, "destroy", G_CALLBACK(delete_prefspusher), pusher);
        g_object_set_data( holder, "usepressure", act );
    }
    {
    
    /* Thinning */
        gchar const* labels[] = {_("(speed blows up stroke)"), 0, 0, _("(slight widening)"), _("(constant width)"), _("(slight thinning, default)"), 0, 0, _("(speed deflates stroke)")};
            gdouble values[] = {-100, -40, -20, -10, 0, 10, 20, 40, 100};
        EgeAdjustmentAction* eact = create_adjustment_action( "EraserThinningAction",
                                                              _("Eraser Stroke Thinning"), _("Thinning:"),
                                                              _("How much velocity thins the stroke (> 0 makes fast strokes thinner, < 0 makes them broader, 0 makes width independent of velocity)"),
                                                              "/tools/eraser/thinning", 10,
                                                              GTK_WIDGET(desktop->canvas), holder, FALSE, NULL,
                                                              -100, 100, 1, 10.0,
                                                              labels, values, G_N_ELEMENTS(labels),
                                                              sp_erc_velthin_value_changed, NULL /*unit tracker*/, 1, 0);
        gtk_action_group_add_action( mainActions, GTK_ACTION(eact) );
        g_object_set_data( holder, "thinning", eact );
        gtk_action_set_sensitive( GTK_ACTION(eact), TRUE );
        }
        {
        /* Cap Rounding */
            gchar const* labels[] = {_("(blunt caps, default)"), _("(slightly bulging)"), 0, 0, _("(approximately round)"), _("(long protruding caps)")};
        gdouble values[] = {0, 0.3, 0.5, 1.0, 1.4, 5.0};
        // TRANSLATORS: "cap" means "end" (both start and finish) here
        EgeAdjustmentAction* eact = create_adjustment_action( "EraserCapRoundingAction",
                                                              _("Eraser Cap rounding"), _("Caps:"),
                                                              _("Increase to make caps at the ends of strokes protrude more (0 = no caps, 1 = round caps)"),
                                                              "/tools/eraser/cap_rounding", 0.0,
                                                              GTK_WIDGET(desktop->canvas), holder, FALSE, NULL,
                                                              0.0, 5.0, 0.01, 0.1,
                                                              labels, values, G_N_ELEMENTS(labels),
                                                              sp_erc_cap_rounding_value_changed, NULL /*unit tracker*/, 0.01, 2 );
        gtk_action_group_add_action( mainActions, GTK_ACTION(eact) );
        g_object_set_data( holder, "cap_rounding", eact );
        gtk_action_set_sensitive( GTK_ACTION(eact), TRUE );
        }

        {
        /* Tremor */
            gchar const* labels[] = {_("(smooth line)"), _("(slight tremor)"), _("(noticeable tremor)"), 0, 0, _("(maximum tremor)")};
        gdouble values[] = {0, 10, 20, 40, 60, 100};
        EgeAdjustmentAction* eact = create_adjustment_action( "EraserTremorAction",
                                                              _("EraserStroke Tremor"), _("Tremor:"),
                                                              _("Increase to make strokes rugged and trembling"),
                                                              "/tools/eraser/tremor", 0.0,
                                                              GTK_WIDGET(desktop->canvas), holder, FALSE, NULL,
                                                              0.0, 100, 1, 10.0,
                                                              labels, values, G_N_ELEMENTS(labels),
                                                              sp_erc_tremor_value_changed, NULL /*unit tracker*/, 1, 0);

        ege_adjustment_action_set_appearance( eact, TOOLBAR_SLIDER_HINT );
        g_object_set_data( holder, "tremor", eact );
        gtk_action_group_add_action( mainActions, GTK_ACTION(eact) );
        gtk_action_set_sensitive( GTK_ACTION(eact), TRUE );
        }
    {
        /* Mass */
            gchar const* labels[] = {_("(no inertia)"), _("(slight smoothing, default)"), _("(noticeable lagging)"), 0, 0, _("(maximum inertia)")};
        gdouble values[] = {0.0, 2, 10, 20, 50, 100};
        EgeAdjustmentAction* eact = create_adjustment_action( "EraserMassAction",
                                                              _("Eraser Mass"), _("Mass:"),
                                                              _("Increase to make the eraser drag behind, as if slowed by inertia"),
                                                              "/tools/eraser/mass", 10.0,
                                                              GTK_WIDGET(desktop->canvas), holder, FALSE, NULL,
                                                              0.0, 100, 1, 10.0,
                                                              labels, values, G_N_ELEMENTS(labels),
                                                              sp_erc_mass_value_changed, NULL /*unit tracker*/, 1, 0);
        ege_adjustment_action_set_appearance( eact, TOOLBAR_SLIDER_HINT );
        g_object_set_data( holder, "mass", eact );
        gtk_action_group_add_action( mainActions, GTK_ACTION(eact) );
        gtk_action_set_sensitive( GTK_ACTION(eact), TRUE );
    }
    /* Overlap */
    {
        InkToggleAction* act = ink_toggle_action_new( "EraserBreakAppart",
                                                      _("Break apart cut items"),
                                                      _("Break apart cut items"),
                                                      INKSCAPE_ICON("distribute-randomize"),
                                                      secondarySize );
        gtk_toggle_action_set_active( GTK_TOGGLE_ACTION(act), prefs->getBool("/tools/eraser/break_apart", false) );
        g_object_set_data( holder, "split", act );
        g_signal_connect_after( G_OBJECT(act), "toggled", G_CALLBACK(sp_toogle_break_apart), holder) ;
        gtk_action_group_add_action( mainActions, GTK_ACTION(act) );
    }
<<<<<<< HEAD
    toggle_actions_visibility_based_on_eraserMode(holder, eraserMode);
=======
    GtkAction *split = GTK_ACTION( g_object_get_data(holder, "split") );
    GtkAction *mass = GTK_ACTION( g_object_get_data(holder, "mass") );
    GtkAction *width = GTK_ACTION( g_object_get_data(holder, "width") );
    GtkAction *usepressure = GTK_ACTION( g_object_get_data(holder, "usepressure") );
    GtkAction *cap_rounding = GTK_ACTION( g_object_get_data(holder, "cap_rounding") );
    GtkAction *thinning = GTK_ACTION( g_object_get_data(holder, "thinning") );
    GtkAction *tremor = GTK_ACTION( g_object_get_data(holder, "tremor") );
    if (eraser_mode != ERASER_MODE_DELETE) {
        if(eraser_mode == ERASER_MODE_CUT) {
            gtk_action_set_visible( split, TRUE );
        } else {
            gtk_action_set_visible( split, FALSE );
        }
        gtk_action_set_visible(usepressure, TRUE );
        gtk_action_set_visible(tremor, TRUE );
        gtk_action_set_visible(cap_rounding, TRUE );
        gtk_action_set_visible(thinning, TRUE );
        gtk_action_set_visible( mass, TRUE );
        gtk_action_set_visible( width, TRUE );
    } else {
        gtk_action_set_visible(usepressure, FALSE );
        gtk_action_set_visible(tremor, FALSE );
        gtk_action_set_visible(cap_rounding, FALSE );
        gtk_action_set_visible(thinning, FALSE );
        gtk_action_set_visible( split, FALSE );
        gtk_action_set_visible( mass, FALSE );
        gtk_action_set_visible( width, FALSE );
    }

>>>>>>> b2cb0719
}

/*
  Local Variables:
  mode:c++
  c-file-style:"stroustrup"
  c-file-offsets:((innamespace . 0)(inline-open . 0)(case-label . +))
  indent-tabs-mode:nil
  fill-column:99
  End:
*/
// vim: filetype=cpp:expandtab:shiftwidth=4:tabstop=8:softtabstop=4:fileencoding=utf-8:textwidth=99 :<|MERGE_RESOLUTION|>--- conflicted
+++ resolved
@@ -66,16 +66,6 @@
     update_presets_list(tbl);
 }
 
-<<<<<<< HEAD
-static inline void toggle_actions_visibility_based_on_eraserMode( GObject *const tbl, const bool eraserMode)
-{
-    const std::array<const gchar *, 3> arr = {"split", "mass", "width"};
-    for(const gchar * str : arr) {
-        gtk_action_set_visible( GTK_ACTION( g_object_get_data(tbl, str) ), eraserMode );
-    }
-}
-
-=======
 static void sp_erc_velthin_value_changed( GtkAdjustment *adj, GObject* tbl )
 {
     Inkscape::Preferences *prefs = Inkscape::Preferences::get();
@@ -98,7 +88,6 @@
 }
 
 
->>>>>>> b2cb0719
 static void sp_erasertb_mode_changed( EgeSelectOneAction *act, GObject *tbl )
 {
     SPDesktop *desktop = static_cast<SPDesktop *>(g_object_get_data( tbl, "desktop" ));
@@ -107,9 +96,6 @@
         Inkscape::Preferences *prefs = Inkscape::Preferences::get();
         prefs->setInt( "/tools/eraser/mode", eraser_mode );
     }
-<<<<<<< HEAD
-    toggle_actions_visibility_based_on_eraserMode(tbl, eraserMode);
-=======
     GtkAction *split = GTK_ACTION( g_object_get_data(tbl, "split") );
     GtkAction *mass = GTK_ACTION( g_object_get_data(tbl, "mass") );
     GtkAction *width = GTK_ACTION( g_object_get_data(tbl, "width") );
@@ -138,7 +124,6 @@
         gtk_action_set_visible( mass, FALSE );
         gtk_action_set_visible( width, FALSE );
     }
->>>>>>> b2cb0719
     // only take action if run by the attr_changed listener
     if (!g_object_get_data( tbl, "freeze" )) {
         // in turn, prevent listener from responding
@@ -320,9 +305,6 @@
         g_signal_connect_after( G_OBJECT(act), "toggled", G_CALLBACK(sp_toogle_break_apart), holder) ;
         gtk_action_group_add_action( mainActions, GTK_ACTION(act) );
     }
-<<<<<<< HEAD
-    toggle_actions_visibility_based_on_eraserMode(holder, eraserMode);
-=======
     GtkAction *split = GTK_ACTION( g_object_get_data(holder, "split") );
     GtkAction *mass = GTK_ACTION( g_object_get_data(holder, "mass") );
     GtkAction *width = GTK_ACTION( g_object_get_data(holder, "width") );
@@ -352,7 +334,6 @@
         gtk_action_set_visible( width, FALSE );
     }
 
->>>>>>> b2cb0719
 }
 
 /*
