/** \file
 * Base class for visual SVG elements
 */
/*
 * Authors:
 *   Lauris Kaplinski <lauris@kaplinski.com>
 *   bulia byak <buliabyak@users.sf.net>
 *   Johan Engelen <j.b.c.engelen@ewi.utwente.nl>
 *   Abhishek Sharma
 *   Jon A. Cruz <jon@joncruz.org>
 *
 * Copyright (C) 2001-2006 authors
 * Copyright (C) 2001 Ximian, Inc.
 *
 * Released under GNU GPL, read the file 'COPYING' for more information
 */

/** \class SPItem
 *
 * SPItem is an abstract base class for all graphic (visible) SVG nodes. It
 * is a subclass of SPObject, with great deal of specific functionality.
 */

#ifdef HAVE_CONFIG_H
# include "config.h"
#endif


#include "sp-item.h"
#include "svg/svg.h"
#include "print.h"
#include "display/nr-arena.h"
#include "display/nr-arena-item.h"
#include "attributes.h"
#include "document.h"
#include "uri.h"
#include "inkscape.h"
#include "desktop.h"
#include "desktop-handles.h"

#include "style.h"
#include <glibmm/i18n.h>
#include "sp-root.h"
#include "sp-clippath.h"
#include "sp-mask.h"
#include "sp-rect.h"
#include "sp-use.h"
#include "sp-text.h"
#include "sp-item-rm-unsatisfied-cns.h"
#include "sp-pattern.h"
#include "sp-paint-server.h"
#include "sp-switch.h"
#include "sp-guide-constraint.h"
#include "gradient-chemistry.h"
#include "preferences.h"
#include "conn-avoid-ref.h"
#include "conditions.h"
#include "sp-filter-reference.h"
#include "filter-chemistry.h"
#include "sp-guide.h"
#include "sp-title.h"
#include "sp-desc.h"

#include "libnr/nr-convert2geom.h"
#include "util/find-last-if.h"
#include "util/reverse-list.h"
#include <2geom/rect.h>
#include <2geom/matrix.h>
#include <2geom/transforms.h>

#include "xml/repr.h"
#include "extract-uri.h"
#include "helper/geom.h"

#include "live_effects/lpeobject.h"
#include "live_effects/effect.h"
#include "live_effects/lpeobject-reference.h"

#define noSP_ITEM_DEBUG_IDLE

SPObjectClass * SPItemClass::static_parent_class=0;

/**
 * Registers SPItem class and returns its type number.
 */
GType
SPItem::getType(void)
{
    static GType type = 0;
    if (!type) {
        GTypeInfo info = {
            sizeof(SPItemClass),
            NULL, NULL,
            (GClassInitFunc) SPItemClass::sp_item_class_init,
            NULL, NULL,
            sizeof(SPItem),
            16,
            (GInstanceInitFunc) sp_item_init,
            NULL,   /* value_table */
        };
        type = g_type_register_static(SP_TYPE_OBJECT, "SPItem", &info, (GTypeFlags)0);
    }
    return type;
}

/**
 * SPItem vtable initialization.
 */
void
SPItemClass::sp_item_class_init(SPItemClass *klass)
{
    SPObjectClass *sp_object_class = (SPObjectClass *) klass;

    static_parent_class = (SPObjectClass *)g_type_class_ref(SP_TYPE_OBJECT);

    sp_object_class->build = SPItem::sp_item_build;
    sp_object_class->release = SPItem::sp_item_release;
    sp_object_class->set = SPItem::sp_item_set;
    sp_object_class->update = SPItem::sp_item_update;
    sp_object_class->write = SPItem::sp_item_write;

    klass->description = SPItem::sp_item_private_description;
    klass->snappoints = SPItem::sp_item_private_snappoints;
}

/**
 * Callback for SPItem object initialization.
 */
void SPItem::sp_item_init(SPItem *item)
{
    item->init();
}

void SPItem::init() {
    sensitive = TRUE;

    transform_center_x = 0;
    transform_center_y = 0;

    _is_evaluated = true;
    _evaluated_status = StatusUnknown;

    transform = Geom::identity();

    display = NULL;

    clip_ref = new SPClipPathReference(this);
    sigc::signal<void, SPObject *, SPObject *> cs1 = clip_ref->changedSignal();
    sigc::slot2<void,SPObject*, SPObject *> sl1 = sigc::bind(sigc::ptr_fun(clip_ref_changed), this);
    _clip_ref_connection = cs1.connect(sl1);

    mask_ref = new SPMaskReference(this);
    sigc::signal<void, SPObject *, SPObject *> cs2 = mask_ref->changedSignal();
    sigc::slot2<void,SPObject*, SPObject *> sl2=sigc::bind(sigc::ptr_fun(mask_ref_changed), this);
    _mask_ref_connection = cs2.connect(sl2);

    avoidRef = new SPAvoidRef(this);

    new (&constraints) std::vector<SPGuideConstraint>();

    new (&_transformed_signal) sigc::signal<void, Geom::Matrix const *, SPItem *>();
}

bool SPItem::isVisibleAndUnlocked() const {
    return (!isHidden() && !isLocked());
}

bool SPItem::isVisibleAndUnlocked(unsigned display_key) const {
    return (!isHidden(display_key) && !isLocked());
}

bool SPItem::isLocked() const {
    for (SPObject const *o = this; o != NULL; o = o->parent) {
        if (SP_IS_ITEM(o) && !(SP_ITEM(o)->sensitive)) {
            return true;
        }
    }
    return false;
}

void SPItem::setLocked(bool locked) {
    setAttribute("sodipodi:insensitive",
                 ( locked ? "1" : NULL ));
    updateRepr();
}

bool SPItem::isHidden() const {
    if (!isEvaluated())
        return true;
    return style->display.computed == SP_CSS_DISPLAY_NONE;
}

void SPItem::setHidden(bool hide) {
    style->display.set = TRUE;
    style->display.value = ( hide ? SP_CSS_DISPLAY_NONE : SP_CSS_DISPLAY_INLINE );
    style->display.computed = style->display.value;
    style->display.inherit = FALSE;
    updateRepr();
}

bool SPItem::isHidden(unsigned display_key) const {
    if (!isEvaluated())
        return true;
    for ( SPItemView *view(display) ; view ; view = view->next ) {
        if ( view->key == display_key ) {
            g_assert(view->arenaitem != NULL);
            for ( NRArenaItem *arenaitem = view->arenaitem ;
                  arenaitem ; arenaitem = arenaitem->parent )
            {
                if (!arenaitem->visible) {
                    return true;
                }
            }
            return false;
        }
    }
    return true;
}

void SPItem::setEvaluated(bool evaluated) {
    _is_evaluated = evaluated;
    _evaluated_status = StatusSet;
}

void SPItem::resetEvaluated() {
    if ( StatusCalculated == _evaluated_status ) {
        _evaluated_status = StatusUnknown;
        bool oldValue = _is_evaluated;
        if ( oldValue != isEvaluated() ) {
            requestDisplayUpdate(SP_OBJECT_MODIFIED_FLAG | SP_OBJECT_STYLE_MODIFIED_FLAG);
        }
    } if ( StatusSet == _evaluated_status ) {
        if (SP_IS_SWITCH(parent)) {
            SP_SWITCH(parent)->resetChildEvaluated();
        }
    }
}

bool SPItem::isEvaluated() const {
    if ( StatusUnknown == _evaluated_status ) {
        _is_evaluated = sp_item_evaluate(this);
        _evaluated_status = StatusCalculated;
    }
    return _is_evaluated;
}

/**
 * Returns something suitable for the `Hide' checkbox in the Object Properties dialog box.
 *  Corresponds to setExplicitlyHidden.
 */
bool SPItem::isExplicitlyHidden() const
{
    return (style->display.set
            && style->display.value == SP_CSS_DISPLAY_NONE);
}

/**
 * Sets the display CSS property to `hidden' if \a val is true,
 * otherwise makes it unset
 */
void SPItem::setExplicitlyHidden(bool const val) {
    style->display.set = val;
    style->display.value = ( val ? SP_CSS_DISPLAY_NONE : SP_CSS_DISPLAY_INLINE );
    style->display.computed = style->display.value;
    updateRepr();
}

/**
 * Sets the transform_center_x and transform_center_y properties to retain the rotation centre
 */
void SPItem::setCenter(Geom::Point object_centre) {
    // for getBounds() to work
    document->ensureUpToDate();

    Geom::OptRect bbox = getBounds(i2d_affine());
    if (bbox) {
        transform_center_x = object_centre[Geom::X] - bbox->midpoint()[Geom::X];
        if (fabs(transform_center_x) < 1e-5) // rounding error
            transform_center_x = 0;
        transform_center_y = object_centre[Geom::Y] - bbox->midpoint()[Geom::Y];
        if (fabs(transform_center_y) < 1e-5) // rounding error
            transform_center_y = 0;
    }
}

void
SPItem::unsetCenter() {
    transform_center_x = 0;
    transform_center_y = 0;
}

bool SPItem::isCenterSet() {
    return (transform_center_x != 0 || transform_center_y != 0);
}

Geom::Point SPItem::getCenter() const {
    // for getBounds() to work
    document->ensureUpToDate();

    Geom::OptRect bbox = getBounds(i2d_affine());
    if (bbox) {
        return to_2geom(bbox->midpoint()) + Geom::Point (transform_center_x, transform_center_y);
    } else {
        return Geom::Point(0, 0); // something's wrong!
    }
}


namespace {

bool is_item(SPObject const &object) {
    return SP_IS_ITEM(&object);
}

}

void SPItem::raiseToTop() {
    using Inkscape::Algorithms::find_last_if;

    SPObject *topmost=find_last_if<SPObject::SiblingIterator>(
        next, NULL, &is_item
    );
    if (topmost) {
        getRepr()->parent()->changeOrder( getRepr(), topmost->getRepr() );
    }
}

void SPItem::raiseOne() {
    SPObject *next_higher=std::find_if<SPObject::SiblingIterator>(
        next, NULL, &is_item
    );
    if (next_higher) {
        Inkscape::XML::Node *ref = next_higher->getRepr();
        getRepr()->parent()->changeOrder(getRepr(), ref);
    }
}

void SPItem::lowerOne() {
    using Inkscape::Util::MutableList;
    using Inkscape::Util::reverse_list;

    MutableList<SPObject &> next_lower=std::find_if(
        reverse_list<SPObject::SiblingIterator>(
            parent->firstChild(), this
        ),
        MutableList<SPObject &>(),
        &is_item
    );
    if (next_lower) {
        ++next_lower;
        Inkscape::XML::Node *ref = ( next_lower ? next_lower->getRepr() : NULL );
        getRepr()->parent()->changeOrder(getRepr(), ref);
    }
}

void SPItem::lowerToBottom() {
    using Inkscape::Algorithms::find_last_if;
    using Inkscape::Util::MutableList;
    using Inkscape::Util::reverse_list;

    MutableList<SPObject &> bottom=find_last_if(
        reverse_list<SPObject::SiblingIterator>(
            parent->firstChild(), this
        ),
        MutableList<SPObject &>(),
        &is_item
    );
    if (bottom) {
        ++bottom;
        Inkscape::XML::Node *ref = ( bottom ? bottom->getRepr() : NULL );
        getRepr()->parent()->changeOrder(getRepr(), ref);
    }
}

void SPItem::sp_item_build(SPObject *object, SPDocument *document, Inkscape::XML::Node *repr)
{
    object->readAttr( "style" );
    object->readAttr( "transform" );
    object->readAttr( "clip-path" );
    object->readAttr( "mask" );
    object->readAttr( "sodipodi:insensitive" );
    object->readAttr( "sodipodi:nonprintable" );
    object->readAttr( "inkscape:transform-center-x" );
    object->readAttr( "inkscape:transform-center-y" );
    object->readAttr( "inkscape:connector-avoid" );
    object->readAttr( "inkscape:connection-points" );

    if (((SPObjectClass *) (SPItemClass::static_parent_class))->build) {
        (* ((SPObjectClass *) (SPItemClass::static_parent_class))->build)(object, document, repr);
    }
}

void SPItem::sp_item_release(SPObject *object)
{
    SPItem *item = (SPItem *) object;

    item->_clip_ref_connection.disconnect();
    item->_mask_ref_connection.disconnect();

    // Note: do this here before the clip_ref is deleted, since calling
    // ensureUpToDate() for triggered routing may reference
    // the deleted clip_ref.
    if (item->avoidRef) {
        delete item->avoidRef;
        item->avoidRef = NULL;
    }

    if (item->clip_ref) {
        item->clip_ref->detach();
        delete item->clip_ref;
        item->clip_ref = NULL;
    }

    if (item->mask_ref) {
        item->mask_ref->detach();
        delete item->mask_ref;
        item->mask_ref = NULL;
    }

    if (((SPObjectClass *) (SPItemClass::static_parent_class))->release) {
        ((SPObjectClass *) SPItemClass::static_parent_class)->release(object);
    }

    while (item->display) {
        nr_arena_item_unparent(item->display->arenaitem);
        item->display = sp_item_view_list_remove(item->display, item->display);
    }

    item->_transformed_signal.~signal();
}

void SPItem::sp_item_set(SPObject *object, unsigned key, gchar const *value)
{
    SPItem *item = (SPItem *) object;

    switch (key) {
        case SP_ATTR_TRANSFORM: {
            Geom::Matrix t;
            if (value && sp_svg_transform_read(value, &t)) {
                item->set_item_transform(t);
            } else {
                item->set_item_transform(Geom::identity());
            }
            break;
        }
        case SP_PROP_CLIP_PATH: {
            gchar *uri = extract_uri(value);
            if (uri) {
                try {
                    item->clip_ref->attach(Inkscape::URI(uri));
                } catch (Inkscape::BadURIException &e) {
                    g_warning("%s", e.what());
                    item->clip_ref->detach();
                }
                g_free(uri);
            } else {
                item->clip_ref->detach();
            }

            break;
        }
        case SP_PROP_MASK: {
            gchar *uri = extract_uri(value);
            if (uri) {
                try {
                    item->mask_ref->attach(Inkscape::URI(uri));
                } catch (Inkscape::BadURIException &e) {
                    g_warning("%s", e.what());
                    item->mask_ref->detach();
                }
                g_free(uri);
            } else {
                item->mask_ref->detach();
            }

            break;
        }
        case SP_ATTR_SODIPODI_INSENSITIVE:
            item->sensitive = !value;
            for (SPItemView *v = item->display; v != NULL; v = v->next) {
                nr_arena_item_set_sensitive(v->arenaitem, item->sensitive);
            }
            break;
        case SP_ATTR_CONNECTOR_AVOID:
            item->avoidRef->setAvoid(value);
            break;
        case SP_ATTR_CONNECTION_POINTS:
            item->avoidRef->setConnectionPoints(value);
            break;
        case SP_ATTR_TRANSFORM_CENTER_X:
            if (value) {
                item->transform_center_x = g_strtod(value, NULL);
            } else {
                item->transform_center_x = 0;
            }
            object->requestDisplayUpdate(SP_OBJECT_MODIFIED_FLAG);
            break;
        case SP_ATTR_TRANSFORM_CENTER_Y:
            if (value) {
                item->transform_center_y = g_strtod(value, NULL);
            } else {
                item->transform_center_y = 0;
            }
            object->requestDisplayUpdate(SP_OBJECT_MODIFIED_FLAG);
            break;
        case SP_PROP_SYSTEM_LANGUAGE:
        case SP_PROP_REQUIRED_FEATURES:
        case SP_PROP_REQUIRED_EXTENSIONS:
            {
                item->resetEvaluated();
                // pass to default handler
            }
        default:
            if (SP_ATTRIBUTE_IS_CSS(key)) {
                sp_style_read_from_object(object->style, object);
                object->requestDisplayUpdate(SP_OBJECT_MODIFIED_FLAG | SP_OBJECT_STYLE_MODIFIED_FLAG);
            } else {
                if (((SPObjectClass *) (SPItemClass::static_parent_class))->set) {
                    (* ((SPObjectClass *) (SPItemClass::static_parent_class))->set)(object, key, value);
                }
            }
            break;
    }
}

void SPItem::clip_ref_changed(SPObject *old_clip, SPObject *clip, SPItem *item)
{
    if (old_clip) {
        SPItemView *v;
        /* Hide clippath */
        for (v = item->display; v != NULL; v = v->next) {
            SP_CLIPPATH(old_clip)->hide(NR_ARENA_ITEM_GET_KEY(v->arenaitem));
            nr_arena_item_set_clip(v->arenaitem, NULL);
        }
    }
    if (SP_IS_CLIPPATH(clip)) {
        NRRect bbox;
        item->invoke_bbox( &bbox, Geom::identity(), TRUE);
        for (SPItemView *v = item->display; v != NULL; v = v->next) {
            if (!v->arenaitem->key) {
                NR_ARENA_ITEM_SET_KEY(v->arenaitem, SPItem::display_key_new(3));
            }
            NRArenaItem *ai = SP_CLIPPATH(clip)->show(
                                               NR_ARENA_ITEM_ARENA(v->arenaitem),
                                               NR_ARENA_ITEM_GET_KEY(v->arenaitem));
            nr_arena_item_set_clip(v->arenaitem, ai);
            nr_arena_item_unref(ai);
            SP_CLIPPATH(clip)->setBBox(NR_ARENA_ITEM_GET_KEY(v->arenaitem), &bbox);
            clip->requestDisplayUpdate(SP_OBJECT_MODIFIED_FLAG);
        }
    }
}

void SPItem::mask_ref_changed(SPObject *old_mask, SPObject *mask, SPItem *item)
{
    if (old_mask) {
        /* Hide mask */
        for (SPItemView *v = item->display; v != NULL; v = v->next) {
            sp_mask_hide(SP_MASK(old_mask), NR_ARENA_ITEM_GET_KEY(v->arenaitem));
            nr_arena_item_set_mask(v->arenaitem, NULL);
        }
    }
    if (SP_IS_MASK(mask)) {
        NRRect bbox;
        item->invoke_bbox( &bbox, Geom::identity(), TRUE);
        for (SPItemView *v = item->display; v != NULL; v = v->next) {
            if (!v->arenaitem->key) {
                NR_ARENA_ITEM_SET_KEY(v->arenaitem, SPItem::display_key_new(3));
            }
            NRArenaItem *ai = sp_mask_show(SP_MASK(mask),
                                           NR_ARENA_ITEM_ARENA(v->arenaitem),
                                           NR_ARENA_ITEM_GET_KEY(v->arenaitem));
            nr_arena_item_set_mask(v->arenaitem, ai);
            nr_arena_item_unref(ai);
            sp_mask_set_bbox(SP_MASK(mask), NR_ARENA_ITEM_GET_KEY(v->arenaitem), &bbox);
            mask->requestDisplayUpdate(SP_OBJECT_MODIFIED_FLAG);
        }
    }
}

void SPItem::sp_item_update(SPObject *object, SPCtx *ctx, guint flags)
{
    SPItem *item = SP_ITEM(object);

    if (((SPObjectClass *) (SPItemClass::static_parent_class))->update) {
        (* ((SPObjectClass *) (SPItemClass::static_parent_class))->update)(object, ctx, flags);
    }

    if (flags & (SP_OBJECT_CHILD_MODIFIED_FLAG | SP_OBJECT_MODIFIED_FLAG | SP_OBJECT_STYLE_MODIFIED_FLAG)) {
        if (flags & SP_OBJECT_MODIFIED_FLAG) {
            for (SPItemView *v = item->display; v != NULL; v = v->next) {
                nr_arena_item_set_transform(v->arenaitem, item->transform);
            }
        }

        SPClipPath *clip_path = item->clip_ref ? item->clip_ref->getObject() : NULL;
        SPMask *mask = item->mask_ref ? item->mask_ref->getObject() : NULL;

        if ( clip_path || mask ) {
            NRRect bbox;
            item->invoke_bbox( &bbox, Geom::identity(), TRUE);
            if (clip_path) {
                for (SPItemView *v = item->display; v != NULL; v = v->next) {
                    clip_path->setBBox(NR_ARENA_ITEM_GET_KEY(v->arenaitem), &bbox);
                }
            }
            if (mask) {
                for (SPItemView *v = item->display; v != NULL; v = v->next) {
                    sp_mask_set_bbox(mask, NR_ARENA_ITEM_GET_KEY(v->arenaitem), &bbox);
                }
            }
        }

        if (flags & SP_OBJECT_STYLE_MODIFIED_FLAG) {
            for (SPItemView *v = item->display; v != NULL; v = v->next) {
                nr_arena_item_set_opacity(v->arenaitem, SP_SCALE24_TO_FLOAT(object->style->opacity.value));
                nr_arena_item_set_visible(v->arenaitem, !item->isHidden());
            }
        }
    }

    /* Update bounding box data used by filters */
    if (item->style->filter.set && item->display) {
        Geom::OptRect item_bbox;
        item->invoke_bbox( item_bbox, Geom::identity(), TRUE, SPItem::GEOMETRIC_BBOX);

        SPItemView *itemview = item->display;
        do {
            if (itemview->arenaitem)
                nr_arena_item_set_item_bbox(itemview->arenaitem, item_bbox);
        } while ( (itemview = itemview->next) );
    }

    // Update libavoid with item geometry (for connector routing).
    if (item->avoidRef)
        item->avoidRef->handleSettingChange();
}

Inkscape::XML::Node *SPItem::sp_item_write(SPObject *const object, Inkscape::XML::Document *xml_doc, Inkscape::XML::Node *repr, guint flags)
{
    SPObject *child;
    SPItem *item = SP_ITEM(object);

    // in the case of SP_OBJECT_WRITE_BUILD, the item should always be newly created,
    // so we need to add any children from the underlying object to the new repr
    if (flags & SP_OBJECT_WRITE_BUILD) {
        Inkscape::XML::Node *crepr;
        GSList *l;
        l = NULL;
        for (child = object->firstChild(); child != NULL; child = child->next ) {
            if (!SP_IS_TITLE(child) && !SP_IS_DESC(child)) continue;
            crepr = child->updateRepr(xml_doc, NULL, flags);
            if (crepr) l = g_slist_prepend (l, crepr);
        }
        while (l) {
            repr->addChild((Inkscape::XML::Node *) l->data, NULL);
            Inkscape::GC::release((Inkscape::XML::Node *) l->data);
            l = g_slist_remove (l, l->data);
        }
    } else {
        for (child = object->firstChild() ; child != NULL; child = child->next ) {
            if (!SP_IS_TITLE(child) && !SP_IS_DESC(child)) continue;
            child->updateRepr(flags);
        }
    }

    gchar *c = sp_svg_transform_write(item->transform);
    repr->setAttribute("transform", c);
    g_free(c);

    if (flags & SP_OBJECT_WRITE_EXT) {
        repr->setAttribute("sodipodi:insensitive", ( item->sensitive ? NULL : "true" ));
        if (item->transform_center_x != 0)
            sp_repr_set_svg_double (repr, "inkscape:transform-center-x", item->transform_center_x);
        else
            repr->setAttribute ("inkscape:transform-center-x", NULL);
        if (item->transform_center_y != 0)
            sp_repr_set_svg_double (repr, "inkscape:transform-center-y", item->transform_center_y);
        else
            repr->setAttribute ("inkscape:transform-center-y", NULL);
    }

    if (item->clip_ref->getObject()) {
        const gchar *value = g_strdup_printf ("url(%s)", item->clip_ref->getURI()->toString());
        repr->setAttribute ("clip-path", value);
        g_free ((void *) value);
    }
    if (item->mask_ref->getObject()) {
        const gchar *value = g_strdup_printf ("url(%s)", item->mask_ref->getURI()->toString());
        repr->setAttribute ("mask", value);
        g_free ((void *) value);
    }

    if (((SPObjectClass *) (SPItemClass::static_parent_class))->write) {
        ((SPObjectClass *) (SPItemClass::static_parent_class))->write(object, xml_doc, repr, flags);
    }

    return repr;
}

/**
 * \return  There is no guarantee that the return value will contain a rectangle.
            If this item does not have a boundingbox, it might well be empty.
 */
Geom::OptRect SPItem::getBounds(Geom::Matrix const &transform,
                                      SPItem::BBoxType type,
                                      unsigned int /*dkey*/) const
{
    Geom::OptRect r;
    invoke_bbox_full( r, transform, type, TRUE);
    return r;
}

void SPItem::invoke_bbox( Geom::OptRect &bbox, Geom::Matrix const &transform, unsigned const clear, SPItem::BBoxType type)
{
    invoke_bbox_full( bbox, transform, type, clear);
}

// DEPRECATED to phase out the use of NRRect in favor of Geom::OptRect
void SPItem::invoke_bbox( NRRect *bbox, Geom::Matrix const &transform, unsigned const clear, SPItem::BBoxType type)
{
    invoke_bbox_full( bbox, transform, type, clear);
}

/** Calls \a item's subclass' bounding box method; clips it by the bbox of clippath, if any; and
 * unions the resulting bbox with \a bbox. If \a clear is true, empties \a bbox first. Passes the
 * transform and the flags to the actual bbox methods. Note that many of subclasses (e.g. groups,
 * clones), in turn, call this function in their bbox methods.
 * \retval bbox  Note that there is no guarantee that bbox will contain a rectangle when the
 *               function returns. If this item does not have a boundingbox, this might well be empty.
 */
void SPItem::invoke_bbox_full( Geom::OptRect &bbox, Geom::Matrix const &transform, unsigned const flags, unsigned const clear) const
{
    if (clear) {
        bbox = Geom::OptRect();
    }

    // TODO: replace NRRect by Geom::Rect, for all SPItemClasses, and for SP_CLIPPATH

    NRRect temp_bbox;
    temp_bbox.x0 = temp_bbox.y0 = Geom::infinity();
    temp_bbox.x1 = temp_bbox.y1 = -Geom::infinity();

    // call the subclass method
    if (((SPItemClass *) G_OBJECT_GET_CLASS(this))->bbox) {
        ((SPItemClass *) G_OBJECT_GET_CLASS(this))->bbox(this, &temp_bbox, transform, flags);
    }

    // unless this is geometric bbox, extend by filter area and crop the bbox by clip path, if any
    if ((SPItem::BBoxType) flags != SPItem::GEOMETRIC_BBOX) {
        if ( style && style->filter.href) {
            SPObject *filter = style->getFilter();
            if (filter && SP_IS_FILTER(filter)) {
                // default filer area per the SVG spec:
                double x = -0.1;
                double y = -0.1;
                double w = 1.2;
                double h = 1.2;

                // if area is explicitly set, override:
                if (SP_FILTER(filter)->x._set)
                    x = SP_FILTER(filter)->x.computed;
                if (SP_FILTER(filter)->y._set)
                    y = SP_FILTER(filter)->y.computed;
                if (SP_FILTER(filter)->width._set)
                    w = SP_FILTER(filter)->width.computed;
                if (SP_FILTER(filter)->height._set)
                    h = SP_FILTER(filter)->height.computed;

                double dx0 = 0;
                double dx1 = 0;
                double dy0 = 0;
                double dy1 = 0;
                if (filter_is_single_gaussian_blur(SP_FILTER(filter))) {
                    // if this is a single blur, use 2.4*radius
                    // which may be smaller than the default area;
                    // see set_filter_area for why it's 2.4
                    double r = get_single_gaussian_blur_radius (SP_FILTER(filter));
                    dx0 = -2.4 * r;
                    dx1 = 2.4 * r;
                    dy0 = -2.4 * r;
                    dy1 = 2.4 * r;
                } else {
                    // otherwise, calculate expansion from relative to absolute units:
                    dx0 = x * (temp_bbox.x1 - temp_bbox.x0);
                    dx1 = (w + x - 1) * (temp_bbox.x1 - temp_bbox.x0);
                    dy0 = y * (temp_bbox.y1 - temp_bbox.y0);
                    dy1 = (h + y - 1) * (temp_bbox.y1 - temp_bbox.y0);
                }

                // transform the expansions by the item's transform:
                Geom::Matrix i2d(i2d_affine ());
                dx0 *= i2d.expansionX();
                dx1 *= i2d.expansionX();
                dy0 *= i2d.expansionY();
                dy1 *= i2d.expansionY();

                // expand the bbox
                temp_bbox.x0 += dx0;
                temp_bbox.x1 += dx1;
                temp_bbox.y0 += dy0;
                temp_bbox.y1 += dy1;
            }
        }
        if (clip_ref->getObject()) {
            NRRect b;
            SP_CLIPPATH(clip_ref->getObject())->getBBox(&b, transform, flags);
            nr_rect_d_intersect (&temp_bbox, &temp_bbox, &b);
        }
    }

    if (temp_bbox.x0 > temp_bbox.x1 || temp_bbox.y0 > temp_bbox.y1) {
        // Either the bbox hasn't been touched by the SPItemClass' bbox method
        // (it still has its initial values, see above: x0 = y0 = Geom::infinity() and x1 = y1 = -Geom::infinity())
        // or it has explicitely been set to be like this (e.g. in sp_shape_bbox)

        // When x0 > x1 or y0 > y1, the bbox is considered to be "nothing", although it has not been
        // explicitely defined this way for NRRects (as opposed to Geom::OptRect)
        // So union bbox with nothing = do nothing, just return
        return;
    }

    // Do not use temp_bbox.upgrade() here, because it uses a test that returns an empty Geom::OptRect()
    // for any rectangle with zero area. The geometrical bbox of for example a vertical line
    // would therefore be translated into empty Geom::OptRect() (see bug https://bugs.launchpad.net/inkscape/+bug/168684)
    Geom::OptRect temp_bbox_new = Geom::Rect(Geom::Point(temp_bbox.x0, temp_bbox.y0), Geom::Point(temp_bbox.x1, temp_bbox.y1));

    bbox = Geom::unify(bbox, temp_bbox_new);
}

// DEPRECATED to phase out the use of NRRect in favor of Geom::OptRect
/** Calls \a item's subclass' bounding box method; clips it by the bbox of clippath, if any; and
 * unions the resulting bbox with \a bbox. If \a clear is true, empties \a bbox first. Passes the
 * transform and the flags to the actual bbox methods. Note that many of subclasses (e.g. groups,
 * clones), in turn, call this function in their bbox methods. */
void SPItem::invoke_bbox_full( NRRect *bbox, Geom::Matrix const &transform, unsigned const flags, unsigned const clear)
{
    g_assert(bbox != NULL);

    if (clear) {
        bbox->x0 = bbox->y0 = 1e18;
        bbox->x1 = bbox->y1 = -1e18;
    }

    NRRect this_bbox;
    this_bbox.x0 = this_bbox.y0 = 1e18;
    this_bbox.x1 = this_bbox.y1 = -1e18;

    // call the subclass method
    if (((SPItemClass *) G_OBJECT_GET_CLASS(this))->bbox) {
        ((SPItemClass *) G_OBJECT_GET_CLASS(this))->bbox(this, &this_bbox, transform, flags);
    }

    // unless this is geometric bbox, crop the bbox by clip path, if any
    if ((SPItem::BBoxType) flags != SPItem::GEOMETRIC_BBOX && clip_ref->getObject()) {
        NRRect b;
        SP_CLIPPATH(clip_ref->getObject())->getBBox(&b, transform, flags);
        nr_rect_d_intersect (&this_bbox, &this_bbox, &b);
    }

    // if non-empty (with some tolerance - ?) union this_bbox with the bbox we've got passed
    if ( fabs(this_bbox.x1-this_bbox.x0) > -0.00001 && fabs(this_bbox.y1-this_bbox.y0) > -0.00001 ) {
        nr_rect_d_union (bbox, bbox, &this_bbox);
    }
}

unsigned SPItem::pos_in_parent()
{
    g_assert(parent != NULL);
    g_assert(SP_IS_OBJECT(parent));

    SPObject *object = this;

    unsigned pos=0;
    for ( SPObject *iter = parent->firstChild() ; iter ; iter = iter->next) {
        if ( iter == object ) {
            return pos;
        }
        if (SP_IS_ITEM(iter)) {
            pos++;
        }
    }

    g_assert_not_reached();
    return 0;
}

void SPItem::getBboxDesktop(NRRect *bbox, SPItem::BBoxType type)
{
    g_assert(bbox != NULL);

    invoke_bbox( bbox, i2d_affine(), TRUE, type);
}

Geom::OptRect SPItem::getBboxDesktop(SPItem::BBoxType type)
{
    Geom::OptRect rect = Geom::OptRect();
    invoke_bbox( rect, i2d_affine(), TRUE, type);
    return rect;
}

void SPItem::sp_item_private_snappoints(SPItem const *item, std::vector<Inkscape::SnapCandidatePoint> &p, Inkscape::SnapPreferences const */*snapprefs*/)
{
    /* This will only be called if the derived class doesn't override this.
     * see for example sp_genericellipse_snappoints in sp-ellipse.cpp
     * We don't know what shape we could be dealing with here, so we'll just
     * return the corners of the bounding box */

    Geom::OptRect bbox = item->getBounds(item->i2d_affine());

    if (bbox) {
        Geom::Point p1, p2;
        p1 = bbox->min();
        p2 = bbox->max();
        p.push_back(Inkscape::SnapCandidatePoint(p1, Inkscape::SNAPSOURCE_BBOX_CORNER, Inkscape::SNAPTARGET_BBOX_CORNER));
        p.push_back(Inkscape::SnapCandidatePoint(Geom::Point(p1[Geom::X], p2[Geom::Y]), Inkscape::SNAPSOURCE_BBOX_CORNER, Inkscape::SNAPTARGET_BBOX_CORNER));
        p.push_back(Inkscape::SnapCandidatePoint(p2, Inkscape::SNAPSOURCE_BBOX_CORNER, Inkscape::SNAPTARGET_BBOX_CORNER));
        p.push_back(Inkscape::SnapCandidatePoint(Geom::Point(p2[Geom::X], p1[Geom::Y]), Inkscape::SNAPSOURCE_BBOX_CORNER, Inkscape::SNAPTARGET_BBOX_CORNER));
    }

}

void SPItem::getSnappoints(std::vector<Inkscape::SnapCandidatePoint> &p, Inkscape::SnapPreferences const *snapprefs) const
{
    // Get the snappoints of the item
    SPItemClass const &item_class = *(SPItemClass const *) G_OBJECT_GET_CLASS(this);
    if (item_class.snappoints) {
        item_class.snappoints(this, p, snapprefs);
    }

    // Get the snappoints at the item's center
    if (snapprefs != NULL && snapprefs->getIncludeItemCenter()) {
        p.push_back(Inkscape::SnapCandidatePoint(getCenter(), Inkscape::SNAPSOURCE_ROTATION_CENTER, Inkscape::SNAPTARGET_ROTATION_CENTER));
    }

    // Get the snappoints of clipping paths and mask, if any
    std::list<SPObject const *> clips_and_masks;

    clips_and_masks.push_back(clip_ref->getObject());
    clips_and_masks.push_back(mask_ref->getObject());

    SPDesktop *desktop = inkscape_active_desktop();
    for (std::list<SPObject const *>::const_iterator o = clips_and_masks.begin(); o != clips_and_masks.end(); o++) {
        if (*o) {
            // obj is a group object, the children are the actual clippers
            for (SPObject *child = (*o)->children ; child ; child = child->next) {
                if (SP_IS_ITEM(child)) {
                    std::vector<Inkscape::SnapCandidatePoint> p_clip_or_mask;
                    // Please note the recursive call here!
                    SP_ITEM(child)->getSnappoints(p_clip_or_mask, snapprefs);
                    // Take into account the transformation of the item being clipped or masked
                    for (std::vector<Inkscape::SnapCandidatePoint>::const_iterator p_orig = p_clip_or_mask.begin(); p_orig != p_clip_or_mask.end(); p_orig++) {
                        // All snappoints are in desktop coordinates, but the item's transformation is
                        // in document coordinates. Hence the awkward construction below
                        Geom::Point pt = desktop->dt2doc((*p_orig).getPoint()) * i2d_affine();
                        p.push_back(Inkscape::SnapCandidatePoint(pt, (*p_orig).getSourceType(), (*p_orig).getTargetType()));
                    }
                }
            }
        }
    }
}

void SPItem::invoke_print(SPPrintContext *ctx)
{
    if ( !isHidden() ) {
        if ( reinterpret_cast<SPItemClass *>(G_OBJECT_GET_CLASS(this))->print ) {
            if (!transform.isIdentity()
                || style->opacity.value != SP_SCALE24_MAX)
            {
                sp_print_bind(ctx, transform, SP_SCALE24_TO_FLOAT(style->opacity.value));
                reinterpret_cast<SPItemClass *>(G_OBJECT_GET_CLASS(this))->print(this, ctx);
                sp_print_release(ctx);
            } else {
                reinterpret_cast<SPItemClass *>(G_OBJECT_GET_CLASS(this))->print(this, ctx);
            }
        }
    }
}

gchar *SPItem::sp_item_private_description(SPItem */*item*/)
{
    return g_strdup(_("Object"));
}

/**
 * Returns a string suitable for status bar, formatted in pango markup language.
 *
 * Must be freed by caller.
 */
gchar *SPItem::description()
{
    if (((SPItemClass *) G_OBJECT_GET_CLASS(this))->description) {
        gchar *s = ((SPItemClass *) G_OBJECT_GET_CLASS(this))->description(this);
        if (s && clip_ref->getObject()) {
            gchar *snew = g_strdup_printf (_("%s; <i>clipped</i>"), s);
            g_free (s);
            s = snew;
        }
        if (s && mask_ref->getObject()) {
            gchar *snew = g_strdup_printf (_("%s; <i>masked</i>"), s);
            g_free (s);
            s = snew;
        }
        if ( style && style->filter.href && style->filter.href->getObject() ) {
            const gchar *label = style->filter.href->getObject()->label();
            gchar *snew = 0;
            if (label) {
                snew = g_strdup_printf (_("%s; <i>filtered (%s)</i>"), s, _(label));
            } else {
                snew = g_strdup_printf (_("%s; <i>filtered</i>"), s);
            }
            g_free (s);
            s = snew;
        }
        return s;
    }

    g_assert_not_reached();
    return NULL;
}

/**
 * Allocates unique integer keys.
 * \param numkeys Number of keys required.
 * \return First allocated key; hence if the returned key is n
 * you can use n, n + 1, ..., n + (numkeys - 1)
 */
unsigned SPItem::display_key_new(unsigned numkeys)
{
    static unsigned dkey = 0;

    dkey += numkeys;

    return dkey - numkeys;
}

NRArenaItem *SPItem::invoke_show(NRArena *arena, unsigned key, unsigned flags)
{
    g_assert(arena != NULL);
    g_assert(NR_IS_ARENA(arena));

    NRArenaItem *ai = NULL;
    if (((SPItemClass *) G_OBJECT_GET_CLASS(this))->show) {
        ai = ((SPItemClass *) G_OBJECT_GET_CLASS(this))->show(this, arena, key, flags);
    }

    if (ai != NULL) {
        display = sp_item_view_new_prepend(display, this, flags, key, ai);
        nr_arena_item_set_transform(ai, transform);
        nr_arena_item_set_opacity(ai, SP_SCALE24_TO_FLOAT(style->opacity.value));
        nr_arena_item_set_visible(ai, !isHidden());
        nr_arena_item_set_sensitive(ai, sensitive);
        if (clip_ref->getObject()) {
            SPClipPath *cp = clip_ref->getObject();

            if (!display->arenaitem->key) {
                NR_ARENA_ITEM_SET_KEY(display->arenaitem, display_key_new(3));
            }
            int clip_key = NR_ARENA_ITEM_GET_KEY(display->arenaitem);

            // Show and set clip
            NRArenaItem *ac = cp->show(arena, clip_key);
            nr_arena_item_set_clip(ai, ac);
            nr_arena_item_unref(ac);

            // Update bbox, in case the clip uses bbox units
            NRRect bbox;
            invoke_bbox( &bbox, Geom::identity(), TRUE);
            SP_CLIPPATH(cp)->setBBox(clip_key, &bbox);
            cp->requestDisplayUpdate(SP_OBJECT_MODIFIED_FLAG);
        }
        if (mask_ref->getObject()) {
            SPMask *mask = mask_ref->getObject();

            if (!display->arenaitem->key) {
                NR_ARENA_ITEM_SET_KEY(display->arenaitem, display_key_new(3));
            }
            int mask_key = NR_ARENA_ITEM_GET_KEY(display->arenaitem);

            // Show and set mask
            NRArenaItem *ac = sp_mask_show(mask, arena, mask_key);
            nr_arena_item_set_mask(ai, ac);
            nr_arena_item_unref(ac);

            // Update bbox, in case the mask uses bbox units
            NRRect bbox;
            invoke_bbox( &bbox, Geom::identity(), TRUE);
            sp_mask_set_bbox(SP_MASK(mask), mask_key, &bbox);
            mask->requestDisplayUpdate(SP_OBJECT_MODIFIED_FLAG);
        }
        NR_ARENA_ITEM_SET_DATA(ai, this);
        Geom::OptRect item_bbox;
        invoke_bbox( item_bbox, Geom::identity(), TRUE, SPItem::GEOMETRIC_BBOX);
        nr_arena_item_set_item_bbox(ai, item_bbox);
    }

    return ai;
}

void SPItem::invoke_hide(unsigned key)
{
    if (((SPItemClass *) G_OBJECT_GET_CLASS(this))->hide) {
        ((SPItemClass *) G_OBJECT_GET_CLASS(this))->hide(this, key);
    }

    SPItemView *ref = NULL;
    SPItemView *v = display;
    while (v != NULL) {
        SPItemView *next = v->next;
        if (v->key == key) {
            if (clip_ref->getObject()) {
                (clip_ref->getObject())->hide(NR_ARENA_ITEM_GET_KEY(v->arenaitem));
                nr_arena_item_set_clip(v->arenaitem, NULL);
            }
            if (mask_ref->getObject()) {
                sp_mask_hide(mask_ref->getObject(), NR_ARENA_ITEM_GET_KEY(v->arenaitem));
                nr_arena_item_set_mask(v->arenaitem, NULL);
            }
            if (!ref) {
                display = v->next;
            } else {
                ref->next = v->next;
            }
            nr_arena_item_unparent(v->arenaitem);
            nr_arena_item_unref(v->arenaitem);
            g_free(v);
        } else {
            ref = v;
        }
        v = next;
    }
}

// Adjusters

void SPItem::adjust_pattern (Geom::Matrix const &postmul, bool set)
{
    if (style && (style->fill.isPaintserver())) {
        SPObject *server = style->getFillPaintServer();
        if ( SP_IS_PATTERN(server) ) {
            SPPattern *pattern = sp_pattern_clone_if_necessary(this, SP_PATTERN(server), "fill");
            sp_pattern_transform_multiply(pattern, postmul, set);
        }
    }

    if (style && (style->stroke.isPaintserver())) {
        SPObject *server = style->getStrokePaintServer();
        if ( SP_IS_PATTERN(server) ) {
            SPPattern *pattern = sp_pattern_clone_if_necessary(this, SP_PATTERN(server), "stroke");
            sp_pattern_transform_multiply(pattern, postmul, set);
        }
    }
}

void SPItem::adjust_gradient( Geom::Matrix const &postmul, bool set )
{
    if ( style && style->fill.isPaintserver() ) {
        SPPaintServer *server = style->getFillPaintServer();
        if ( SP_IS_GRADIENT(server) ) {

            /**
             * \note Bbox units for a gradient are generally a bad idea because
             * with them, you cannot preserve the relative position of the
             * object and its gradient after rotation or skew. So now we
             * convert them to userspace units which are easy to keep in sync
             * just by adding the object's transform to gradientTransform.
             * \todo FIXME: convert back to bbox units after transforming with
             * the item, so as to preserve the original units.
             */
            SPGradient *gradient = sp_gradient_convert_to_userspace( SP_GRADIENT(server), this, "fill" );

            sp_gradient_transform_multiply( gradient, postmul, set );
        }
    }

    if ( style && style->stroke.isPaintserver() ) {
        SPPaintServer *server = style->getStrokePaintServer();
        if ( SP_IS_GRADIENT(server) ) {
            SPGradient *gradient = sp_gradient_convert_to_userspace( SP_GRADIENT(server), this, "stroke");
            sp_gradient_transform_multiply( gradient, postmul, set );
        }
    }
}

void SPItem::adjust_stroke( gdouble ex )
{
<<<<<<< HEAD
    SPStyle *style = item->style;

    if (style && !style->stroke.isNone() && !Geom::are_near(ex, 1.0, Geom::EPSILON)) {

=======
    if ( style && !style->stroke.isNone() && !NR_DF_TEST_CLOSE(ex, 1.0, NR_EPSILON) ) {
>>>>>>> 9b02cca1
        style->stroke_width.computed *= ex;
        style->stroke_width.set = TRUE;

        if ( style->stroke_dash.n_dash != 0 ) {
            for (int i = 0; i < style->stroke_dash.n_dash; i++) {
                style->stroke_dash.dash[i] *= ex;
            }
            style->stroke_dash.offset *= ex;
        }

        updateRepr();
    }
}

/**
 * Find out the inverse of previous transform of an item (from its repr)
 */
Geom::Matrix sp_item_transform_repr (SPItem *item)
{
    Geom::Matrix t_old(Geom::identity());
    gchar const *t_attr = item->getRepr()->attribute("transform");
    if (t_attr) {
        Geom::Matrix t;
        if (sp_svg_transform_read(t_attr, &t)) {
            t_old = t;
        }
    }

    return t_old;
}


/**
 * Recursively scale stroke width in \a item and its children by \a expansion.
 */
void SPItem::adjust_stroke_width_recursive(double expansion)
{
    adjust_stroke (expansion);

// A clone's child is the ghost of its original - we must not touch it, skip recursion
    if ( !SP_IS_USE(this) ) {
        for ( SPObject *o = children; o; o = o->getNext() ) {
            if (SP_IS_ITEM(o)) {
                SP_ITEM(o)->adjust_stroke_width_recursive(expansion);
            }
        }
    }
}

/**
 * Recursively adjust rx and ry of rects.
 */
void
sp_item_adjust_rects_recursive(SPItem *item, Geom::Matrix advertized_transform)
{
    if (SP_IS_RECT (item)) {
        sp_rect_compensate_rxry (SP_RECT(item), advertized_transform);
    }

    for (SPObject *o = item->children; o != NULL; o = o->next) {
        if (SP_IS_ITEM(o))
            sp_item_adjust_rects_recursive(SP_ITEM(o), advertized_transform);
    }
}

/**
 * Recursively compensate pattern or gradient transform.
 */
void SPItem::adjust_paint_recursive (Geom::Matrix advertized_transform, Geom::Matrix t_ancestors, bool is_pattern)
{
// _Before_ full pattern/gradient transform: t_paint * t_item * t_ancestors
// _After_ full pattern/gradient transform: t_paint_new * t_item * t_ancestors * advertised_transform
// By equating these two expressions we get t_paint_new = t_paint * paint_delta, where:
    Geom::Matrix t_item = sp_item_transform_repr (this);
    Geom::Matrix paint_delta = t_item * t_ancestors * advertized_transform * t_ancestors.inverse() * t_item.inverse();

// Within text, we do not fork gradients, and so must not recurse to avoid double compensation;
// also we do not recurse into clones, because a clone's child is the ghost of its original -
// we must not touch it
    if (!(this && (SP_IS_TEXT(this) || SP_IS_USE(this)))) {
        for (SPObject *o = children; o != NULL; o = o->next) {
            if (SP_IS_ITEM(o)) {
// At the level of the transformed item, t_ancestors is identity;
// below it, it is the accmmulated chain of transforms from this level to the top level
                SP_ITEM(o)->adjust_paint_recursive (advertized_transform, t_item * t_ancestors, is_pattern);
            }
        }
    }

// We recursed into children first, and are now adjusting this object second;
// this is so that adjustments in a tree are done from leaves up to the root,
// and paintservers on leaves inheriting their values from ancestors could adjust themselves properly
// before ancestors themselves are adjusted, probably differently (bug 1286535)

    if (is_pattern) {
        adjust_pattern(paint_delta);
    } else {
        adjust_gradient(paint_delta);
    }
}

void SPItem::adjust_livepatheffect (Geom::Matrix const &postmul, bool set)
{
    if ( SP_IS_LPE_ITEM(this) ) {
        SPLPEItem *lpeitem = SP_LPE_ITEM (this);
        if ( sp_lpe_item_has_path_effect(lpeitem) ) {
            sp_lpe_item_fork_path_effects_if_necessary(lpeitem);

            // now that all LPEs are forked_if_necessary, we can apply the transform
            PathEffectList effect_list =  sp_lpe_item_get_effect_list(lpeitem);
            for (PathEffectList::iterator it = effect_list.begin(); it != effect_list.end(); it++)
            {
                LivePathEffectObject *lpeobj = (*it)->lpeobject;
                if (lpeobj && lpeobj->get_lpe()) {
                    Inkscape::LivePathEffect::Effect * effect = lpeobj->get_lpe();
                    effect->transform_multiply(postmul, set);
                }
            }
        }
    }
}

/**
 * Set a new transform on an object.
 *
 * Compensate for stroke scaling and gradient/pattern fill transform, if
 * necessary. Call the object's set_transform method if transforms are
 * stored optimized. Send _transformed_signal. Invoke _write method so that
 * the repr is updated with the new transform.
 */
void SPItem::doWriteTransform(Inkscape::XML::Node *repr, Geom::Matrix const &transform, Geom::Matrix const *adv, bool compensate)
{
    g_return_if_fail(repr != NULL);

    // calculate the relative transform, if not given by the adv attribute
    Geom::Matrix advertized_transform;
    if (adv != NULL) {
        advertized_transform = *adv;
    } else {
        advertized_transform = sp_item_transform_repr (this).inverse() * transform;
    }

    Inkscape::Preferences *prefs = Inkscape::Preferences::get();
    if (compensate) {

         // recursively compensate for stroke scaling, depending on user preference
        if (!prefs->getBool("/options/transform/stroke", true)) {
            double const expansion = 1. / advertized_transform.descrim();
            adjust_stroke_width_recursive(expansion);
        }

        // recursively compensate rx/ry of a rect if requested
        if (!prefs->getBool("/options/transform/rectcorners", true)) {
            sp_item_adjust_rects_recursive(this, advertized_transform);
        }

        // recursively compensate pattern fill if it's not to be transformed
        if (!prefs->getBool("/options/transform/pattern", true)) {
            adjust_paint_recursive (advertized_transform.inverse(), Geom::identity(), true);
        }
        /// \todo FIXME: add the same else branch as for gradients below, to convert patterns to userSpaceOnUse as well
        /// recursively compensate gradient fill if it's not to be transformed
        if (!prefs->getBool("/options/transform/gradient", true)) {
            adjust_paint_recursive (advertized_transform.inverse(), Geom::identity(), false);
        } else {
            // this converts the gradient/pattern fill/stroke, if any, to userSpaceOnUse; we need to do
            // it here _before_ the new transform is set, so as to use the pre-transform bbox
            adjust_paint_recursive (Geom::identity(), Geom::identity(), false);
        }

    } // endif(compensate)

    gint preserve = prefs->getBool("/options/preservetransform/value", 0);
    Geom::Matrix transform_attr (transform);
    if ( // run the object's set_transform (i.e. embed transform) only if:
         ((SPItemClass *) G_OBJECT_GET_CLASS(this))->set_transform && // it does have a set_transform method
             !preserve && // user did not chose to preserve all transforms
             !clip_ref->getObject() && // the object does not have a clippath
             !mask_ref->getObject() && // the object does not have a mask
         !(!transform.isTranslation() && style && style->getFilter())
             // the object does not have a filter, or the transform is translation (which is supposed to not affect filters)
        ) {
        transform_attr = ((SPItemClass *) G_OBJECT_GET_CLASS(this))->set_transform(this, transform);
    }
    set_item_transform(transform_attr);

    // Note: updateRepr comes before emitting the transformed signal since
    // it causes clone SPUse's copy of the original object to brought up to
    // date with the original.  Otherwise, sp_use_bbox returns incorrect
    // values if called in code handling the transformed signal.
    updateRepr();

    // send the relative transform with a _transformed_signal
    _transformed_signal.emit(&advertized_transform, this);
}

gint SPItem::emitEvent(SPEvent &event)
{
    if (((SPItemClass *) G_OBJECT_GET_CLASS(this))->event) {
        return ((SPItemClass *) G_OBJECT_GET_CLASS(this))->event(this, &event);
    }

    return FALSE;
}

/**
 * Sets item private transform (not propagated to repr), without compensating stroke widths,
 * gradients, patterns as sp_item_write_transform does.
 */
void SPItem::set_item_transform(Geom::Matrix const &transform_matrix)
{
    if (!matrix_equalp(transform_matrix, transform, NR_EPSILON)) {
        transform = transform_matrix;
        /* The SP_OBJECT_USER_MODIFIED_FLAG_B is used to mark the fact that it's only a
           transformation.  It's apparently not used anywhere else. */
        requestDisplayUpdate(SP_OBJECT_MODIFIED_FLAG | SP_OBJECT_USER_MODIFIED_FLAG_B);
        sp_item_rm_unsatisfied_cns(*this);
    }
}

void SPItem::convert_item_to_guides() {
    // Use derived method if present ...
    if (((SPItemClass *) G_OBJECT_GET_CLASS(this))->convert_to_guides) {
        (*((SPItemClass *) G_OBJECT_GET_CLASS(this))->convert_to_guides)(this);
    } else {
        // .. otherwise simply place the guides around the item's bounding box

        convert_to_guides();
    }
}


/**
 * \pre \a ancestor really is an ancestor (\>=) of \a object, or NULL.
 *   ("Ancestor (\>=)" here includes as far as \a object itself.)
 */
Geom::Matrix
i2anc_affine(SPObject const *object, SPObject const *const ancestor) {
    Geom::Matrix ret(Geom::identity());
    g_return_val_if_fail(object != NULL, ret);

    /* stop at first non-renderable ancestor */
    while ( object != ancestor && SP_IS_ITEM(object) ) {
        if (SP_IS_ROOT(object)) {
            ret *= SP_ROOT(object)->c2p;
        } else {
            ret *= SP_ITEM(object)->transform;
        }
        object = object->parent;
    }
    return ret;
}

Geom::Matrix
i2i_affine(SPObject const *src, SPObject const *dest) {
    g_return_val_if_fail(src != NULL && dest != NULL, Geom::identity());
    SPObject const *ancestor = src->nearestCommonAncestor(dest);
    return i2anc_affine(src, ancestor) * i2anc_affine(dest, ancestor).inverse();
}

Geom::Matrix SPItem::getRelativeTransform(SPObject const *dest) const {
    return i2i_affine(this, dest);
}

/**
 * Returns the accumulated transformation of the item and all its ancestors, including root's viewport.
 * \pre (item != NULL) and SP_IS_ITEM(item).
 */
Geom::Matrix SPItem::i2doc_affine() const
{
    return i2anc_affine(this, NULL);
}

/**
 * Returns the transformation from item to desktop coords
 */
Geom::Matrix SPItem::i2d_affine() const
{
    Geom::Matrix const ret( i2doc_affine()
                          * Geom::Scale(1, -1)
                          * Geom::Translate(0, document->getHeight()) );
    return ret;
}

void SPItem::set_i2d_affine(Geom::Matrix const &i2dt)
{
    Geom::Matrix dt2p; /* desktop to item parent transform */
    if (parent) {
        dt2p = static_cast<SPItem *>(parent)->i2d_affine().inverse();
    } else {
        dt2p = ( Geom::Translate(0, -document->getHeight())
                 * Geom::Scale(1, -1) );
    }

    Geom::Matrix const i2p( i2dt * dt2p );
    set_item_transform(i2p);
}


/**
 * should rather be named "sp_item_d2i_affine" to match "sp_item_i2d_affine" (or vice versa)
 */
Geom::Matrix SPItem::dt2i_affine() const
{
    /* fixme: Implement the right way (Lauris) */
    return i2d_affine().inverse();
}

/* Item views */

SPItemView *SPItem::sp_item_view_new_prepend(SPItemView *list, SPItem *item, unsigned flags, unsigned key, NRArenaItem *arenaitem)
{
    g_assert(item != NULL);
    g_assert(SP_IS_ITEM(item));
    g_assert(arenaitem != NULL);
    g_assert(NR_IS_ARENA_ITEM(arenaitem));

    SPItemView *new_view = g_new(SPItemView, 1);

    new_view->next = list;
    new_view->flags = flags;
    new_view->key = key;
    new_view->arenaitem = arenaitem;

    return new_view;
}

SPItemView *SPItem::sp_item_view_list_remove(SPItemView *list, SPItemView *view)
{
    if (view == list) {
        list = list->next;
    } else {
        SPItemView *prev;
        prev = list;
        while (prev->next != view) prev = prev->next;
        prev->next = view->next;
    }

    nr_arena_item_unref(view->arenaitem);
    g_free(view);

    return list;
}

/**
 * Return the arenaitem corresponding to the given item in the display
 * with the given key
 */
NRArenaItem *SPItem::get_arenaitem(unsigned key)
{
    for ( SPItemView *iv = display ; iv ; iv = iv->next ) {
        if ( iv->key == key ) {
            return iv->arenaitem;
        }
    }

    return NULL;
}

int sp_item_repr_compare_position(SPItem *first, SPItem *second)
{
    return sp_repr_compare_position(first->getRepr(),
                                    second->getRepr());
}

SPItem *sp_item_first_item_child(SPObject *obj)
{
    SPItem *child = 0;
    for ( SPObject *iter = obj->firstChild() ; iter ; iter = iter->next ) {
        if ( SP_IS_ITEM(iter) ) {
            child = SP_ITEM(iter);
            break;
        }
    }
    return child;
}

void SPItem::convert_to_guides() {
    SPDesktop *dt = inkscape_active_desktop();
    sp_desktop_namedview(dt);

    Inkscape::Preferences *prefs = Inkscape::Preferences::get();
    int prefs_bbox = prefs->getInt("/tools/bounding_box", 0);
    SPItem::BBoxType bbox_type = (prefs_bbox ==0)?
        SPItem::APPROXIMATE_BBOX : SPItem::GEOMETRIC_BBOX;

    Geom::OptRect bbox = getBboxDesktop(bbox_type);
    if (!bbox) {
        g_warning ("Cannot determine item's bounding box during conversion to guides.\n");
        return;
    }

    std::list<std::pair<Geom::Point, Geom::Point> > pts;

    Geom::Point A((*bbox).min());
    Geom::Point C((*bbox).max());
    Geom::Point B(A[Geom::X], C[Geom::Y]);
    Geom::Point D(C[Geom::X], A[Geom::Y]);

    pts.push_back(std::make_pair(A, B));
    pts.push_back(std::make_pair(B, C));
    pts.push_back(std::make_pair(C, D));
    pts.push_back(std::make_pair(D, A));

    sp_guide_pt_pairs_to_guides(dt, pts);
}

/*
  Local Variables:
  mode:c++
  c-file-style:"stroustrup"
  c-file-offsets:((innamespace . 0)(inline-open . 0)(case-label . +))
  indent-tabs-mode:nil
  fill-column:99
  End:
*/
// vim: filetype=cpp:expandtab:shiftwidth=4:tabstop=8:softtabstop=4 :<|MERGE_RESOLUTION|>--- conflicted
+++ resolved
@@ -1185,14 +1185,9 @@
 
 void SPItem::adjust_stroke( gdouble ex )
 {
-<<<<<<< HEAD
-    SPStyle *style = item->style;
+    SPStyle *style = this->style;
 
     if (style && !style->stroke.isNone() && !Geom::are_near(ex, 1.0, Geom::EPSILON)) {
-
-=======
-    if ( style && !style->stroke.isNone() && !NR_DF_TEST_CLOSE(ex, 1.0, NR_EPSILON) ) {
->>>>>>> 9b02cca1
         style->stroke_width.computed *= ex;
         style->stroke_width.set = TRUE;
 
