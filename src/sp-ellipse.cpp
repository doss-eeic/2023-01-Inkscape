--- conflicted
+++ resolved
@@ -168,16 +168,8 @@
     	return;
     }
 
-<<<<<<< HEAD
     if (fabs(this->end - this->start) < 1e-9) {
     	return;
-=======
-    if ((ellipse->rx.computed < 1e-18) || (ellipse->ry.computed < 1e-18)) {
-        return;
-    }
-    if (fabs(ellipse->end - ellipse->start) < 1e-9){
-        return;
->>>>>>> 4e5d0831
     }
 
     sp_genericellipse_normalize(this);
@@ -202,21 +194,13 @@
     SPCurve * curve = new SPCurve();
     curve->moveto(cos(this->start), sin(this->start));
 
-<<<<<<< HEAD
     for (s = this->start; s < this->end; s += M_PI_2) {
-        e = s + M_PI_2;
+        double e = s + M_PI_2;
 
         if (e > this->end) {
             e = this->end;
         }
 
-=======
-    for (s = ellipse->start; s < ellipse->end; s += M_PI_2) {
-        double e = s + M_PI_2;
-        if (e > ellipse->end){
-            e = ellipse->end;
-        }
->>>>>>> 4e5d0831
         len = 4*tan((e - s)/4)/3;
         double x0 = cos(s);
         double y0 = sin(s);
