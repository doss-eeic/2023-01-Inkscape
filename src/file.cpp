--- conflicted
+++ resolved
@@ -144,26 +144,10 @@
     if (desktop)
         desktop->setWaitingCursor();
     
-      
-<<<<<<< HEAD
-    if (existing && existing->virgin) {
-            // If the current desktop is empty, open the document there
-        doc->ensureUpToDate(); // TODO this will trigger broken link warnings, etc.
-        desktop->change_document(doc);
-        doc->emitResizedSignal(doc->getWidth().value("px"), doc->getHeight().value("px"));
-    } else {
-            // create a whole new desktop and window
-        SPViewWidget *dtw = sp_desktop_widget_new(sp_document_namedview(doc, NULL)); // TODO this will trigger broken link warnings, etc.
-        g_return_val_if_fail(dtw != NULL, NULL);
-        sp_create_window(dtw, TRUE);
-        desktop = static_cast<SPDesktop *>(dtw->view);
-    } 
-=======
     SPViewWidget *dtw = sp_desktop_widget_new(sp_document_namedview(doc, NULL)); // TODO this will trigger broken link warnings, etc.
     g_return_val_if_fail(dtw != NULL, NULL);
     sp_create_window(dtw, TRUE);
     desktop = static_cast<SPDesktop *>(dtw->view);
->>>>>>> 8921f800
 
     doc->doUnref();
 
