/** \file
 * SPGradient, SPStop, SPLinearGradient, SPRadialGradient.
 */
/*
 * Authors:
 *   Lauris Kaplinski <lauris@kaplinski.com>
 *   bulia byak <buliabyak@users.sf.net>
 *   Jasper van de Gronde <th.v.d.gronde@hccnet.nl>
 *   Jon A. Cruz <jon@joncruz.org>
 *   Abhishek Sharma
 *
 * Copyright (C) 1999-2002 Lauris Kaplinski
 * Copyright (C) 2000-2001 Ximian, Inc.
 * Copyright (C) 2004 David Turner
 * Copyright (C) 2009 Jasper van de Gronde
 *
 * Released under GNU GPL, read the file 'COPYING' for more information
 *
 */

#define noSP_GRADIENT_VERBOSE

#include <cstring>
#include <string>

#include <2geom/transforms.h>

#include <sigc++/functors/ptr_fun.h>
#include <sigc++/adaptors/bind.h>

#include "display/cairo-utils.h"
#include "svg/svg.h"
#include "svg/svg-color.h"
#include "svg/css-ostringstream.h"
#include "attributes.h"
#include "document-private.h"
#include "sp-gradient.h"
#include "gradient-chemistry.h"
#include "sp-gradient-reference.h"
#include "sp-linear-gradient.h"
#include "sp-radial-gradient.h"
#include "sp-stop.h"
#include "streq.h"
#include "uri.h"
#include "xml/repr.h"
#include "style.h"
#include "display/grayscale.h"

#define SP_MACROS_SILENT
#include "macros.h"

/// Has to be power of 2
#define NCOLORS NR_GRADIENT_VECTOR_LENGTH

static void sp_stop_class_init(SPStopClass *klass);
static void sp_stop_init(SPStop *stop);

static void sp_stop_build(SPObject *object, SPDocument *document, Inkscape::XML::Node *repr);
static void sp_stop_set(SPObject *object, unsigned key, gchar const *value);
static Inkscape::XML::Node *sp_stop_write(SPObject *object, Inkscape::XML::Document *doc, Inkscape::XML::Node *repr, guint flags);

static SPObjectClass *stop_parent_class;

class SPGradientImpl
{
    friend class SPGradient;

    static void classInit(SPGradientClass *klass);

    static void init(SPGradient *gr);
    static void build(SPObject *object, SPDocument *document, Inkscape::XML::Node *repr);
    static void release(SPObject *object);
    static void modified(SPObject *object, guint flags);
    static Inkscape::XML::Node *write(SPObject *object, Inkscape::XML::Document *xml_doc, Inkscape::XML::Node *repr, guint flags);

    static void gradientRefModified(SPObject *href, guint flags, SPGradient *gradient);
    static void gradientRefChanged(SPObject *old_ref, SPObject *ref, SPGradient *gr);

    static void childAdded(SPObject *object,
                           Inkscape::XML::Node *child,
                           Inkscape::XML::Node *ref);
    static void removeChild(SPObject *object, Inkscape::XML::Node *child);

    static void setGradientAttr(SPObject *object, unsigned key, gchar const *value);
};

/**
 * Registers SPStop class and returns its type.
 */
GType
sp_stop_get_type()
{
    static GType type = 0;
    if (!type) {
        GTypeInfo info = {
            sizeof(SPStopClass),
            NULL, NULL,
            (GClassInitFunc) sp_stop_class_init,
            NULL, NULL,
            sizeof(SPStop),
            16,
            (GInstanceInitFunc) sp_stop_init,
            NULL,   /* value_table */
        };
        type = g_type_register_static(SP_TYPE_OBJECT, "SPStop", &info, (GTypeFlags)0);
    }
    return type;
}

/**
 * Callback to initialize SPStop vtable.
 */
static void sp_stop_class_init(SPStopClass *klass)
{
    SPObjectClass *sp_object_class = (SPObjectClass *) klass;

    stop_parent_class = (SPObjectClass *) g_type_class_ref(SP_TYPE_OBJECT);

    sp_object_class->build = sp_stop_build;
    sp_object_class->set = sp_stop_set;
    sp_object_class->write = sp_stop_write;
}

/**
 * Callback to initialize SPStop object.
 */
static void
sp_stop_init(SPStop *stop)
{
    stop->offset = 0.0;
    stop->currentColor = false;
    stop->specified_color.set( 0x000000ff );
    stop->opacity = 1.0;
}

/**
 * Virtual build: set stop attributes from its associated XML node.
 */
static void sp_stop_build(SPObject *object, SPDocument *document, Inkscape::XML::Node *repr)
{
    if (((SPObjectClass *) stop_parent_class)->build)
        (* ((SPObjectClass *) stop_parent_class)->build)(object, document, repr);

    object->readAttr( "offset" );
    object->readAttr( "stop-color" );
    object->readAttr( "stop-opacity" );
    object->readAttr( "style" );
}

/**
 * Virtual set: set attribute to value.
 */
static void
sp_stop_set(SPObject *object, unsigned key, gchar const *value)
{
    SPStop *stop = SP_STOP(object);

    switch (key) {
        case SP_ATTR_STYLE: {
        /** \todo
         * fixme: We are reading simple values 3 times during build (Lauris).
         * \par
         * We need presentation attributes etc.
         * \par
         * remove the hackish "style reading" from here: see comments in
         * sp_object_get_style_property about the bugs in our current
         * approach.  However, note that SPStyle doesn't currently have
         * stop-color and stop-opacity properties.
         */
            {
                gchar const *p = object->getStyleProperty( "stop-color", "black");
                if (streq(p, "currentColor")) {
                    stop->currentColor = true;
                } else {
                    stop->specified_color = SPStop::readStopColor( p );
                }
            }
            {
                gchar const *p = object->getStyleProperty( "stop-opacity", "1");
                gdouble opacity = sp_svg_read_percentage(p, stop->opacity);
                stop->opacity = opacity;
            }
            object->requestModified(SP_OBJECT_MODIFIED_FLAG | SP_OBJECT_STYLE_MODIFIED_FLAG);
            break;
        }
        case SP_PROP_STOP_COLOR: {
            {
                gchar const *p = object->getStyleProperty( "stop-color", "black");
                if (streq(p, "currentColor")) {
                    stop->currentColor = true;
                } else {
                    stop->currentColor = false;
                    stop->specified_color = SPStop::readStopColor( p );
                }
            }
            object->requestModified(SP_OBJECT_MODIFIED_FLAG | SP_OBJECT_STYLE_MODIFIED_FLAG);
            break;
        }
        case SP_PROP_STOP_OPACITY: {
            {
                gchar const *p = object->getStyleProperty( "stop-opacity", "1");
                gdouble opacity = sp_svg_read_percentage(p, stop->opacity);
                stop->opacity = opacity;
            }
            object->requestModified(SP_OBJECT_MODIFIED_FLAG | SP_OBJECT_STYLE_MODIFIED_FLAG);
            break;
        }
        case SP_ATTR_OFFSET: {
            stop->offset = sp_svg_read_percentage(value, 0.0);
            object->requestModified(SP_OBJECT_MODIFIED_FLAG | SP_OBJECT_STYLE_MODIFIED_FLAG);
            break;
        }
        default: {
            if (((SPObjectClass *) stop_parent_class)->set)
                (* ((SPObjectClass *) stop_parent_class)->set)(object, key, value);
            break;
        }
    }
}

/**
 * Virtual write: write object attributes to repr.
 */
static Inkscape::XML::Node *
sp_stop_write(SPObject *object, Inkscape::XML::Document *xml_doc, Inkscape::XML::Node *repr, guint flags)
{
    SPStop *stop = SP_STOP(object);

    if ((flags & SP_OBJECT_WRITE_BUILD) && !repr) {
        repr = xml_doc->createElement("svg:stop");
    }

    Glib::ustring colorStr = stop->specified_color.toString();
    gfloat opacity = stop->opacity;

    if (((SPObjectClass *) stop_parent_class)->write) {
        (* ((SPObjectClass *) stop_parent_class)->write)(object, xml_doc, repr, flags);
    }

    // Since we do a hackish style setting here (because SPStyle does not support stop-color and
    // stop-opacity), we must do it AFTER calling the parent write method; otherwise
    // sp_object_write would clear our style= attribute (bug 1695287)

    Inkscape::CSSOStringStream os;
    os << "stop-color:";
    if (stop->currentColor) {
        os << "currentColor";
    } else {
        os << colorStr;
    }
    os << ";stop-opacity:" << opacity;
    repr->setAttribute("style", os.str().c_str());
    repr->setAttribute("stop-color", NULL);
    repr->setAttribute("stop-opacity", NULL);
    sp_repr_set_css_double(repr, "offset", stop->offset);
    /* strictly speaking, offset an SVG <number> rather than a CSS one, but exponents make no sense
     * for offset proportions. */

    return repr;
}


bool SPGradient::hasStops() const
{
    return has_stops;
}

bool SPGradient::isUnitsSet() const
{
    return units_set;
}

SPGradientUnits SPGradient::getUnits() const
{
    return units;
}

bool SPGradient::isSpreadSet() const
{
    return spread_set;
}

SPGradientSpread SPGradient::getSpread() const
{
    return spread;
}

void SPGradient::setSwatch( bool swatch )
{
    if ( swatch != isSwatch() ) {
        this->swatch = swatch; // to make isSolid() work, this happens first
        gchar const* paintVal = swatch ? (isSolid() ? "solid" : "gradient") : 0;
        setAttribute( "osb:paint", paintVal, 0 );

        requestModified( SP_OBJECT_MODIFIED_FLAG );
    }
}

/**
 * Return stop's color as 32bit value.
 */
guint32
sp_stop_get_rgba32(SPStop const *const stop)
{
    guint32 rgb0 = 0;
    /* Default value: arbitrarily black.  (SVG1.1 and CSS2 both say that the initial
     * value depends on user agent, and don't give any further restrictions that I can
     * see.) */
    if (stop->currentColor) {
        char const *str = stop->getStyleProperty( "color", NULL);
        if (str) {
            rgb0 = sp_svg_read_color(str, rgb0);
        }
        unsigned const alpha = static_cast<unsigned>(stop->opacity * 0xff + 0.5);
        g_return_val_if_fail((alpha & ~0xff) == 0,
                             rgb0 | 0xff);
        return rgb0 | alpha;
    } else {
        return stop->specified_color.toRGBA32( stop->opacity );
    }
}

/*
 * Gradient
 */

static SPPaintServerClass *gradient_parent_class;

/**
 * Registers SPGradient class and returns its type.
 */
GType SPGradient::getType()
{
    static GType gradient_type = 0;
    if (!gradient_type) {
        GTypeInfo gradient_info = {
            sizeof(SPGradientClass),
            NULL, NULL,
            (GClassInitFunc) SPGradientImpl::classInit,
            NULL, NULL,
            sizeof(SPGradient),
            16,
            (GInstanceInitFunc) SPGradientImpl::init,
            NULL,   /* value_table */
        };
        gradient_type = g_type_register_static(SP_TYPE_PAINT_SERVER, "SPGradient",
                                               &gradient_info, (GTypeFlags)0);
    }
    return gradient_type;
}

/**
 * SPGradient vtable initialization.
 */
void SPGradientImpl::classInit(SPGradientClass *klass)
{
    SPObjectClass *sp_object_class = (SPObjectClass *) klass;

    gradient_parent_class = (SPPaintServerClass *)g_type_class_ref(SP_TYPE_PAINT_SERVER);

    sp_object_class->build = SPGradientImpl::build;
    sp_object_class->release = SPGradientImpl::release;
    sp_object_class->set = SPGradientImpl::setGradientAttr;
    sp_object_class->child_added = SPGradientImpl::childAdded;
    sp_object_class->remove_child = SPGradientImpl::removeChild;
    sp_object_class->modified = SPGradientImpl::modified;
    sp_object_class->write = SPGradientImpl::write;
}

/**
 * Callback for SPGradient object initialization.
 */
void SPGradientImpl::init(SPGradient *gr)
{
    gr->ref = new SPGradientReference(gr);
    gr->ref->changedSignal().connect(sigc::bind(sigc::ptr_fun(SPGradientImpl::gradientRefChanged), gr));

    /** \todo
     * Fixme: reprs being rearranged (e.g. via the XML editor)
     * may require us to clear the state.
     */
    gr->state = SP_GRADIENT_STATE_UNKNOWN;

    gr->units = SP_GRADIENT_UNITS_OBJECTBOUNDINGBOX;
    gr->units_set = FALSE;

    gr->gradientTransform = Geom::identity();
    gr->gradientTransform_set = FALSE;

    gr->spread = SP_GRADIENT_SPREAD_PAD;
    gr->spread_set = FALSE;

    gr->has_stops = FALSE;

    gr->vector.built = false;
    gr->vector.stops.clear();

    new (&gr->modified_connection) sigc::connection();
}

/**
 * Virtual build: set gradient attributes from its associated repr.
 */
void SPGradientImpl::build(SPObject *object, SPDocument *document, Inkscape::XML::Node *repr)
{
    SPGradient *gradient = SP_GRADIENT(object);

    // Work-around in case a swatch had been marked for immediate collection:
    if ( repr->attribute("osb:paint") && repr->attribute("inkscape:collect") ) {
        repr->setAttribute("inkscape:collect", 0);
    }

    if (((SPObjectClass *) gradient_parent_class)->build) {
        (* ((SPObjectClass *) gradient_parent_class)->build)(object, document, repr);
    }

    for ( SPObject *ochild = object->firstChild() ; ochild ; ochild = ochild->getNext() ) {
        if (SP_IS_STOP(ochild)) {
            gradient->has_stops = TRUE;
            break;
        }
    }

    object->readAttr( "gradientUnits" );
    object->readAttr( "gradientTransform" );
    object->readAttr( "spreadMethod" );
    object->readAttr( "xlink:href" );
    object->readAttr( "osb:paint" );

    // Register ourselves
    document->addResource("gradient", object);
}

/**
 * Virtual release of SPGradient members before destruction.
 */
void SPGradientImpl::release(SPObject *object)
{
    SPGradient *gradient = (SPGradient *) object;

#ifdef SP_GRADIENT_VERBOSE
    g_print("Releasing gradient %s\n", object->getId());
#endif

    if (object->document) {
        // Unregister ourselves
        object->document->removeResource("gradient", object);
    }

    if (gradient->ref) {
        gradient->modified_connection.disconnect();
        gradient->ref->detach();
        delete gradient->ref;
        gradient->ref = NULL;
    }

    gradient->modified_connection.~connection();

    if (((SPObjectClass *) gradient_parent_class)->release)
        ((SPObjectClass *) gradient_parent_class)->release(object);
}

/**
 * Set gradient attribute to value.
 */
void SPGradientImpl::setGradientAttr(SPObject *object, unsigned key, gchar const *value)
{
    SPGradient *gr = SP_GRADIENT(object);

    switch (key) {
        case SP_ATTR_GRADIENTUNITS:
            if (value) {
                if (!strcmp(value, "userSpaceOnUse")) {
                    gr->units = SP_GRADIENT_UNITS_USERSPACEONUSE;
                } else {
                    gr->units = SP_GRADIENT_UNITS_OBJECTBOUNDINGBOX;
                }
                gr->units_set = TRUE;
            } else {
                gr->units = SP_GRADIENT_UNITS_OBJECTBOUNDINGBOX;
                gr->units_set = FALSE;
            }
            object->requestModified(SP_OBJECT_MODIFIED_FLAG);
            break;
        case SP_ATTR_GRADIENTTRANSFORM: {
            Geom::Affine t;
            if (value && sp_svg_transform_read(value, &t)) {
                gr->gradientTransform = t;
                gr->gradientTransform_set = TRUE;
            } else {
                gr->gradientTransform = Geom::identity();
                gr->gradientTransform_set = FALSE;
            }
            object->requestModified(SP_OBJECT_MODIFIED_FLAG);
            break;
        }
        case SP_ATTR_SPREADMETHOD:
            if (value) {
                if (!strcmp(value, "reflect")) {
                    gr->spread = SP_GRADIENT_SPREAD_REFLECT;
                } else if (!strcmp(value, "repeat")) {
                    gr->spread = SP_GRADIENT_SPREAD_REPEAT;
                } else {
                    gr->spread = SP_GRADIENT_SPREAD_PAD;
                }
                gr->spread_set = TRUE;
            } else {
                gr->spread_set = FALSE;
            }
            object->requestModified(SP_OBJECT_MODIFIED_FLAG);
            break;
        case SP_ATTR_XLINK_HREF:
            if (value) {
                try {
                    gr->ref->attach(Inkscape::URI(value));
                } catch (Inkscape::BadURIException &e) {
                    g_warning("%s", e.what());
                    gr->ref->detach();
                }
            } else {
                gr->ref->detach();
            }
            break;
        case SP_ATTR_OSB_SWATCH:
        {
            bool newVal = (value != 0);
            bool modified = false;
            if (newVal != gr->swatch) {
                gr->swatch = newVal;
                modified = true;
            }
            if (newVal) {
                // Might need to flip solid/gradient
                Glib::ustring paintVal = ( gr->hasStops() && (gr->getStopCount() == 0) ) ? "solid" : "gradient";
                if ( paintVal != value ) {
                    gr->setAttribute( "osb:paint", paintVal.c_str(), 0 );
                    modified = true;
                }
            }
            if (modified) {
                object->requestModified(SP_OBJECT_MODIFIED_FLAG);
            }
        }
            break;
        default:
            if (((SPObjectClass *) gradient_parent_class)->set) {
                ((SPObjectClass *) gradient_parent_class)->set(object, key, value);
            }
            break;
    }
}

/**
 * Gets called when the gradient is (re)attached to another gradient.
 */
void SPGradientImpl::gradientRefChanged(SPObject *old_ref, SPObject *ref, SPGradient *gr)
{
    if (old_ref) {
        gr->modified_connection.disconnect();
    }
    if ( SP_IS_GRADIENT(ref)
         && ref != gr )
    {
        gr->modified_connection = ref->connectModified(sigc::bind<2>(sigc::ptr_fun(&SPGradientImpl::gradientRefModified), gr));
    }

    // Per SVG, all unset attributes must be inherited from linked gradient.
    // So, as we're now (re)linked, we assign linkee's values to this gradient if they are not yet set -
    // but without setting the _set flags.
    // FIXME: do the same for gradientTransform too
    if (!gr->units_set) {
        gr->units = gr->fetchUnits();
    }
    if (!gr->spread_set) {
        gr->spread = gr->fetchSpread();
    }

    /// \todo Fixme: what should the flags (second) argument be? */
    gradientRefModified(ref, 0, gr);
}

/**
 * Callback for child_added event.
 */
void SPGradientImpl::childAdded(SPObject *object, Inkscape::XML::Node *child, Inkscape::XML::Node *ref)
{
    SPGradient *gr = SP_GRADIENT(object);

    gr->invalidateVector();

    if (((SPObjectClass *) gradient_parent_class)->child_added) {
        (* ((SPObjectClass *) gradient_parent_class)->child_added)(object, child, ref);
    }

    SPObject *ochild = object->get_child_by_repr(child);
    if ( ochild && SP_IS_STOP(ochild) ) {
        gr->has_stops = TRUE;
        if ( gr->getStopCount() > 0 ) {
            gchar const * attr = gr->getAttribute("osb:paint");
            if ( attr && strcmp(attr, "gradient") ) {
                gr->setAttribute( "osb:paint", "gradient", 0 );
            }
        }
    }

    /// \todo Fixme: should we schedule "modified" here?
    object->requestModified(SP_OBJECT_MODIFIED_FLAG);
}

/**
 * Callback for remove_child event.
 */
void SPGradientImpl::removeChild(SPObject *object, Inkscape::XML::Node *child)
{
    SPGradient *gr = SP_GRADIENT(object);

    gr->invalidateVector();

    if (((SPObjectClass *) gradient_parent_class)->remove_child) {
        (* ((SPObjectClass *) gradient_parent_class)->remove_child)(object, child);
    }

    gr->has_stops = FALSE;
    for ( SPObject *ochild = object->firstChild() ; ochild ; ochild = ochild->getNext() ) {
        if (SP_IS_STOP(ochild)) {
            gr->has_stops = TRUE;
            break;
        }
    }

    if ( gr->getStopCount() == 0 ) {
        gchar const * attr = gr->getAttribute("osb:paint");
        if ( attr && strcmp(attr, "solid") ) {
            gr->setAttribute( "osb:paint", "solid", 0 );
        }
    }

    /* Fixme: should we schedule "modified" here? */
    object->requestModified(SP_OBJECT_MODIFIED_FLAG);
}

/**
 * Callback for modified event.
 */
void SPGradientImpl::modified(SPObject *object, guint flags)
{
    SPGradient *gr = SP_GRADIENT(object);

    if (flags & SP_OBJECT_CHILD_MODIFIED_FLAG) {
        gr->invalidateVector();
    }

    if (flags & SP_OBJECT_STYLE_MODIFIED_FLAG) {
        gr->ensureVector();
    }

    if (flags & SP_OBJECT_MODIFIED_FLAG) flags |= SP_OBJECT_PARENT_MODIFIED_FLAG;
    flags &= SP_OBJECT_MODIFIED_CASCADE;

    // FIXME: climb up the ladder of hrefs
    GSList *l = NULL;
    for (SPObject *child = object->firstChild() ; child; child = child->getNext() ) {
        g_object_ref(G_OBJECT(child));
        l = g_slist_prepend(l, child);
    }
    l = g_slist_reverse(l);
    while (l) {
        SPObject *child = SP_OBJECT(l->data);
        l = g_slist_remove(l, child);
        if (flags || (child->mflags & (SP_OBJECT_MODIFIED_FLAG | SP_OBJECT_CHILD_MODIFIED_FLAG))) {
            child->emitModified(flags);
        }
        g_object_unref(G_OBJECT(child));
    }
}

SPStop* SPGradient::getFirstStop()
{
    SPStop* first = 0;
    for (SPObject *ochild = firstChild(); ochild && !first; ochild = ochild->getNext()) {
        if (SP_IS_STOP(ochild)) {
            first = SP_STOP(ochild);
        }
    }
    return first;
}

int SPGradient::getStopCount() const
{
    int count = 0;

    for (SPStop *stop = const_cast<SPGradient*>(this)->getFirstStop(); stop && stop->getNextStop(); stop = stop->getNextStop()) {
        count++;
    }

    return count;
}

/**
 * Write gradient attributes to repr.
 */
Inkscape::XML::Node *SPGradientImpl::write(SPObject *object, Inkscape::XML::Document *xml_doc, Inkscape::XML::Node *repr, guint flags)
{
    SPGradient *gr = SP_GRADIENT(object);

    if (((SPObjectClass *) gradient_parent_class)->write) {
        (* ((SPObjectClass *) gradient_parent_class)->write)(object, xml_doc, repr, flags);
    }

    if (flags & SP_OBJECT_WRITE_BUILD) {
        GSList *l = NULL;
        for (SPObject *child = object->firstChild(); child; child = child->getNext()) {
            Inkscape::XML::Node *crepr = child->updateRepr(xml_doc, NULL, flags);
            if (crepr) {
                l = g_slist_prepend(l, crepr);
            }
        }
        while (l) {
            repr->addChild((Inkscape::XML::Node *) l->data, NULL);
            Inkscape::GC::release((Inkscape::XML::Node *) l->data);
            l = g_slist_remove(l, l->data);
        }
    }

    if (gr->ref->getURI()) {
        gchar *uri_string = gr->ref->getURI()->toString();
        repr->setAttribute("xlink:href", uri_string);
        g_free(uri_string);
    }

    if ((flags & SP_OBJECT_WRITE_ALL) || gr->units_set) {
        switch (gr->units) {
            case SP_GRADIENT_UNITS_USERSPACEONUSE:
                repr->setAttribute("gradientUnits", "userSpaceOnUse");
                break;
            default:
                repr->setAttribute("gradientUnits", "objectBoundingBox");
                break;
        }
    }

    if ((flags & SP_OBJECT_WRITE_ALL) || gr->gradientTransform_set) {
        gchar *c=sp_svg_transform_write(gr->gradientTransform);
        repr->setAttribute("gradientTransform", c);
        g_free(c);
    }

    if ((flags & SP_OBJECT_WRITE_ALL) || gr->spread_set) {
        /* FIXME: Ensure that gr->spread is the inherited value
         * if !gr->spread_set.  Not currently happening: see SPGradient::modified.
         */
        switch (gr->spread) {
            case SP_GRADIENT_SPREAD_REFLECT:
                repr->setAttribute("spreadMethod", "reflect");
                break;
            case SP_GRADIENT_SPREAD_REPEAT:
                repr->setAttribute("spreadMethod", "repeat");
                break;
            default:
                repr->setAttribute("spreadMethod", "pad");
                break;
        }
    }

    if ( (flags & SP_OBJECT_WRITE_EXT) && gr->isSwatch() ) {
        if ( gr->isSolid() ) {
            repr->setAttribute( "osb:paint", "solid" );
        } else {
            repr->setAttribute( "osb:paint", "gradient" );
        }
    } else {
        repr->setAttribute( "osb:paint", 0 );
    }

    return repr;
}

/**
 * Forces the vector to be built, if not present (i.e., changed).
 *
 * \pre SP_IS_GRADIENT(gradient).
 */
void SPGradient::ensureVector()
{
    if ( !vector.built ) {
        rebuildVector();
    }
}

/**
 * Set units property of gradient and emit modified.
 */
void SPGradient::setUnits(SPGradientUnits units)
{
    if (units != this->units) {
        this->units = units;
        units_set = TRUE;
        requestModified(SP_OBJECT_MODIFIED_FLAG);
    }
}

/**
 * Set spread property of gradient and emit modified.
 */
void SPGradient::setSpread(SPGradientSpread spread)
{
    if (spread != this->spread) {
        this->spread = spread;
        spread_set = TRUE;
        requestModified(SP_OBJECT_MODIFIED_FLAG);
    }
}

/**
 * Returns the first of {src, src-\>ref-\>getObject(),
 * src-\>ref-\>getObject()-\>ref-\>getObject(),...}
 * for which \a match is true, or NULL if none found.
 *
 * The raison d'être of this routine is that it correctly handles cycles in the href chain (e.g., if
 * a gradient gives itself as its href, or if each of two gradients gives the other as its href).
 *
 * \pre SP_IS_GRADIENT(src).
 */
static SPGradient *
chase_hrefs(SPGradient *const src, bool (*match)(SPGradient const *))
{
    g_return_val_if_fail(SP_IS_GRADIENT(src), NULL);

    /* Use a pair of pointers for detecting loops: p1 advances half as fast as p2.  If there is a
       loop, then once p1 has entered the loop, we'll detect it the next time the distance between
       p1 and p2 is a multiple of the loop size. */
    SPGradient *p1 = src, *p2 = src;
    bool do1 = false;
    for (;;) {
        if (match(p2)) {
            return p2;
        }

        p2 = p2->ref->getObject();
        if (!p2) {
            return p2;
        }
        if (do1) {
            p1 = p1->ref->getObject();
        }
        do1 = !do1;

        if ( p2 == p1 ) {
            /* We've been here before, so return NULL to indicate that no matching gradient found
             * in the chain. */
            return NULL;
        }
    }
}

/**
 * True if gradient has stops.
 */
static bool has_stopsFN(SPGradient const *gr)
{
    return gr->hasStops();
}

/**
 * True if gradient has spread set.
 */
static bool has_spread_set(SPGradient const *gr)
{
    return gr->isSpreadSet();
}

/**
 * True if gradient has units set.
 */
static bool
has_units_set(SPGradient const *gr)
{
    return gr->isUnitsSet();
}


SPGradient *SPGradient::getVector(bool force_vector)
{
    SPGradient * src = chase_hrefs(this, has_stopsFN);

    if (force_vector) {
        src = sp_gradient_ensure_vector_normalized(src);
    }
    return src;
}

/**
 * Returns the effective spread of given gradient (climbing up the refs chain if needed).
 *
 * \pre SP_IS_GRADIENT(gradient).
 */
SPGradientSpread SPGradient::fetchSpread()
{
    SPGradient const *src = chase_hrefs(this, has_spread_set);
    return ( src
             ? src->spread
             : SP_GRADIENT_SPREAD_PAD ); // pad is the default
}

/**
 * Returns the effective units of given gradient (climbing up the refs chain if needed).
 *
 * \pre SP_IS_GRADIENT(gradient).
 */
SPGradientUnits SPGradient::fetchUnits()
{
    SPGradient const *src = chase_hrefs(this, has_units_set);
    return ( src
             ? src->units
             : SP_GRADIENT_UNITS_OBJECTBOUNDINGBOX ); // bbox is the default
}


/**
 * Clears the gradient's svg:stop children from its repr.
 */
void
sp_gradient_repr_clear_vector(SPGradient *gr)
{
    Inkscape::XML::Node *repr = gr->getRepr();

    /* Collect stops from original repr */
    GSList *sl = NULL;
    for (Inkscape::XML::Node *child = repr->firstChild() ; child != NULL; child = child->next() ) {
        if (!strcmp(child->name(), "svg:stop")) {
            sl = g_slist_prepend(sl, child);
        }
    }
    /* Remove all stops */
    while (sl) {
        /** \todo
         * fixme: This should work, unless we make gradient
         * into generic group.
         */
        sp_repr_unparent((Inkscape::XML::Node *)sl->data);
        sl = g_slist_remove(sl, sl->data);
    }
}

/**
 * Writes the gradient's internal vector (whether from its own stops, or
 * inherited from refs) into the gradient repr as svg:stop elements.
 */
void
sp_gradient_repr_write_vector(SPGradient *gr)
{
    g_return_if_fail(gr != NULL);
    g_return_if_fail(SP_IS_GRADIENT(gr));

    Inkscape::XML::Document *xml_doc = gr->document->getReprDoc();
    Inkscape::XML::Node *repr = gr->getRepr();

    /* We have to be careful, as vector may be our own, so construct repr list at first */
    GSList *cl = NULL;

    for (guint i = 0; i < gr->vector.stops.size(); i++) {
        Inkscape::CSSOStringStream os;
        Inkscape::XML::Node *child = xml_doc->createElement("svg:stop");
        sp_repr_set_css_double(child, "offset", gr->vector.stops[i].offset);
        /* strictly speaking, offset an SVG <number> rather than a CSS one, but exponents make no
         * sense for offset proportions. */
        os << "stop-color:" << gr->vector.stops[i].color.toString() << ";stop-opacity:" << gr->vector.stops[i].opacity;
        child->setAttribute("style", os.str().c_str());
        /* Order will be reversed here */
        cl = g_slist_prepend(cl, child);
    }

    sp_gradient_repr_clear_vector(gr);

    /* And insert new children from list */
    while (cl) {
        Inkscape::XML::Node *child = static_cast<Inkscape::XML::Node *>(cl->data);
        repr->addChild(child, NULL);
        Inkscape::GC::release(child);
        cl = g_slist_remove(cl, child);
    }
}


void SPGradientImpl::gradientRefModified(SPObject */*href*/, guint /*flags*/, SPGradient *gradient)
{
    if ( gradient->invalidateVector() ) {
        gradient->requestModified(SP_OBJECT_MODIFIED_FLAG);
        // Conditional to avoid causing infinite loop if there's a cycle in the href chain.
    }
}

/** Return true if change made. */
bool SPGradient::invalidateVector()
{
    bool ret = false;

    if (vector.built) {
        vector.built = false;
        vector.stops.clear();
        ret = true;
    }

    return ret;
}

/** Creates normalized color vector */
void SPGradient::rebuildVector()
{
    gint len = 0;
    for ( SPObject *child = firstChild() ; child ; child = child->getNext() ) {
        if (SP_IS_STOP(child)) {
            len ++;
        }
    }

    has_stops = (len != 0);

    vector.stops.clear();

    SPGradient *reffed = ref->getObject();
    if ( !hasStops() && reffed ) {
        /* Copy vector from referenced gradient */
        vector.built = true;   // Prevent infinite recursion.
        reffed->ensureVector();
        if (!reffed->vector.stops.empty()) {
            vector.built = reffed->vector.built;
            vector.stops.assign(reffed->vector.stops.begin(), reffed->vector.stops.end());
            return;
        }
    }

    for ( SPObject *child = firstChild(); child; child = child->getNext() ) {
        if (SP_IS_STOP(child)) {
            SPStop *stop = SP_STOP(child);

            SPGradientStop gstop;
            if (vector.stops.size() > 0) {
                // "Each gradient offset value is required to be equal to or greater than the
                // previous gradient stop's offset value. If a given gradient stop's offset
                // value is not equal to or greater than all previous offset values, then the
                // offset value is adjusted to be equal to the largest of all previous offset
                // values."
                gstop.offset = MAX(stop->offset, vector.stops.back().offset);
            } else {
                gstop.offset = stop->offset;
            }

            // "Gradient offset values less than 0 (or less than 0%) are rounded up to
            // 0%. Gradient offset values greater than 1 (or greater than 100%) are rounded
            // down to 100%."
            gstop.offset = CLAMP(gstop.offset, 0, 1);

            gstop.color = stop->getEffectiveColor();
            gstop.opacity = stop->opacity;

            vector.stops.push_back(gstop);
        }
    }

    // Normalize per section 13.2.4 of SVG 1.1.
    if (vector.stops.size() == 0) {
        /* "If no stops are defined, then painting shall occur as if 'none' were specified as the
         * paint style."
         */
        {
            SPGradientStop gstop;
            gstop.offset = 0.0;
            gstop.color.set( 0x00000000 );
            gstop.opacity = 0.0;
            vector.stops.push_back(gstop);
        }
        {
            SPGradientStop gstop;
            gstop.offset = 1.0;
            gstop.color.set( 0x00000000 );
            gstop.opacity = 0.0;
            vector.stops.push_back(gstop);
        }
    } else {
        /* "If one stop is defined, then paint with the solid color fill using the color defined
         * for that gradient stop."
         */
        if (vector.stops.front().offset > 0.0) {
            // If the first one is not at 0, then insert a copy of the first at 0.
            SPGradientStop gstop;
            gstop.offset = 0.0;
            gstop.color = vector.stops.front().color;
            gstop.opacity = vector.stops.front().opacity;
            vector.stops.insert(vector.stops.begin(), gstop);
        }
        if (vector.stops.back().offset < 1.0) {
            // If the last one is not at 1, then insert a copy of the last at 1.
            SPGradientStop gstop;
            gstop.offset = 1.0;
            gstop.color = vector.stops.back().color;
            gstop.opacity = vector.stops.back().opacity;
            vector.stops.push_back(gstop);
        }
    }

    vector.built = true;
}

<<<<<<< HEAD
Geom::Matrix
sp_gradient_get_g2d_matrix(SPGradient const *gr, Geom::Matrix const &ctm, Geom::Rect const &bbox)
=======
/**
 * The gradient's color array is newly created and set up from vector.
 * Also, the gradient's color_grayscale is created.
 */
void SPGradient::ensureColors()
{
    if (!vector.built) {
        rebuildVector();
    }
    g_return_if_fail(!vector.stops.empty());

    /// \todo Where is the memory freed?
    if (!color) {
        color = g_new(guchar, 4 * NCOLORS);
    }
    if (!color_grayscale) {
        color_grayscale = g_new(guchar, 4 * NCOLORS);
    }

    // This assumes that vector is a zero-order B-spline (box function) approximation of the "true" gradient.
    // This means that the "true" gradient must be prefiltered using a zero order B-spline and then sampled.
    // Furthermore, the first element corresponds to offset="0" and the last element to offset="1".

    double remainder[4] = {0,0,0,0};
    double remainder_for_end[4] = {0,0,0,0}; // Used at the end
    switch(spread) {
    case SP_GRADIENT_SPREAD_PAD:
        remainder[0] = 0.5*vector.stops[0].color.v.c[0]; // Half of the first cell uses the color of the first stop
        remainder[1] = 0.5*vector.stops[0].color.v.c[1];
        remainder[2] = 0.5*vector.stops[0].color.v.c[2];
        remainder[3] = 0.5*vector.stops[0].opacity;
        remainder_for_end[0] = 0.5*vector.stops[vector.stops.size() - 1].color.v.c[0]; // Half of the first cell uses the color of the last stop
        remainder_for_end[1] = 0.5*vector.stops[vector.stops.size() - 1].color.v.c[1];
        remainder_for_end[2] = 0.5*vector.stops[vector.stops.size() - 1].color.v.c[2];
        remainder_for_end[3] = 0.5*vector.stops[vector.stops.size() - 1].opacity;
        break;
    case SP_GRADIENT_SPREAD_REFLECT:
    case SP_GRADIENT_SPREAD_REPEAT:
        // These two are handled differently, see below.
        break;
    default:
        g_error("Spread type not supported!");
    };
    for (unsigned int i = 0; i < vector.stops.size() - 1; i++) {
        double r0 = vector.stops[i].color.v.c[0];
        double g0 = vector.stops[i].color.v.c[1];
        double b0 = vector.stops[i].color.v.c[2];
        double a0 = vector.stops[i].opacity;
        double r1 = vector.stops[i+1].color.v.c[0];
        double g1 = vector.stops[i+1].color.v.c[1];
        double b1 = vector.stops[i+1].color.v.c[2];
        double a1 = vector.stops[i+1].opacity;
        double o0 = vector.stops[i].offset * (NCOLORS-1);
        double o1 = vector.stops[i + 1].offset * (NCOLORS-1);
        unsigned int ob = (unsigned int) floor(o0+.5); // These are the first and last element that might be affected by this interval.
        unsigned int oe = (unsigned int) floor(o1+.5); // These need to be computed the same to ensure that ob will be covered by the next interval if oe==ob

        if (oe == ob) {
            // Simple case, this interval starts and stops within one cell
            // The contribution of this interval is:
            //    (o1-o0)*(c(o0)+c(o1))/2
            //  = (o1-o0)*(c0+c1)/2
            double dt = 0.5*(o1-o0);
            remainder[0] += dt*(r0 + r1);
            remainder[1] += dt*(g0 + g1);
            remainder[2] += dt*(b0 + b1);
            remainder[3] += dt*(a0 + a1);
        } else {
            // First compute colors for the cells which are fully covered by the current interval.
            // The prefiltered values are equal to the midpoint of each cell here.
            //  f = (j-o0)/(o1-o0)
            //    = j*(1/(o1-o0)) - o0/(o1-o0)
            double f = (ob-o0) / (o1-o0);
            double df = 1. / (o1-o0);
            for (unsigned int j = ob+1; j < oe; j++) {
                f += df;
                color[4 * j + 0] = (unsigned char) floor(255*(r0 + f*(r1-r0)) + .5);
                color[4 * j + 1] = (unsigned char) floor(255*(g0 + f*(g1-g0)) + .5);
                color[4 * j + 2] = (unsigned char) floor(255*(b0 + f*(b1-b0)) + .5);
                color[4 * j + 3] = (unsigned char) floor(255*(a0 + f*(a1-a0)) + .5);
            }

            // Now handle the beginning
            // The contribution of the last point is already in remainder.
            // The contribution of this point is:
            //    (ob+.5-o0)*(c(o0)+c(ob+.5))/2
            //  = (ob+.5-o0)*c((o0+ob+.5)/2)
            //  = (ob+.5-o0)*(c0+((o0+ob+.5)/2-o0)*df*(c1-c0))
            //  = (ob+.5-o0)*(c0+(ob+.5-o0)*df*(c1-c0)/2)
            double dt = ob+.5-o0;
            f = 0.5*dt*df;
            if (ob==0 && spread==SP_GRADIENT_SPREAD_REFLECT) {
                // The first half of the first cell is just a mirror image of the second half, so simply multiply it by 2.
                color[4 * ob + 0] = (unsigned char) floor(2*255*(remainder[0] + dt*(r0 + f*(r1-r0))) + .5);
                color[4 * ob + 1] = (unsigned char) floor(2*255*(remainder[1] + dt*(g0 + f*(g1-g0))) + .5);
                color[4 * ob + 2] = (unsigned char) floor(2*255*(remainder[2] + dt*(b0 + f*(b1-b0))) + .5);
                color[4 * ob + 3] = (unsigned char) floor(2*255*(remainder[3] + dt*(a0 + f*(a1-a0))) + .5);
            } else if (ob==0 && spread==SP_GRADIENT_SPREAD_REPEAT) {
                // The first cell is the same as the last cell, so save whatever is in the second half here and deal with the rest later.
                remainder_for_end[0] = remainder[0] + dt*(r0 + f*(r1-r0));
                remainder_for_end[1] = remainder[1] + dt*(g0 + f*(g1-g0));
                remainder_for_end[2] = remainder[2] + dt*(b0 + f*(b1-b0));
                remainder_for_end[3] = remainder[3] + dt*(a0 + f*(a1-a0));
            } else {
                // The first half of the cell was already in remainder.
                color[4 * ob + 0] = (unsigned char) floor(255*(remainder[0] + dt*(r0 + f*(r1-r0))) + .5);
                color[4 * ob + 1] = (unsigned char) floor(255*(remainder[1] + dt*(g0 + f*(g1-g0))) + .5);
                color[4 * ob + 2] = (unsigned char) floor(255*(remainder[2] + dt*(b0 + f*(b1-b0))) + .5);
                color[4 * ob + 3] = (unsigned char) floor(255*(remainder[3] + dt*(a0 + f*(a1-a0))) + .5);
            }

            // Now handle the end, which should end up in remainder
            // The contribution of this point is:
            //    (o1-oe+.5)*(c(o1)+c(oe-.5))/2
            //  = (o1-oe+.5)*c((o1+oe-.5)/2)
            //  = (o1-oe+.5)*(c0+((o1+oe-.5)/2-o0)*df*(c1-c0))
            dt = o1-oe+.5;
            f = (0.5*(o1+oe-.5)-o0)*df;
            remainder[0] = dt*(r0 + f*(r1-r0));
            remainder[1] = dt*(g0 + f*(g1-g0));
            remainder[2] = dt*(b0 + f*(b1-b0));
            remainder[3] = dt*(a0 + f*(a1-a0));
        }
    }
    switch(spread) {
    case SP_GRADIENT_SPREAD_PAD:
        color[4 * (NCOLORS-1) + 0] = (unsigned char) floor(255*(remainder[0]+remainder_for_end[0]) + .5);
        color[4 * (NCOLORS-1) + 1] = (unsigned char) floor(255*(remainder[1]+remainder_for_end[1]) + .5);
        color[4 * (NCOLORS-1) + 2] = (unsigned char) floor(255*(remainder[2]+remainder_for_end[2]) + .5);
        color[4 * (NCOLORS-1) + 3] = (unsigned char) floor(255*(remainder[3]+remainder_for_end[3]) + .5);
        break;
    case SP_GRADIENT_SPREAD_REFLECT:
        // The second half is the same as the first half, so multiply by 2.
        color[4 * (NCOLORS-1) + 0] = (unsigned char) floor(2*255*remainder[0] + .5);
        color[4 * (NCOLORS-1) + 1] = (unsigned char) floor(2*255*remainder[1] + .5);
        color[4 * (NCOLORS-1) + 2] = (unsigned char) floor(2*255*remainder[2] + .5);
        color[4 * (NCOLORS-1) + 3] = (unsigned char) floor(2*255*remainder[3] + .5);
        break;
    case SP_GRADIENT_SPREAD_REPEAT:
        // The second half is the same as the second half of the first cell (which was saved in remainder_for_end).
        color[0] = color[4 * (NCOLORS-1) + 0] = (unsigned char) floor(255*(remainder[0]+remainder_for_end[0]) + .5);
        color[1] = color[4 * (NCOLORS-1) + 1] = (unsigned char) floor(255*(remainder[1]+remainder_for_end[1]) + .5);
        color[2] = color[4 * (NCOLORS-1) + 2] = (unsigned char) floor(255*(remainder[2]+remainder_for_end[2]) + .5);
        color[3] = color[4 * (NCOLORS-1) + 3] = (unsigned char) floor(255*(remainder[3]+remainder_for_end[3]) + .5);
        break;
    }

    // Fill color_grayscale array
    for (unsigned j = 0; j < NCOLORS; j++) {
        guint32 rgba = Grayscale::process(color[4 * j + 0], color[4 * j + 1], color[4 * j + 2], color[4 * j + 3]);
        color_grayscale[4 * j + 0] = SP_RGBA32_R_U(rgba);
        color_grayscale[4 * j + 1] = SP_RGBA32_G_U(rgba);
        color_grayscale[4 * j + 2] = SP_RGBA32_B_U(rgba);
        color_grayscale[4 * j + 3] = SP_RGBA32_A_U(rgba);
    }
}

/**
 * Renders gradient vector to buffer as line.
 *
 * RGB buffer background should be set up beforehand.
 *
 * @param len,width,height,rowstride Buffer parameters (1 or 2 dimensional).
 * @param span Full integer width of requested gradient.
 * @param pos Buffer starting position in span.
 */
static void
sp_gradient_render_vector_line_rgba(SPGradient *const gradient, guchar *buf,
                                    gint const len, gint const pos, gint const span)
{
    g_return_if_fail(gradient != NULL);
    g_return_if_fail(SP_IS_GRADIENT(gradient));
    g_return_if_fail(buf != NULL);
    g_return_if_fail(len > 0);
    g_return_if_fail(pos >= 0);
    g_return_if_fail(pos + len <= span);
    g_return_if_fail(span > 0);

    if (!gradient->color) {
        gradient->ensureColors();
    }

    gint idx = (pos * 1024 << 8) / span;
    gint didx = (1024 << 8) / span;

    bool grayscale = false;  // this rendering is for UI items, like the gradient edit dialog
    if (grayscale) {
        for (gint x = 0; x < len; x++) {
            guchar luminance = Grayscale::luminance( gradient->color[4 * (idx >> 8)], gradient->color[4 * (idx >> 8) + 1], gradient->color[4 * (idx >> 8) + 2] );
            *buf++ = luminance;
            *buf++ = luminance;
            *buf++ = luminance;
            *buf++ = gradient->color[4 * (idx >> 8) + 3];
            idx += didx;
        }
    } else {
        for (gint x = 0; x < len; x++) {
            /// \todo Can this be done with 4 byte copies?
            *buf++ = gradient->color[4 * (idx >> 8)];
            *buf++ = gradient->color[4 * (idx >> 8) + 1];
            *buf++ = gradient->color[4 * (idx >> 8) + 2];
            *buf++ = gradient->color[4 * (idx >> 8) + 3];
            idx += didx;
        }
    }
}

/**
 * Render rectangular RGBA area from gradient vector.
 */
void
sp_gradient_render_vector_block_rgba(SPGradient *const gradient, guchar *buf,
                                     gint const width, gint const height, gint const rowstride,
                                     gint const pos, gint const span, bool const horizontal)
{
    g_return_if_fail(gradient != NULL);
    g_return_if_fail(SP_IS_GRADIENT(gradient));
    g_return_if_fail(buf != NULL);
    g_return_if_fail(width > 0);
    g_return_if_fail(height > 0);
    g_return_if_fail(pos >= 0);
    g_return_if_fail((horizontal && (pos + width <= span)) || (!horizontal && (pos + height <= span)));
    g_return_if_fail(span > 0);

    if (horizontal) {
        sp_gradient_render_vector_line_rgba(gradient, buf, width, pos, span);
        for (gint y = 1; y < height; y++) {
            memcpy(buf + y * rowstride, buf, 4 * width);
        }
    } else {
        guchar *tmp = (guchar *)alloca(4 * height);
        sp_gradient_render_vector_line_rgba(gradient, tmp, height, pos, span);
        for (gint y = 0; y < height; y++) {
            guchar *b = buf + y * rowstride;
            for (gint x = 0; x < width; x++) {
                *b++ = tmp[0];
                *b++ = tmp[1];
                *b++ = tmp[2];
                *b++ = tmp[3];
            }
            tmp += 4;
        }
    }
}

/**
 * Render rectangular RGB area from gradient vector.
 */
void
sp_gradient_render_vector_block_rgb(SPGradient *gradient, guchar *buf,
                                    gint const width, gint const height, gint const /*rowstride*/,
                                    gint const pos, gint const span, bool const horizontal)
{
    g_return_if_fail(gradient != NULL);
    g_return_if_fail(SP_IS_GRADIENT(gradient));
    g_return_if_fail(buf != NULL);
    g_return_if_fail(width > 0);
    g_return_if_fail(height > 0);
    g_return_if_fail(pos >= 0);
    g_return_if_fail((horizontal && (pos + width <= span)) || (!horizontal && (pos + height <= span)));
    g_return_if_fail(span > 0);

    if (horizontal) {
        guchar *tmp = (guchar*)alloca(4 * width);
        sp_gradient_render_vector_line_rgba(gradient, tmp, width, pos, span);
        for (gint y = 0; y < height; y++) {
            guchar *t = tmp;
            for (gint x = 0; x < width; x++) {
                gint a = t[3];
                gint fc = (t[0] - buf[0]) * a;
                buf[0] = buf[0] + ((fc + (fc >> 8) + 0x80) >> 8);
                fc = (t[1] - buf[1]) * a;
                buf[1] = buf[1] + ((fc + (fc >> 8) + 0x80) >> 8);
                fc = (t[2] - buf[2]) * a;
                buf[2] = buf[2] + ((fc + (fc >> 8) + 0x80) >> 8);
                buf += 3;
                t += 4;
            }
        }
    } else {
        guchar *tmp = (guchar*)alloca(4 * height);
        sp_gradient_render_vector_line_rgba(gradient, tmp, height, pos, span);
        for (gint y = 0; y < height; y++) {
            guchar *t = tmp + 4 * y;
            for (gint x = 0; x < width; x++) {
                gint a = t[3];
                gint fc = (t[0] - buf[0]) * a;
                buf[0] = buf[0] + ((fc + (fc >> 8) + 0x80) >> 8);
                fc = (t[1] - buf[1]) * a;
                buf[1] = buf[1] + ((fc + (fc >> 8) + 0x80) >> 8);
                fc = (t[2] - buf[2]) * a;
                buf[2] = buf[2] + ((fc + (fc >> 8) + 0x80) >> 8);
            }
        }
    }
}

Geom::Affine
sp_gradient_get_g2d_matrix(SPGradient const *gr, Geom::Affine const &ctm, Geom::Rect const &bbox)
>>>>>>> 9e724f14
{
    if (gr->getUnits() == SP_GRADIENT_UNITS_OBJECTBOUNDINGBOX) {
        return ( Geom::Scale(bbox.dimensions())
                 * Geom::Translate(bbox.min())
                 * Geom::Affine(ctm) );
    } else {
        return ctm;
    }
}

Geom::Affine
sp_gradient_get_gs2d_matrix(SPGradient const *gr, Geom::Affine const &ctm, Geom::Rect const &bbox)
{
    if (gr->getUnits() == SP_GRADIENT_UNITS_OBJECTBOUNDINGBOX) {
        return ( gr->gradientTransform
                 * Geom::Scale(bbox.dimensions())
                 * Geom::Translate(bbox.min())
                 * Geom::Affine(ctm) );
    } else {
        return gr->gradientTransform * ctm;
    }
}

void
sp_gradient_set_gs2d_matrix(SPGradient *gr, Geom::Affine const &ctm,
                            Geom::Rect const &bbox, Geom::Affine const &gs2d)
{
    gr->gradientTransform = gs2d * ctm.inverse();
    if (gr->getUnits() == SP_GRADIENT_UNITS_OBJECTBOUNDINGBOX ) {
        gr->gradientTransform = ( gr->gradientTransform
                                  * Geom::Translate(-bbox.min())
                                  * Geom::Scale(bbox.dimensions()).inverse() );
    }
    gr->gradientTransform_set = TRUE;

    gr->requestModified(SP_OBJECT_MODIFIED_FLAG);
}

/*
 * Linear Gradient
 */

<<<<<<< HEAD
=======
class SPLGPainter;

/// A context with linear gradient, painter, and gradient renderer.
struct SPLGPainter {
    SPPainter painter;
    SPLinearGradient *lg;

    NRLGradientRenderer lgr;

    static SPPainter * painter_new(SPPaintServer *ps,
                                   Geom::Affine const &full_transform,
                                   Geom::Affine const &parent_transform,
                                   NRRect const *bbox);
};

>>>>>>> 9e724f14
static void sp_lineargradient_class_init(SPLinearGradientClass *klass);
static void sp_lineargradient_init(SPLinearGradient *lg);

static void sp_lineargradient_build(SPObject *object,
                                    SPDocument *document,
                                    Inkscape::XML::Node *repr);
static void sp_lineargradient_set(SPObject *object, unsigned key, gchar const *value);
static Inkscape::XML::Node *sp_lineargradient_write(SPObject *object, Inkscape::XML::Document *doc, Inkscape::XML::Node *repr,
                                                    guint flags);
static cairo_pattern_t *sp_lineargradient_create_pattern(SPPaintServer *ps, cairo_t *ct, NRRect const *bbox, double opacity);

static SPGradientClass *lg_parent_class;

/**
 * Register SPLinearGradient class and return its type.
 */
GType
sp_lineargradient_get_type()
{
    static GType type = 0;
    if (!type) {
        GTypeInfo info = {
            sizeof(SPLinearGradientClass),
            NULL, NULL,
            (GClassInitFunc) sp_lineargradient_class_init,
            NULL, NULL,
            sizeof(SPLinearGradient),
            16,
            (GInstanceInitFunc) sp_lineargradient_init,
            NULL,   /* value_table */
        };
        type = g_type_register_static(SP_TYPE_GRADIENT, "SPLinearGradient", &info, (GTypeFlags)0);
    }
    return type;
}

/**
 * SPLinearGradient vtable initialization.
 */
static void sp_lineargradient_class_init(SPLinearGradientClass *klass)
{
    SPObjectClass *sp_object_class = (SPObjectClass *) klass;
    SPPaintServerClass *ps_class = (SPPaintServerClass *) klass;

    lg_parent_class = (SPGradientClass*)g_type_class_ref(SP_TYPE_GRADIENT);

    sp_object_class->build = sp_lineargradient_build;
    sp_object_class->set = sp_lineargradient_set;
    sp_object_class->write = sp_lineargradient_write;

    ps_class->pattern_new = sp_lineargradient_create_pattern;
}

/**
 * Callback for SPLinearGradient object initialization.
 */
static void sp_lineargradient_init(SPLinearGradient *lg)
{
    lg->x1.unset(SVGLength::PERCENT, 0.0, 0.0);
    lg->y1.unset(SVGLength::PERCENT, 0.0, 0.0);
    lg->x2.unset(SVGLength::PERCENT, 1.0, 1.0);
    lg->y2.unset(SVGLength::PERCENT, 0.0, 0.0);
}

/**
 * Callback: set attributes from associated repr.
 */
static void sp_lineargradient_build(SPObject *object,
                                    SPDocument *document,
                                    Inkscape::XML::Node *repr)
{
    if (((SPObjectClass *) lg_parent_class)->build)
        (* ((SPObjectClass *) lg_parent_class)->build)(object, document, repr);

    object->readAttr( "x1" );
    object->readAttr( "y1" );
    object->readAttr( "x2" );
    object->readAttr( "y2" );
}

/**
 * Callback: set attribute.
 */
static void
sp_lineargradient_set(SPObject *object, unsigned key, gchar const *value)
{
    SPLinearGradient *lg = SP_LINEARGRADIENT(object);

    switch (key) {
        case SP_ATTR_X1:
            lg->x1.readOrUnset(value, SVGLength::PERCENT, 0.0, 0.0);
            object->requestModified(SP_OBJECT_MODIFIED_FLAG);
            break;
        case SP_ATTR_Y1:
            lg->y1.readOrUnset(value, SVGLength::PERCENT, 0.0, 0.0);
            object->requestModified(SP_OBJECT_MODIFIED_FLAG);
            break;
        case SP_ATTR_X2:
            lg->x2.readOrUnset(value, SVGLength::PERCENT, 1.0, 1.0);
            object->requestModified(SP_OBJECT_MODIFIED_FLAG);
            break;
        case SP_ATTR_Y2:
            lg->y2.readOrUnset(value, SVGLength::PERCENT, 0.0, 0.0);
            object->requestModified(SP_OBJECT_MODIFIED_FLAG);
            break;
        default:
            if (((SPObjectClass *) lg_parent_class)->set)
                (* ((SPObjectClass *) lg_parent_class)->set)(object, key, value);
            break;
    }
}

/**
 * Callback: write attributes to associated repr.
 */
static Inkscape::XML::Node *
sp_lineargradient_write(SPObject *object, Inkscape::XML::Document *xml_doc, Inkscape::XML::Node *repr, guint flags)
{
    SPLinearGradient *lg = SP_LINEARGRADIENT(object);

    if ((flags & SP_OBJECT_WRITE_BUILD) && !repr) {
        repr = xml_doc->createElement("svg:linearGradient");
    }

    if ((flags & SP_OBJECT_WRITE_ALL) || lg->x1._set)
        sp_repr_set_svg_double(repr, "x1", lg->x1.computed);
    if ((flags & SP_OBJECT_WRITE_ALL) || lg->y1._set)
        sp_repr_set_svg_double(repr, "y1", lg->y1.computed);
    if ((flags & SP_OBJECT_WRITE_ALL) || lg->x2._set)
        sp_repr_set_svg_double(repr, "x2", lg->x2.computed);
    if ((flags & SP_OBJECT_WRITE_ALL) || lg->y2._set)
        sp_repr_set_svg_double(repr, "y2", lg->y2.computed);

    if (((SPObjectClass *) lg_parent_class)->write)
        (* ((SPObjectClass *) lg_parent_class)->write)(object, xml_doc, repr, flags);

    return repr;
}

/**
<<<<<<< HEAD
=======
 * Create linear gradient context.
 *
 * Basically we have to deal with transformations
 *
 * 1) color2norm - maps point in (0,NCOLORS) vector to (0,1) vector
 * 2) norm2pos - maps (0,1) vector to x1,y1 - x2,y2
 * 2) gradientTransform
 * 3) bbox2user
 * 4) ctm == userspace to pixel grid
 *
 * See also (*) in sp-pattern about why we may need parent_transform.
 *
 * \todo (point 1 above) fixme: I do not know how to deal with start > 0
 * and end < 1.
 */
SPPainter * SPLGPainter::painter_new(SPPaintServer *ps,
                                     Geom::Affine const &full_transform,
                                     Geom::Affine const &/*parent_transform*/,
                                     NRRect const *bbox)
{
    SPLinearGradient *lg = SP_LINEARGRADIENT(ps);
    SPGradient *gr = SP_GRADIENT(ps);

    if (!gr->color) {
        gr->ensureColors();
    }

    SPLGPainter *lgp = g_new(SPLGPainter, 1);

    lgp->painter.type = SP_PAINTER_IND;
    lgp->painter.fill = sp_lg_fill;

    lgp->lg = lg;

    /** \todo
     * Technically speaking, we map NCOLORS on line [start,end] onto line
     * [0,1].  I almost think we should fill color array start and end in
     * that case. The alternative would be to leave these just empty garbage
     * or something similar. Originally I had 1023.9999 here - not sure
     * whether we have really to cut out ceil int (Lauris).
     */
    Geom::Affine color2norm(Geom::identity());
    Geom::Affine color2px;
    if (gr->units == SP_GRADIENT_UNITS_OBJECTBOUNDINGBOX) {
        Geom::Affine norm2pos(Geom::identity());

        /* BBox to user coordinate system */
        Geom::Affine bbox2user(bbox->x1 - bbox->x0, 0, 0, bbox->y1 - bbox->y0, bbox->x0, bbox->y0);

        Geom::Affine color2pos = color2norm * norm2pos;
        Geom::Affine color2tpos = color2pos * gr->gradientTransform;
        Geom::Affine color2user = color2tpos * bbox2user;
        color2px = color2user * full_transform;

    } else {
        /* Problem: What to do, if we have mixed lengths and percentages? */
        /* Currently we do ignore percentages at all, but that is not good (lauris) */

        Geom::Affine norm2pos(Geom::identity());
        Geom::Affine color2pos = color2norm * norm2pos;
        Geom::Affine color2tpos = color2pos * gr->gradientTransform;
        color2px = color2tpos * full_transform;

    }
    // TODO: remove color2px_nr after converting to 2geom
    NR::Matrix color2px_nr = from_2geom(color2px);
    nr_lgradient_renderer_setup(&lgp->lgr, gr->color, gr->fetchSpread(), &color2px_nr,
                                lg->x1.computed, lg->y1.computed,
                                lg->x2.computed, lg->y2.computed);

    return (SPPainter *) lgp;
}

static void
sp_lineargradient_painter_free(SPPaintServer */*ps*/, SPPainter *painter)
{
    g_free(painter);
}

/**
>>>>>>> 9e724f14
 * Directly set properties of linear gradient and request modified.
 */
void
sp_lineargradient_set_position(SPLinearGradient *lg,
                               gdouble x1, gdouble y1,
                               gdouble x2, gdouble y2)
{
    g_return_if_fail(lg != NULL);
    g_return_if_fail(SP_IS_LINEARGRADIENT(lg));

    /* fixme: units? (Lauris)  */
    lg->x1.set(SVGLength::NONE, x1, x1);
    lg->y1.set(SVGLength::NONE, y1, y1);
    lg->x2.set(SVGLength::NONE, x2, x2);
    lg->y2.set(SVGLength::NONE, y2, y2);

    lg->requestModified(SP_OBJECT_MODIFIED_FLAG);
}

<<<<<<< HEAD
=======
/**
 * Callback when linear gradient object is rendered.
 */
static void
sp_lg_fill(SPPainter *painter, NRPixBlock *pb)
{
    SPLGPainter *lgp = (SPLGPainter *) painter;

    if (lgp->lg->color == NULL) {
        lgp->lg->ensureColors();
    }
    bool grayscale = Grayscale::activeDesktopIsGrayscale();   // TODO: find good way to access the current rendermode
    if (grayscale) {
        lgp->lgr.vector = lgp->lg->color_grayscale;
    } else {
        lgp->lgr.vector = lgp->lg->color;
    }

    nr_render((NRRenderer *) &lgp->lgr, pb, NULL);
}

>>>>>>> 9e724f14
/*
 * Radial Gradient
 */

<<<<<<< HEAD
=======
class SPRGPainter;

/// A context with radial gradient, painter, and gradient renderer.
struct SPRGPainter {
    SPPainter painter;
    SPRadialGradient *rg;
    NRRGradientRenderer rgr;

    static SPPainter *painter_new(SPPaintServer *ps,
                                  Geom::Affine const &full_transform,
                                  Geom::Affine const &parent_transform,
                                  NRRect const *bbox);
};

>>>>>>> 9e724f14
static void sp_radialgradient_class_init(SPRadialGradientClass *klass);
static void sp_radialgradient_init(SPRadialGradient *rg);

static void sp_radialgradient_build(SPObject *object,
                                    SPDocument *document,
                                    Inkscape::XML::Node *repr);
static void sp_radialgradient_set(SPObject *object, unsigned key, gchar const *value);
static Inkscape::XML::Node *sp_radialgradient_write(SPObject *object, Inkscape::XML::Document *doc, Inkscape::XML::Node *repr,
                                                    guint flags);
static cairo_pattern_t *sp_radialgradient_create_pattern(SPPaintServer *ps, cairo_t *ct, NRRect const *bbox, double opacity);

static SPGradientClass *rg_parent_class;

/**
 * Register SPRadialGradient class and return its type.
 */
GType
sp_radialgradient_get_type()
{
    static GType type = 0;
    if (!type) {
        GTypeInfo info = {
            sizeof(SPRadialGradientClass),
            NULL, NULL,
            (GClassInitFunc) sp_radialgradient_class_init,
            NULL, NULL,
            sizeof(SPRadialGradient),
            16,
            (GInstanceInitFunc) sp_radialgradient_init,
            NULL,   /* value_table */
        };
        type = g_type_register_static(SP_TYPE_GRADIENT, "SPRadialGradient", &info, (GTypeFlags)0);
    }
    return type;
}

/**
 * SPRadialGradient vtable initialization.
 */
static void sp_radialgradient_class_init(SPRadialGradientClass *klass)
{
    SPObjectClass *sp_object_class = (SPObjectClass *) klass;
    SPPaintServerClass *ps_class = (SPPaintServerClass *) klass;

    rg_parent_class = (SPGradientClass*)g_type_class_ref(SP_TYPE_GRADIENT);

    sp_object_class->build = sp_radialgradient_build;
    sp_object_class->set = sp_radialgradient_set;
    sp_object_class->write = sp_radialgradient_write;

    ps_class->pattern_new = sp_radialgradient_create_pattern;
}

/**
 * Callback for SPRadialGradient object initialization.
 */
static void
sp_radialgradient_init(SPRadialGradient *rg)
{
    rg->cx.unset(SVGLength::PERCENT, 0.5, 0.5);
    rg->cy.unset(SVGLength::PERCENT, 0.5, 0.5);
    rg->r.unset(SVGLength::PERCENT, 0.5, 0.5);
    rg->fx.unset(SVGLength::PERCENT, 0.5, 0.5);
    rg->fy.unset(SVGLength::PERCENT, 0.5, 0.5);
}

/**
 * Set radial gradient attributes from associated repr.
 */
static void
sp_radialgradient_build(SPObject *object, SPDocument *document, Inkscape::XML::Node *repr)
{
    if (((SPObjectClass *) rg_parent_class)->build)
        (* ((SPObjectClass *) rg_parent_class)->build)(object, document, repr);

    object->readAttr( "cx" );
    object->readAttr( "cy" );
    object->readAttr( "r" );
    object->readAttr( "fx" );
    object->readAttr( "fy" );
}

/**
 * Set radial gradient attribute.
 */
static void
sp_radialgradient_set(SPObject *object, unsigned key, gchar const *value)
{
    SPRadialGradient *rg = SP_RADIALGRADIENT(object);

    switch (key) {
        case SP_ATTR_CX:
            if (!rg->cx.read(value)) {
                rg->cx.unset(SVGLength::PERCENT, 0.5, 0.5);
            }
            if (!rg->fx._set) {
                rg->fx.value = rg->cx.value;
                rg->fx.computed = rg->cx.computed;
            }
            object->requestModified(SP_OBJECT_MODIFIED_FLAG);
            break;
        case SP_ATTR_CY:
            if (!rg->cy.read(value)) {
                rg->cy.unset(SVGLength::PERCENT, 0.5, 0.5);
            }
            if (!rg->fy._set) {
                rg->fy.value = rg->cy.value;
                rg->fy.computed = rg->cy.computed;
            }
            object->requestModified(SP_OBJECT_MODIFIED_FLAG);
            break;
        case SP_ATTR_R:
            if (!rg->r.read(value)) {
                rg->r.unset(SVGLength::PERCENT, 0.5, 0.5);
            }
            object->requestModified(SP_OBJECT_MODIFIED_FLAG);
            break;
        case SP_ATTR_FX:
            if (!rg->fx.read(value)) {
                rg->fx.unset(rg->cx.unit, rg->cx.value, rg->cx.computed);
            }
            object->requestModified(SP_OBJECT_MODIFIED_FLAG);
            break;
        case SP_ATTR_FY:
            if (!rg->fy.read(value)) {
                rg->fy.unset(rg->cy.unit, rg->cy.value, rg->cy.computed);
            }
            object->requestModified(SP_OBJECT_MODIFIED_FLAG);
            break;
        default:
            if (((SPObjectClass *) rg_parent_class)->set)
                ((SPObjectClass *) rg_parent_class)->set(object, key, value);
            break;
    }
}

/**
 * Write radial gradient attributes to associated repr.
 */
static Inkscape::XML::Node *
sp_radialgradient_write(SPObject *object, Inkscape::XML::Document *xml_doc, Inkscape::XML::Node *repr, guint flags)
{
    SPRadialGradient *rg = SP_RADIALGRADIENT(object);

    if ((flags & SP_OBJECT_WRITE_BUILD) && !repr) {
        repr = xml_doc->createElement("svg:radialGradient");
    }

    if ((flags & SP_OBJECT_WRITE_ALL) || rg->cx._set) sp_repr_set_svg_double(repr, "cx", rg->cx.computed);
    if ((flags & SP_OBJECT_WRITE_ALL) || rg->cy._set) sp_repr_set_svg_double(repr, "cy", rg->cy.computed);
    if ((flags & SP_OBJECT_WRITE_ALL) || rg->r._set) sp_repr_set_svg_double(repr, "r", rg->r.computed);
    if ((flags & SP_OBJECT_WRITE_ALL) || rg->fx._set) sp_repr_set_svg_double(repr, "fx", rg->fx.computed);
    if ((flags & SP_OBJECT_WRITE_ALL) || rg->fy._set) sp_repr_set_svg_double(repr, "fy", rg->fy.computed);

    if (((SPObjectClass *) rg_parent_class)->write)
        (* ((SPObjectClass *) rg_parent_class)->write)(object, xml_doc, repr, flags);

    return repr;
}

/**
 * Directly set properties of radial gradient and request modified.
 */
<<<<<<< HEAD
void
sp_radialgradient_set_position(SPRadialGradient *rg,
                               gdouble cx, gdouble cy, gdouble fx, gdouble fy, gdouble r)
=======
SPPainter *SPRGPainter::painter_new(SPPaintServer *ps,
                                    Geom::Affine const &full_transform,
                                    Geom::Affine const &/*parent_transform*/,
                                    NRRect const *bbox)
>>>>>>> 9e724f14
{
    g_return_if_fail(rg != NULL);
    g_return_if_fail(SP_IS_RADIALGRADIENT(rg));

    /* fixme: units? (Lauris)  */
    rg->cx.set(SVGLength::NONE, cx, cx);
    rg->cy.set(SVGLength::NONE, cy, cy);
    rg->fx.set(SVGLength::NONE, fx, fx);
    rg->fy.set(SVGLength::NONE, fy, fy);
    rg->r.set(SVGLength::NONE, r, r);

    SP_OBJECT(rg)->requestModified(SP_OBJECT_MODIFIED_FLAG);
}

/* CAIRO RENDERING STUFF */

<<<<<<< HEAD
static void
sp_gradient_pattern_common_setup(cairo_pattern_t *cp,
                                 SPGradient *gr,
                                 NRRect const *bbox,
                                 double opacity)
{
    // set spread type
    switch (gr->getSpread()) {
    case SP_GRADIENT_SPREAD_REFLECT:
        cairo_pattern_set_extend(cp, CAIRO_EXTEND_REFLECT);
        break;
    case SP_GRADIENT_SPREAD_REPEAT:
        cairo_pattern_set_extend(cp, CAIRO_EXTEND_REPEAT);
        break;
    case SP_GRADIENT_SPREAD_PAD:
    default:
        cairo_pattern_set_extend(cp, CAIRO_EXTEND_PAD);
        break;
    }
=======
    Geom::Affine gs2px;
>>>>>>> 9e724f14

    // add stops
    for (std::vector<SPGradientStop>::iterator i = gr->vector.stops.begin();
         i != gr->vector.stops.end(); ++i)
    {
        // multiply stop opacity by paint opacity
        cairo_pattern_add_color_stop_rgba(cp, i->offset,
            i->color.v.c[0], i->color.v.c[1], i->color.v.c[2], i->opacity * opacity);
    }

<<<<<<< HEAD
    // set pattern matrix
    Geom::Matrix gs2user = gr->gradientTransform;
    if (gr->getUnits() == SP_GRADIENT_UNITS_OBJECTBOUNDINGBOX) {
        Geom::Matrix bbox2user(bbox->x1 - bbox->x0, 0, 0, bbox->y1 - bbox->y0, bbox->x0, bbox->y0);
        gs2user *= bbox2user;
    }
    ink_cairo_pattern_set_matrix(cp, gs2user.inverse());
}

static cairo_pattern_t *
sp_radialgradient_create_pattern(SPPaintServer *ps,
                                 cairo_t */* ct */,
                                 NRRect const *bbox,
                                 double opacity)
{
    SPRadialGradient *rg = SP_RADIALGRADIENT(ps);
    SPGradient *gr = SP_GRADIENT(ps);
=======
        /* BBox to user coordinate system */
        Geom::Affine bbox2user(bbox->x1 - bbox->x0, 0, 0, bbox->y1 - bbox->y0, bbox->x0, bbox->y0);

        Geom::Affine gs2user = gr->gradientTransform * bbox2user;
>>>>>>> 9e724f14

    gr->ensureVector();

    cairo_pattern_t *cp = cairo_pattern_create_radial(
        rg->fx.computed, rg->fy.computed, 0,
        rg->cx.computed, rg->cy.computed, rg->r.computed);

    sp_gradient_pattern_common_setup(cp, gr, bbox, opacity);

    return cp;
}

static cairo_pattern_t *
sp_lineargradient_create_pattern(SPPaintServer *ps,
                                 cairo_t */* ct */,
                                 NRRect const *bbox,
                                 double opacity)
{
    SPLinearGradient *lg = SP_LINEARGRADIENT(ps);
    SPGradient *gr = SP_GRADIENT(ps);

    gr->ensureVector();

<<<<<<< HEAD
    cairo_pattern_t *cp = cairo_pattern_create_linear(
        lg->x1.computed, lg->y1.computed,
        lg->x2.computed, lg->y2.computed);

    sp_gradient_pattern_common_setup(cp, gr, bbox, opacity);

    return cp;
=======
    rg->requestModified(SP_OBJECT_MODIFIED_FLAG);
>>>>>>> 9e724f14
}

cairo_pattern_t *
sp_gradient_create_preview_pattern(SPGradient *gr, double width)
{
    gr->ensureVector();

    cairo_pattern_t *pat = cairo_pattern_create_linear(0, 0, width, 0);

<<<<<<< HEAD
    for (std::vector<SPGradientStop>::iterator i = gr->vector.stops.begin();
         i != gr->vector.stops.end(); ++i)
    {
        cairo_pattern_add_color_stop_rgba(pat, i->offset,
            i->color.v.c[0], i->color.v.c[1], i->color.v.c[2], i->opacity);
=======
    if (rgp->rg->color == NULL) {
        rgp->rg->ensureColors();
    }
    bool grayscale = Grayscale::activeDesktopIsGrayscale();  // TODO: find good way to access the current rendermode
    if (grayscale) {
        rgp->rgr.vector = rgp->rg->color_grayscale;
    } else {
        rgp->rgr.vector = rgp->rg->color;
>>>>>>> 9e724f14
    }

    return pat;
}

/*
  Local Variables:
  mode:c++
  c-file-style:"stroustrup"
  c-file-offsets:((innamespace . 0)(inline-open . 0)(case-label . +))
  indent-tabs-mode:nil
  fill-column:99
  End:
*/
// vim: filetype=cpp:expandtab:shiftwidth=4:tabstop=8:softtabstop=4:fileencoding=utf-8:textwidth=99 :<|MERGE_RESOLUTION|>--- conflicted
+++ resolved
@@ -1102,310 +1102,8 @@
     vector.built = true;
 }
 
-<<<<<<< HEAD
-Geom::Matrix
-sp_gradient_get_g2d_matrix(SPGradient const *gr, Geom::Matrix const &ctm, Geom::Rect const &bbox)
-=======
-/**
- * The gradient's color array is newly created and set up from vector.
- * Also, the gradient's color_grayscale is created.
- */
-void SPGradient::ensureColors()
-{
-    if (!vector.built) {
-        rebuildVector();
-    }
-    g_return_if_fail(!vector.stops.empty());
-
-    /// \todo Where is the memory freed?
-    if (!color) {
-        color = g_new(guchar, 4 * NCOLORS);
-    }
-    if (!color_grayscale) {
-        color_grayscale = g_new(guchar, 4 * NCOLORS);
-    }
-
-    // This assumes that vector is a zero-order B-spline (box function) approximation of the "true" gradient.
-    // This means that the "true" gradient must be prefiltered using a zero order B-spline and then sampled.
-    // Furthermore, the first element corresponds to offset="0" and the last element to offset="1".
-
-    double remainder[4] = {0,0,0,0};
-    double remainder_for_end[4] = {0,0,0,0}; // Used at the end
-    switch(spread) {
-    case SP_GRADIENT_SPREAD_PAD:
-        remainder[0] = 0.5*vector.stops[0].color.v.c[0]; // Half of the first cell uses the color of the first stop
-        remainder[1] = 0.5*vector.stops[0].color.v.c[1];
-        remainder[2] = 0.5*vector.stops[0].color.v.c[2];
-        remainder[3] = 0.5*vector.stops[0].opacity;
-        remainder_for_end[0] = 0.5*vector.stops[vector.stops.size() - 1].color.v.c[0]; // Half of the first cell uses the color of the last stop
-        remainder_for_end[1] = 0.5*vector.stops[vector.stops.size() - 1].color.v.c[1];
-        remainder_for_end[2] = 0.5*vector.stops[vector.stops.size() - 1].color.v.c[2];
-        remainder_for_end[3] = 0.5*vector.stops[vector.stops.size() - 1].opacity;
-        break;
-    case SP_GRADIENT_SPREAD_REFLECT:
-    case SP_GRADIENT_SPREAD_REPEAT:
-        // These two are handled differently, see below.
-        break;
-    default:
-        g_error("Spread type not supported!");
-    };
-    for (unsigned int i = 0; i < vector.stops.size() - 1; i++) {
-        double r0 = vector.stops[i].color.v.c[0];
-        double g0 = vector.stops[i].color.v.c[1];
-        double b0 = vector.stops[i].color.v.c[2];
-        double a0 = vector.stops[i].opacity;
-        double r1 = vector.stops[i+1].color.v.c[0];
-        double g1 = vector.stops[i+1].color.v.c[1];
-        double b1 = vector.stops[i+1].color.v.c[2];
-        double a1 = vector.stops[i+1].opacity;
-        double o0 = vector.stops[i].offset * (NCOLORS-1);
-        double o1 = vector.stops[i + 1].offset * (NCOLORS-1);
-        unsigned int ob = (unsigned int) floor(o0+.5); // These are the first and last element that might be affected by this interval.
-        unsigned int oe = (unsigned int) floor(o1+.5); // These need to be computed the same to ensure that ob will be covered by the next interval if oe==ob
-
-        if (oe == ob) {
-            // Simple case, this interval starts and stops within one cell
-            // The contribution of this interval is:
-            //    (o1-o0)*(c(o0)+c(o1))/2
-            //  = (o1-o0)*(c0+c1)/2
-            double dt = 0.5*(o1-o0);
-            remainder[0] += dt*(r0 + r1);
-            remainder[1] += dt*(g0 + g1);
-            remainder[2] += dt*(b0 + b1);
-            remainder[3] += dt*(a0 + a1);
-        } else {
-            // First compute colors for the cells which are fully covered by the current interval.
-            // The prefiltered values are equal to the midpoint of each cell here.
-            //  f = (j-o0)/(o1-o0)
-            //    = j*(1/(o1-o0)) - o0/(o1-o0)
-            double f = (ob-o0) / (o1-o0);
-            double df = 1. / (o1-o0);
-            for (unsigned int j = ob+1; j < oe; j++) {
-                f += df;
-                color[4 * j + 0] = (unsigned char) floor(255*(r0 + f*(r1-r0)) + .5);
-                color[4 * j + 1] = (unsigned char) floor(255*(g0 + f*(g1-g0)) + .5);
-                color[4 * j + 2] = (unsigned char) floor(255*(b0 + f*(b1-b0)) + .5);
-                color[4 * j + 3] = (unsigned char) floor(255*(a0 + f*(a1-a0)) + .5);
-            }
-
-            // Now handle the beginning
-            // The contribution of the last point is already in remainder.
-            // The contribution of this point is:
-            //    (ob+.5-o0)*(c(o0)+c(ob+.5))/2
-            //  = (ob+.5-o0)*c((o0+ob+.5)/2)
-            //  = (ob+.5-o0)*(c0+((o0+ob+.5)/2-o0)*df*(c1-c0))
-            //  = (ob+.5-o0)*(c0+(ob+.5-o0)*df*(c1-c0)/2)
-            double dt = ob+.5-o0;
-            f = 0.5*dt*df;
-            if (ob==0 && spread==SP_GRADIENT_SPREAD_REFLECT) {
-                // The first half of the first cell is just a mirror image of the second half, so simply multiply it by 2.
-                color[4 * ob + 0] = (unsigned char) floor(2*255*(remainder[0] + dt*(r0 + f*(r1-r0))) + .5);
-                color[4 * ob + 1] = (unsigned char) floor(2*255*(remainder[1] + dt*(g0 + f*(g1-g0))) + .5);
-                color[4 * ob + 2] = (unsigned char) floor(2*255*(remainder[2] + dt*(b0 + f*(b1-b0))) + .5);
-                color[4 * ob + 3] = (unsigned char) floor(2*255*(remainder[3] + dt*(a0 + f*(a1-a0))) + .5);
-            } else if (ob==0 && spread==SP_GRADIENT_SPREAD_REPEAT) {
-                // The first cell is the same as the last cell, so save whatever is in the second half here and deal with the rest later.
-                remainder_for_end[0] = remainder[0] + dt*(r0 + f*(r1-r0));
-                remainder_for_end[1] = remainder[1] + dt*(g0 + f*(g1-g0));
-                remainder_for_end[2] = remainder[2] + dt*(b0 + f*(b1-b0));
-                remainder_for_end[3] = remainder[3] + dt*(a0 + f*(a1-a0));
-            } else {
-                // The first half of the cell was already in remainder.
-                color[4 * ob + 0] = (unsigned char) floor(255*(remainder[0] + dt*(r0 + f*(r1-r0))) + .5);
-                color[4 * ob + 1] = (unsigned char) floor(255*(remainder[1] + dt*(g0 + f*(g1-g0))) + .5);
-                color[4 * ob + 2] = (unsigned char) floor(255*(remainder[2] + dt*(b0 + f*(b1-b0))) + .5);
-                color[4 * ob + 3] = (unsigned char) floor(255*(remainder[3] + dt*(a0 + f*(a1-a0))) + .5);
-            }
-
-            // Now handle the end, which should end up in remainder
-            // The contribution of this point is:
-            //    (o1-oe+.5)*(c(o1)+c(oe-.5))/2
-            //  = (o1-oe+.5)*c((o1+oe-.5)/2)
-            //  = (o1-oe+.5)*(c0+((o1+oe-.5)/2-o0)*df*(c1-c0))
-            dt = o1-oe+.5;
-            f = (0.5*(o1+oe-.5)-o0)*df;
-            remainder[0] = dt*(r0 + f*(r1-r0));
-            remainder[1] = dt*(g0 + f*(g1-g0));
-            remainder[2] = dt*(b0 + f*(b1-b0));
-            remainder[3] = dt*(a0 + f*(a1-a0));
-        }
-    }
-    switch(spread) {
-    case SP_GRADIENT_SPREAD_PAD:
-        color[4 * (NCOLORS-1) + 0] = (unsigned char) floor(255*(remainder[0]+remainder_for_end[0]) + .5);
-        color[4 * (NCOLORS-1) + 1] = (unsigned char) floor(255*(remainder[1]+remainder_for_end[1]) + .5);
-        color[4 * (NCOLORS-1) + 2] = (unsigned char) floor(255*(remainder[2]+remainder_for_end[2]) + .5);
-        color[4 * (NCOLORS-1) + 3] = (unsigned char) floor(255*(remainder[3]+remainder_for_end[3]) + .5);
-        break;
-    case SP_GRADIENT_SPREAD_REFLECT:
-        // The second half is the same as the first half, so multiply by 2.
-        color[4 * (NCOLORS-1) + 0] = (unsigned char) floor(2*255*remainder[0] + .5);
-        color[4 * (NCOLORS-1) + 1] = (unsigned char) floor(2*255*remainder[1] + .5);
-        color[4 * (NCOLORS-1) + 2] = (unsigned char) floor(2*255*remainder[2] + .5);
-        color[4 * (NCOLORS-1) + 3] = (unsigned char) floor(2*255*remainder[3] + .5);
-        break;
-    case SP_GRADIENT_SPREAD_REPEAT:
-        // The second half is the same as the second half of the first cell (which was saved in remainder_for_end).
-        color[0] = color[4 * (NCOLORS-1) + 0] = (unsigned char) floor(255*(remainder[0]+remainder_for_end[0]) + .5);
-        color[1] = color[4 * (NCOLORS-1) + 1] = (unsigned char) floor(255*(remainder[1]+remainder_for_end[1]) + .5);
-        color[2] = color[4 * (NCOLORS-1) + 2] = (unsigned char) floor(255*(remainder[2]+remainder_for_end[2]) + .5);
-        color[3] = color[4 * (NCOLORS-1) + 3] = (unsigned char) floor(255*(remainder[3]+remainder_for_end[3]) + .5);
-        break;
-    }
-
-    // Fill color_grayscale array
-    for (unsigned j = 0; j < NCOLORS; j++) {
-        guint32 rgba = Grayscale::process(color[4 * j + 0], color[4 * j + 1], color[4 * j + 2], color[4 * j + 3]);
-        color_grayscale[4 * j + 0] = SP_RGBA32_R_U(rgba);
-        color_grayscale[4 * j + 1] = SP_RGBA32_G_U(rgba);
-        color_grayscale[4 * j + 2] = SP_RGBA32_B_U(rgba);
-        color_grayscale[4 * j + 3] = SP_RGBA32_A_U(rgba);
-    }
-}
-
-/**
- * Renders gradient vector to buffer as line.
- *
- * RGB buffer background should be set up beforehand.
- *
- * @param len,width,height,rowstride Buffer parameters (1 or 2 dimensional).
- * @param span Full integer width of requested gradient.
- * @param pos Buffer starting position in span.
- */
-static void
-sp_gradient_render_vector_line_rgba(SPGradient *const gradient, guchar *buf,
-                                    gint const len, gint const pos, gint const span)
-{
-    g_return_if_fail(gradient != NULL);
-    g_return_if_fail(SP_IS_GRADIENT(gradient));
-    g_return_if_fail(buf != NULL);
-    g_return_if_fail(len > 0);
-    g_return_if_fail(pos >= 0);
-    g_return_if_fail(pos + len <= span);
-    g_return_if_fail(span > 0);
-
-    if (!gradient->color) {
-        gradient->ensureColors();
-    }
-
-    gint idx = (pos * 1024 << 8) / span;
-    gint didx = (1024 << 8) / span;
-
-    bool grayscale = false;  // this rendering is for UI items, like the gradient edit dialog
-    if (grayscale) {
-        for (gint x = 0; x < len; x++) {
-            guchar luminance = Grayscale::luminance( gradient->color[4 * (idx >> 8)], gradient->color[4 * (idx >> 8) + 1], gradient->color[4 * (idx >> 8) + 2] );
-            *buf++ = luminance;
-            *buf++ = luminance;
-            *buf++ = luminance;
-            *buf++ = gradient->color[4 * (idx >> 8) + 3];
-            idx += didx;
-        }
-    } else {
-        for (gint x = 0; x < len; x++) {
-            /// \todo Can this be done with 4 byte copies?
-            *buf++ = gradient->color[4 * (idx >> 8)];
-            *buf++ = gradient->color[4 * (idx >> 8) + 1];
-            *buf++ = gradient->color[4 * (idx >> 8) + 2];
-            *buf++ = gradient->color[4 * (idx >> 8) + 3];
-            idx += didx;
-        }
-    }
-}
-
-/**
- * Render rectangular RGBA area from gradient vector.
- */
-void
-sp_gradient_render_vector_block_rgba(SPGradient *const gradient, guchar *buf,
-                                     gint const width, gint const height, gint const rowstride,
-                                     gint const pos, gint const span, bool const horizontal)
-{
-    g_return_if_fail(gradient != NULL);
-    g_return_if_fail(SP_IS_GRADIENT(gradient));
-    g_return_if_fail(buf != NULL);
-    g_return_if_fail(width > 0);
-    g_return_if_fail(height > 0);
-    g_return_if_fail(pos >= 0);
-    g_return_if_fail((horizontal && (pos + width <= span)) || (!horizontal && (pos + height <= span)));
-    g_return_if_fail(span > 0);
-
-    if (horizontal) {
-        sp_gradient_render_vector_line_rgba(gradient, buf, width, pos, span);
-        for (gint y = 1; y < height; y++) {
-            memcpy(buf + y * rowstride, buf, 4 * width);
-        }
-    } else {
-        guchar *tmp = (guchar *)alloca(4 * height);
-        sp_gradient_render_vector_line_rgba(gradient, tmp, height, pos, span);
-        for (gint y = 0; y < height; y++) {
-            guchar *b = buf + y * rowstride;
-            for (gint x = 0; x < width; x++) {
-                *b++ = tmp[0];
-                *b++ = tmp[1];
-                *b++ = tmp[2];
-                *b++ = tmp[3];
-            }
-            tmp += 4;
-        }
-    }
-}
-
-/**
- * Render rectangular RGB area from gradient vector.
- */
-void
-sp_gradient_render_vector_block_rgb(SPGradient *gradient, guchar *buf,
-                                    gint const width, gint const height, gint const /*rowstride*/,
-                                    gint const pos, gint const span, bool const horizontal)
-{
-    g_return_if_fail(gradient != NULL);
-    g_return_if_fail(SP_IS_GRADIENT(gradient));
-    g_return_if_fail(buf != NULL);
-    g_return_if_fail(width > 0);
-    g_return_if_fail(height > 0);
-    g_return_if_fail(pos >= 0);
-    g_return_if_fail((horizontal && (pos + width <= span)) || (!horizontal && (pos + height <= span)));
-    g_return_if_fail(span > 0);
-
-    if (horizontal) {
-        guchar *tmp = (guchar*)alloca(4 * width);
-        sp_gradient_render_vector_line_rgba(gradient, tmp, width, pos, span);
-        for (gint y = 0; y < height; y++) {
-            guchar *t = tmp;
-            for (gint x = 0; x < width; x++) {
-                gint a = t[3];
-                gint fc = (t[0] - buf[0]) * a;
-                buf[0] = buf[0] + ((fc + (fc >> 8) + 0x80) >> 8);
-                fc = (t[1] - buf[1]) * a;
-                buf[1] = buf[1] + ((fc + (fc >> 8) + 0x80) >> 8);
-                fc = (t[2] - buf[2]) * a;
-                buf[2] = buf[2] + ((fc + (fc >> 8) + 0x80) >> 8);
-                buf += 3;
-                t += 4;
-            }
-        }
-    } else {
-        guchar *tmp = (guchar*)alloca(4 * height);
-        sp_gradient_render_vector_line_rgba(gradient, tmp, height, pos, span);
-        for (gint y = 0; y < height; y++) {
-            guchar *t = tmp + 4 * y;
-            for (gint x = 0; x < width; x++) {
-                gint a = t[3];
-                gint fc = (t[0] - buf[0]) * a;
-                buf[0] = buf[0] + ((fc + (fc >> 8) + 0x80) >> 8);
-                fc = (t[1] - buf[1]) * a;
-                buf[1] = buf[1] + ((fc + (fc >> 8) + 0x80) >> 8);
-                fc = (t[2] - buf[2]) * a;
-                buf[2] = buf[2] + ((fc + (fc >> 8) + 0x80) >> 8);
-            }
-        }
-    }
-}
-
 Geom::Affine
 sp_gradient_get_g2d_matrix(SPGradient const *gr, Geom::Affine const &ctm, Geom::Rect const &bbox)
->>>>>>> 9e724f14
 {
     if (gr->getUnits() == SP_GRADIENT_UNITS_OBJECTBOUNDINGBOX) {
         return ( Geom::Scale(bbox.dimensions())
@@ -1448,24 +1146,6 @@
  * Linear Gradient
  */
 
-<<<<<<< HEAD
-=======
-class SPLGPainter;
-
-/// A context with linear gradient, painter, and gradient renderer.
-struct SPLGPainter {
-    SPPainter painter;
-    SPLinearGradient *lg;
-
-    NRLGradientRenderer lgr;
-
-    static SPPainter * painter_new(SPPaintServer *ps,
-                                   Geom::Affine const &full_transform,
-                                   Geom::Affine const &parent_transform,
-                                   NRRect const *bbox);
-};
-
->>>>>>> 9e724f14
 static void sp_lineargradient_class_init(SPLinearGradientClass *klass);
 static void sp_lineargradient_init(SPLinearGradient *lg);
 
@@ -1606,89 +1286,6 @@
 }
 
 /**
-<<<<<<< HEAD
-=======
- * Create linear gradient context.
- *
- * Basically we have to deal with transformations
- *
- * 1) color2norm - maps point in (0,NCOLORS) vector to (0,1) vector
- * 2) norm2pos - maps (0,1) vector to x1,y1 - x2,y2
- * 2) gradientTransform
- * 3) bbox2user
- * 4) ctm == userspace to pixel grid
- *
- * See also (*) in sp-pattern about why we may need parent_transform.
- *
- * \todo (point 1 above) fixme: I do not know how to deal with start > 0
- * and end < 1.
- */
-SPPainter * SPLGPainter::painter_new(SPPaintServer *ps,
-                                     Geom::Affine const &full_transform,
-                                     Geom::Affine const &/*parent_transform*/,
-                                     NRRect const *bbox)
-{
-    SPLinearGradient *lg = SP_LINEARGRADIENT(ps);
-    SPGradient *gr = SP_GRADIENT(ps);
-
-    if (!gr->color) {
-        gr->ensureColors();
-    }
-
-    SPLGPainter *lgp = g_new(SPLGPainter, 1);
-
-    lgp->painter.type = SP_PAINTER_IND;
-    lgp->painter.fill = sp_lg_fill;
-
-    lgp->lg = lg;
-
-    /** \todo
-     * Technically speaking, we map NCOLORS on line [start,end] onto line
-     * [0,1].  I almost think we should fill color array start and end in
-     * that case. The alternative would be to leave these just empty garbage
-     * or something similar. Originally I had 1023.9999 here - not sure
-     * whether we have really to cut out ceil int (Lauris).
-     */
-    Geom::Affine color2norm(Geom::identity());
-    Geom::Affine color2px;
-    if (gr->units == SP_GRADIENT_UNITS_OBJECTBOUNDINGBOX) {
-        Geom::Affine norm2pos(Geom::identity());
-
-        /* BBox to user coordinate system */
-        Geom::Affine bbox2user(bbox->x1 - bbox->x0, 0, 0, bbox->y1 - bbox->y0, bbox->x0, bbox->y0);
-
-        Geom::Affine color2pos = color2norm * norm2pos;
-        Geom::Affine color2tpos = color2pos * gr->gradientTransform;
-        Geom::Affine color2user = color2tpos * bbox2user;
-        color2px = color2user * full_transform;
-
-    } else {
-        /* Problem: What to do, if we have mixed lengths and percentages? */
-        /* Currently we do ignore percentages at all, but that is not good (lauris) */
-
-        Geom::Affine norm2pos(Geom::identity());
-        Geom::Affine color2pos = color2norm * norm2pos;
-        Geom::Affine color2tpos = color2pos * gr->gradientTransform;
-        color2px = color2tpos * full_transform;
-
-    }
-    // TODO: remove color2px_nr after converting to 2geom
-    NR::Matrix color2px_nr = from_2geom(color2px);
-    nr_lgradient_renderer_setup(&lgp->lgr, gr->color, gr->fetchSpread(), &color2px_nr,
-                                lg->x1.computed, lg->y1.computed,
-                                lg->x2.computed, lg->y2.computed);
-
-    return (SPPainter *) lgp;
-}
-
-static void
-sp_lineargradient_painter_free(SPPaintServer */*ps*/, SPPainter *painter)
-{
-    g_free(painter);
-}
-
-/**
->>>>>>> 9e724f14
  * Directly set properties of linear gradient and request modified.
  */
 void
@@ -1708,51 +1305,10 @@
     lg->requestModified(SP_OBJECT_MODIFIED_FLAG);
 }
 
-<<<<<<< HEAD
-=======
-/**
- * Callback when linear gradient object is rendered.
- */
-static void
-sp_lg_fill(SPPainter *painter, NRPixBlock *pb)
-{
-    SPLGPainter *lgp = (SPLGPainter *) painter;
-
-    if (lgp->lg->color == NULL) {
-        lgp->lg->ensureColors();
-    }
-    bool grayscale = Grayscale::activeDesktopIsGrayscale();   // TODO: find good way to access the current rendermode
-    if (grayscale) {
-        lgp->lgr.vector = lgp->lg->color_grayscale;
-    } else {
-        lgp->lgr.vector = lgp->lg->color;
-    }
-
-    nr_render((NRRenderer *) &lgp->lgr, pb, NULL);
-}
-
->>>>>>> 9e724f14
 /*
  * Radial Gradient
  */
 
-<<<<<<< HEAD
-=======
-class SPRGPainter;
-
-/// A context with radial gradient, painter, and gradient renderer.
-struct SPRGPainter {
-    SPPainter painter;
-    SPRadialGradient *rg;
-    NRRGradientRenderer rgr;
-
-    static SPPainter *painter_new(SPPaintServer *ps,
-                                  Geom::Affine const &full_transform,
-                                  Geom::Affine const &parent_transform,
-                                  NRRect const *bbox);
-};
-
->>>>>>> 9e724f14
 static void sp_radialgradient_class_init(SPRadialGradientClass *klass);
 static void sp_radialgradient_init(SPRadialGradient *rg);
 
@@ -1916,16 +1472,9 @@
 /**
  * Directly set properties of radial gradient and request modified.
  */
-<<<<<<< HEAD
 void
 sp_radialgradient_set_position(SPRadialGradient *rg,
                                gdouble cx, gdouble cy, gdouble fx, gdouble fy, gdouble r)
-=======
-SPPainter *SPRGPainter::painter_new(SPPaintServer *ps,
-                                    Geom::Affine const &full_transform,
-                                    Geom::Affine const &/*parent_transform*/,
-                                    NRRect const *bbox)
->>>>>>> 9e724f14
 {
     g_return_if_fail(rg != NULL);
     g_return_if_fail(SP_IS_RADIALGRADIENT(rg));
@@ -1937,12 +1486,11 @@
     rg->fy.set(SVGLength::NONE, fy, fy);
     rg->r.set(SVGLength::NONE, r, r);
 
-    SP_OBJECT(rg)->requestModified(SP_OBJECT_MODIFIED_FLAG);
+    rg->requestModified(SP_OBJECT_MODIFIED_FLAG);
 }
 
 /* CAIRO RENDERING STUFF */
 
-<<<<<<< HEAD
 static void
 sp_gradient_pattern_common_setup(cairo_pattern_t *cp,
                                  SPGradient *gr,
@@ -1962,9 +1510,6 @@
         cairo_pattern_set_extend(cp, CAIRO_EXTEND_PAD);
         break;
     }
-=======
-    Geom::Affine gs2px;
->>>>>>> 9e724f14
 
     // add stops
     for (std::vector<SPGradientStop>::iterator i = gr->vector.stops.begin();
@@ -1975,11 +1520,10 @@
             i->color.v.c[0], i->color.v.c[1], i->color.v.c[2], i->opacity * opacity);
     }
 
-<<<<<<< HEAD
     // set pattern matrix
-    Geom::Matrix gs2user = gr->gradientTransform;
+    Geom::Affine gs2user = gr->gradientTransform;
     if (gr->getUnits() == SP_GRADIENT_UNITS_OBJECTBOUNDINGBOX) {
-        Geom::Matrix bbox2user(bbox->x1 - bbox->x0, 0, 0, bbox->y1 - bbox->y0, bbox->x0, bbox->y0);
+        Geom::Affine bbox2user(bbox->x1 - bbox->x0, 0, 0, bbox->y1 - bbox->y0, bbox->x0, bbox->y0);
         gs2user *= bbox2user;
     }
     ink_cairo_pattern_set_matrix(cp, gs2user.inverse());
@@ -1993,12 +1537,6 @@
 {
     SPRadialGradient *rg = SP_RADIALGRADIENT(ps);
     SPGradient *gr = SP_GRADIENT(ps);
-=======
-        /* BBox to user coordinate system */
-        Geom::Affine bbox2user(bbox->x1 - bbox->x0, 0, 0, bbox->y1 - bbox->y0, bbox->x0, bbox->y0);
-
-        Geom::Affine gs2user = gr->gradientTransform * bbox2user;
->>>>>>> 9e724f14
 
     gr->ensureVector();
 
@@ -2022,7 +1560,6 @@
 
     gr->ensureVector();
 
-<<<<<<< HEAD
     cairo_pattern_t *cp = cairo_pattern_create_linear(
         lg->x1.computed, lg->y1.computed,
         lg->x2.computed, lg->y2.computed);
@@ -2030,9 +1567,6 @@
     sp_gradient_pattern_common_setup(cp, gr, bbox, opacity);
 
     return cp;
-=======
-    rg->requestModified(SP_OBJECT_MODIFIED_FLAG);
->>>>>>> 9e724f14
 }
 
 cairo_pattern_t *
@@ -2042,22 +1576,11 @@
 
     cairo_pattern_t *pat = cairo_pattern_create_linear(0, 0, width, 0);
 
-<<<<<<< HEAD
     for (std::vector<SPGradientStop>::iterator i = gr->vector.stops.begin();
          i != gr->vector.stops.end(); ++i)
     {
         cairo_pattern_add_color_stop_rgba(pat, i->offset,
             i->color.v.c[0], i->color.v.c[1], i->color.v.c[2], i->opacity);
-=======
-    if (rgp->rg->color == NULL) {
-        rgp->rg->ensureColors();
-    }
-    bool grayscale = Grayscale::activeDesktopIsGrayscale();  // TODO: find good way to access the current rendermode
-    if (grayscale) {
-        rgp->rgr.vector = rgp->rg->color_grayscale;
-    } else {
-        rgp->rgr.vector = rgp->rg->color;
->>>>>>> 9e724f14
     }
 
     return pat;
