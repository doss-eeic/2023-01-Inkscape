/** \file
 * SPGradient, SPStop, SPLinearGradient, SPRadialGradient.
 */
/*
 * Authors:
 *   Lauris Kaplinski <lauris@kaplinski.com>
 *   bulia byak <buliabyak@users.sf.net>
 *   Jasper van de Gronde <th.v.d.gronde@hccnet.nl>
 *
 * Copyright (C) 1999-2002 Lauris Kaplinski
 * Copyright (C) 2000-2001 Ximian, Inc.
 * Copyright (C) 2004 David Turner
 * Copyright (C) 2009 Jasper van de Gronde
 *
 * Released under GNU GPL, read the file 'COPYING' for more information
 *
 */

#define noSP_GRADIENT_VERBOSE

#include <cstring>
#include <string>

#include <libnr/nr-matrix-fns.h>
#include <libnr/nr-matrix-ops.h>
#include <libnr/nr-matrix-scale-ops.h>
#include <2geom/transforms.h>

#include <sigc++/functors/ptr_fun.h>
#include <sigc++/adaptors/bind.h>

#include "libnr/nr-gradient.h"
#include "libnr/nr-pixops.h"
#include "svg/svg.h"
#include "svg/svg-color.h"
#include "svg/css-ostringstream.h"
#include "attributes.h"
#include "document-private.h"
#include "sp-gradient.h"
#include "gradient-chemistry.h"
#include "sp-gradient-reference.h"
#include "sp-linear-gradient.h"
#include "sp-radial-gradient.h"
#include "sp-stop.h"
#include "streq.h"
#include "uri.h"
#include "xml/repr.h"
#include "style.h"

#define SP_MACROS_SILENT
#include "macros.h"

/// Has to be power of 2
#define NCOLORS NR_GRADIENT_VECTOR_LENGTH

static void sp_stop_class_init(SPStopClass *klass);
static void sp_stop_init(SPStop *stop);

static void sp_stop_build(SPObject *object, SPDocument *document, Inkscape::XML::Node *repr);
static void sp_stop_set(SPObject *object, unsigned key, gchar const *value);
static Inkscape::XML::Node *sp_stop_write(SPObject *object, Inkscape::XML::Document *doc, Inkscape::XML::Node *repr, guint flags);

static SPObjectClass *stop_parent_class;

class SPGradientImpl
{
    friend class SPGradient;

    static void classInit(SPGradientClass *klass);

    static void init(SPGradient *gr);
    static void build(SPObject *object, SPDocument *document, Inkscape::XML::Node *repr);
    static void release(SPObject *object);
    static void modified(SPObject *object, guint flags);
    static Inkscape::XML::Node *write(SPObject *object, Inkscape::XML::Document *xml_doc, Inkscape::XML::Node *repr, guint flags);

    static void gradientRefModified(SPObject *href, guint flags, SPGradient *gradient);
    static void gradientRefChanged(SPObject *old_ref, SPObject *ref, SPGradient *gr);

    static void childAdded(SPObject *object,
                           Inkscape::XML::Node *child,
                           Inkscape::XML::Node *ref);
    static void removeChild(SPObject *object, Inkscape::XML::Node *child);

    static void setGradientAttr(SPObject *object, unsigned key, gchar const *value);
};

/**
 * Registers SPStop class and returns its type.
 */
GType
sp_stop_get_type()
{
    static GType type = 0;
    if (!type) {
        GTypeInfo info = {
            sizeof(SPStopClass),
            NULL, NULL,
            (GClassInitFunc) sp_stop_class_init,
            NULL, NULL,
            sizeof(SPStop),
            16,
            (GInstanceInitFunc) sp_stop_init,
            NULL,   /* value_table */
        };
        type = g_type_register_static(SP_TYPE_OBJECT, "SPStop", &info, (GTypeFlags)0);
    }
    return type;
}

/**
 * Callback to initialize SPStop vtable.
 */
static void sp_stop_class_init(SPStopClass *klass)
{
    SPObjectClass *sp_object_class = (SPObjectClass *) klass;

    stop_parent_class = (SPObjectClass *) g_type_class_ref(SP_TYPE_OBJECT);

    sp_object_class->build = sp_stop_build;
    sp_object_class->set = sp_stop_set;
    sp_object_class->write = sp_stop_write;
}

/**
 * Callback to initialize SPStop object.
 */
static void
sp_stop_init(SPStop *stop)
{
    stop->offset = 0.0;
    stop->currentColor = false;
    stop->specified_color.set( 0x000000ff );
    stop->opacity = 1.0;
}

/**
 * Virtual build: set stop attributes from its associated XML node.
 */
static void sp_stop_build(SPObject *object, SPDocument *document, Inkscape::XML::Node *repr)
{
    if (((SPObjectClass *) stop_parent_class)->build)
        (* ((SPObjectClass *) stop_parent_class)->build)(object, document, repr);

    object->readAttr( "offset");
    object->readAttr( "stop-color");
    object->readAttr( "stop-opacity");
    object->readAttr( "style");
}

/**
 * Virtual set: set attribute to value.
 */
static void
sp_stop_set(SPObject *object, unsigned key, gchar const *value)
{
    SPStop *stop = SP_STOP(object);

    switch (key) {
        case SP_ATTR_STYLE: {
        /** \todo
         * fixme: We are reading simple values 3 times during build (Lauris).
         * \par
         * We need presentation attributes etc.
         * \par
         * remove the hackish "style reading" from here: see comments in
         * sp_object_get_style_property about the bugs in our current
         * approach.  However, note that SPStyle doesn't currently have
         * stop-color and stop-opacity properties.
         */
            {
                gchar const *p = object->getStyleProperty( "stop-color", "black");
                if (streq(p, "currentColor")) {
                    stop->currentColor = true;
                } else {
                    stop->specified_color = SPStop::readStopColor( p );
                }
            }
            {
                gchar const *p = object->getStyleProperty( "stop-opacity", "1");
                gdouble opacity = sp_svg_read_percentage(p, stop->opacity);
                stop->opacity = opacity;
            }
            object->requestModified(SP_OBJECT_MODIFIED_FLAG | SP_OBJECT_STYLE_MODIFIED_FLAG);
            break;
        }
        case SP_PROP_STOP_COLOR: {
            {
                gchar const *p = object->getStyleProperty( "stop-color", "black");
                if (streq(p, "currentColor")) {
                    stop->currentColor = true;
                } else {
                    stop->currentColor = false;
                    stop->specified_color = SPStop::readStopColor( p );
                }
            }
            object->requestModified(SP_OBJECT_MODIFIED_FLAG | SP_OBJECT_STYLE_MODIFIED_FLAG);
            break;
        }
        case SP_PROP_STOP_OPACITY: {
            {
                gchar const *p = object->getStyleProperty( "stop-opacity", "1");
                gdouble opacity = sp_svg_read_percentage(p, stop->opacity);
                stop->opacity = opacity;
            }
            object->requestModified(SP_OBJECT_MODIFIED_FLAG | SP_OBJECT_STYLE_MODIFIED_FLAG);
            break;
        }
        case SP_ATTR_OFFSET: {
            stop->offset = sp_svg_read_percentage(value, 0.0);
            object->requestModified(SP_OBJECT_MODIFIED_FLAG | SP_OBJECT_STYLE_MODIFIED_FLAG);
            break;
        }
        default: {
            if (((SPObjectClass *) stop_parent_class)->set)
                (* ((SPObjectClass *) stop_parent_class)->set)(object, key, value);
            break;
        }
    }
}

/**
 * Virtual write: write object attributes to repr.
 */
static Inkscape::XML::Node *
sp_stop_write(SPObject *object, Inkscape::XML::Document *xml_doc, Inkscape::XML::Node *repr, guint flags)
{
    SPStop *stop = SP_STOP(object);

    if ((flags & SP_OBJECT_WRITE_BUILD) && !repr) {
        repr = xml_doc->createElement("svg:stop");
    }

    Glib::ustring colorStr = stop->specified_color.toString();
    gfloat opacity = stop->opacity;

    if (((SPObjectClass *) stop_parent_class)->write) {
        (* ((SPObjectClass *) stop_parent_class)->write)(object, xml_doc, repr, flags);
    }

    // Since we do a hackish style setting here (because SPStyle does not support stop-color and
    // stop-opacity), we must do it AFTER calling the parent write method; otherwise
    // sp_object_write would clear our style= attribute (bug 1695287)

    Inkscape::CSSOStringStream os;
    os << "stop-color:";
    if (stop->currentColor) {
        os << "currentColor";
    } else {
        os << colorStr;
    }
    os << ";stop-opacity:" << opacity;
    repr->setAttribute("style", os.str().c_str());
    repr->setAttribute("stop-color", NULL);
    repr->setAttribute("stop-opacity", NULL);
    sp_repr_set_css_double(repr, "offset", stop->offset);
    /* strictly speaking, offset an SVG <number> rather than a CSS one, but exponents make no sense
     * for offset proportions. */

    return repr;
}


bool SPGradient::hasStops() const
{
    return has_stops;
}

bool SPGradient::isUnitsSet() const
{
    return units_set;
}

SPGradientUnits SPGradient::getUnits() const
{
    return units;
}

bool SPGradient::isSpreadSet() const
{
    return spread_set;
}

SPGradientSpread SPGradient::getSpread() const
{
    return spread;
}

void SPGradient::setSwatch( bool swatch )
{
    if ( swatch != isSwatch() ) {
        this->swatch = swatch; // to make isSolid() work, this happens first
        gchar const* paintVal = swatch ? (isSolid() ? "solid" : "gradient") : 0;
        sp_object_setAttribute( this, "osb:paint", paintVal, 0 );

        requestModified( SP_OBJECT_MODIFIED_FLAG );
    }
}

/**
 * Return stop's color as 32bit value.
 */
guint32
sp_stop_get_rgba32(SPStop const *const stop)
{
    guint32 rgb0 = 0;
    /* Default value: arbitrarily black.  (SVG1.1 and CSS2 both say that the initial
     * value depends on user agent, and don't give any further restrictions that I can
     * see.) */
    if (stop->currentColor) {
        char const *str = stop->getStyleProperty( "color", NULL);
        if (str) {
            rgb0 = sp_svg_read_color(str, rgb0);
        }
        unsigned const alpha = static_cast<unsigned>(stop->opacity * 0xff + 0.5);
        g_return_val_if_fail((alpha & ~0xff) == 0,
                             rgb0 | 0xff);
        return rgb0 | alpha;
    } else {
        return stop->specified_color.toRGBA32( stop->opacity );
    }
}

<<<<<<< HEAD
=======
/**
 * Return stop's color as SPColor.
 */
static SPColor
sp_stop_get_color(SPStop const *const stop)
{
    if (stop->currentColor) {
        char const *str = stop->getStyleProperty( "color", NULL);
        guint32 const dfl = 0;
        /* Default value: arbitrarily black.  (SVG1.1 and CSS2 both say that the initial
         * value depends on user agent, and don't give any further restrictions that I can
         * see.) */
        guint32 color = dfl;
        if (str) {
            color = sp_svg_read_color(str, dfl);
        }
        SPColor ret( color );
        return ret;
    } else {
        return stop->specified_color;
    }
}

>>>>>>> 773ad72d
/*
 * Gradient
 */

static SPPaintServerClass *gradient_parent_class;

/**
 * Registers SPGradient class and returns its type.
 */
GType SPGradient::getType()
{
    static GType gradient_type = 0;
    if (!gradient_type) {
        GTypeInfo gradient_info = {
            sizeof(SPGradientClass),
            NULL, NULL,
            (GClassInitFunc) SPGradientImpl::classInit,
            NULL, NULL,
            sizeof(SPGradient),
            16,
            (GInstanceInitFunc) SPGradientImpl::init,
            NULL,   /* value_table */
        };
        gradient_type = g_type_register_static(SP_TYPE_PAINT_SERVER, "SPGradient",
                                               &gradient_info, (GTypeFlags)0);
    }
    return gradient_type;
}

/**
 * SPGradient vtable initialization.
 */
void SPGradientImpl::classInit(SPGradientClass *klass)
{
    SPObjectClass *sp_object_class = (SPObjectClass *) klass;

    gradient_parent_class = (SPPaintServerClass *)g_type_class_ref(SP_TYPE_PAINT_SERVER);

    sp_object_class->build = SPGradientImpl::build;
    sp_object_class->release = SPGradientImpl::release;
    sp_object_class->set = SPGradientImpl::setGradientAttr;
    sp_object_class->child_added = SPGradientImpl::childAdded;
    sp_object_class->remove_child = SPGradientImpl::removeChild;
    sp_object_class->modified = SPGradientImpl::modified;
    sp_object_class->write = SPGradientImpl::write;
}

/**
 * Callback for SPGradient object initialization.
 */
void SPGradientImpl::init(SPGradient *gr)
{
    gr->ref = new SPGradientReference(SP_OBJECT(gr));
    gr->ref->changedSignal().connect(sigc::bind(sigc::ptr_fun(SPGradientImpl::gradientRefChanged), gr));

    /** \todo
     * Fixme: reprs being rearranged (e.g. via the XML editor)
     * may require us to clear the state.
     */
    gr->state = SP_GRADIENT_STATE_UNKNOWN;

    gr->units = SP_GRADIENT_UNITS_OBJECTBOUNDINGBOX;
    gr->units_set = FALSE;

    gr->gradientTransform = Geom::identity();
    gr->gradientTransform_set = FALSE;

    gr->spread = SP_GRADIENT_SPREAD_PAD;
    gr->spread_set = FALSE;

    gr->has_stops = FALSE;

    gr->vector.built = false;
    gr->vector.stops.clear();

    gr->color = NULL;

    new (&gr->modified_connection) sigc::connection();
}

/**
 * Virtual build: set gradient attributes from its associated repr.
 */
void SPGradientImpl::build(SPObject *object, SPDocument *document, Inkscape::XML::Node *repr)
{
    SPGradient *gradient = SP_GRADIENT(object);

    // Work-around in case a swatch had been marked for immediate collection:
    if ( repr->attribute("osb:paint") && repr->attribute("inkscape:collect") ) {
        repr->setAttribute("inkscape:collect", 0);
    }

    if (((SPObjectClass *) gradient_parent_class)->build) {
        (* ((SPObjectClass *) gradient_parent_class)->build)(object, document, repr);
    }

<<<<<<< HEAD
    for ( SPObject *ochild = sp_object_first_child(object); ochild; ochild = ochild->next ) {
=======
    SPObject *ochild;
    for ( ochild = object->first_child() ; ochild ; ochild = SP_OBJECT_NEXT(ochild) ) {
>>>>>>> 773ad72d
        if (SP_IS_STOP(ochild)) {
            gradient->has_stops = TRUE;
            break;
        }
    }

<<<<<<< HEAD
    sp_object_read_attr(object, "gradientUnits");
    sp_object_read_attr(object, "gradientTransform");
    sp_object_read_attr(object, "spreadMethod");
    sp_object_read_attr(object, "xlink:href");
    sp_object_read_attr(object, "osb:paint");
=======
    object->readAttr( "gradientUnits");
    object->readAttr( "gradientTransform");
    object->readAttr( "spreadMethod");
    object->readAttr( "xlink:href");
>>>>>>> 773ad72d

    /* Register ourselves */
    document->add_resource("gradient", object);
}

/**
 * Virtual release of SPGradient members before destruction.
 */
void SPGradientImpl::release(SPObject *object)
{
    SPGradient *gradient = (SPGradient *) object;

#ifdef SP_GRADIENT_VERBOSE
    g_print("Releasing gradient %s\n", SP_OBJECT_ID(object));
#endif

    if (SP_OBJECT_DOCUMENT(object)) {
        /* Unregister ourselves */
        SP_OBJECT_DOCUMENT(object)->remove_resource("gradient", SP_OBJECT(object));
    }

    if (gradient->ref) {
        gradient->modified_connection.disconnect();
        gradient->ref->detach();
        delete gradient->ref;
        gradient->ref = NULL;
    }

    if (gradient->color) {
        g_free(gradient->color);
        gradient->color = NULL;
    }

    gradient->modified_connection.~connection();

    if (((SPObjectClass *) gradient_parent_class)->release)
        ((SPObjectClass *) gradient_parent_class)->release(object);
}

/**
 * Set gradient attribute to value.
 */
void SPGradientImpl::setGradientAttr(SPObject *object, unsigned key, gchar const *value)
{
    SPGradient *gr = SP_GRADIENT(object);

    switch (key) {
        case SP_ATTR_GRADIENTUNITS:
            if (value) {
                if (!strcmp(value, "userSpaceOnUse")) {
                    gr->units = SP_GRADIENT_UNITS_USERSPACEONUSE;
                } else {
                    gr->units = SP_GRADIENT_UNITS_OBJECTBOUNDINGBOX;
                }
                gr->units_set = TRUE;
            } else {
                gr->units = SP_GRADIENT_UNITS_OBJECTBOUNDINGBOX;
                gr->units_set = FALSE;
            }
            object->requestModified(SP_OBJECT_MODIFIED_FLAG);
            break;
        case SP_ATTR_GRADIENTTRANSFORM: {
            Geom::Matrix t;
            if (value && sp_svg_transform_read(value, &t)) {
                gr->gradientTransform = t;
                gr->gradientTransform_set = TRUE;
            } else {
                gr->gradientTransform = Geom::identity();
                gr->gradientTransform_set = FALSE;
            }
            object->requestModified(SP_OBJECT_MODIFIED_FLAG);
            break;
        }
        case SP_ATTR_SPREADMETHOD:
            if (value) {
                if (!strcmp(value, "reflect")) {
                    gr->spread = SP_GRADIENT_SPREAD_REFLECT;
                } else if (!strcmp(value, "repeat")) {
                    gr->spread = SP_GRADIENT_SPREAD_REPEAT;
                } else {
                    gr->spread = SP_GRADIENT_SPREAD_PAD;
                }
                gr->spread_set = TRUE;
            } else {
                gr->spread_set = FALSE;
            }
            object->requestModified(SP_OBJECT_MODIFIED_FLAG);
            break;
        case SP_ATTR_XLINK_HREF:
            if (value) {
                try {
                    gr->ref->attach(Inkscape::URI(value));
                } catch (Inkscape::BadURIException &e) {
                    g_warning("%s", e.what());
                    gr->ref->detach();
                }
            } else {
                gr->ref->detach();
            }
            break;
        case SP_ATTR_OSB_SWATCH:
        {
            bool newVal = (value != 0);
            bool modified = false;
            if (newVal != gr->swatch) {
                gr->swatch = newVal;
                modified = true;
            }
            if (newVal) {
                // Might need to flip solid/gradient
                Glib::ustring paintVal = ( gr->hasStops() && (gr->getStopCount() == 0) ) ? "solid" : "gradient";
                if ( paintVal != value ) {
                    sp_object_setAttribute( gr, "osb:paint", paintVal.c_str(), 0 );
                    modified = true;
                }
            }
            if (modified) {
                object->requestModified(SP_OBJECT_MODIFIED_FLAG);
            }
        }
            break;
        default:
            if (((SPObjectClass *) gradient_parent_class)->set) {
                ((SPObjectClass *) gradient_parent_class)->set(object, key, value);
            }
            break;
    }
}

/**
 * Gets called when the gradient is (re)attached to another gradient.
 */
void SPGradientImpl::gradientRefChanged(SPObject *old_ref, SPObject *ref, SPGradient *gr)
{
    if (old_ref) {
        gr->modified_connection.disconnect();
    }
    if ( SP_IS_GRADIENT(ref)
         && ref != gr )
    {
        gr->modified_connection = ref->connectModified(sigc::bind<2>(sigc::ptr_fun(&SPGradientImpl::gradientRefModified), gr));
    }

    // Per SVG, all unset attributes must be inherited from linked gradient.
    // So, as we're now (re)linked, we assign linkee's values to this gradient if they are not yet set -
    // but without setting the _set flags.
    // FIXME: do the same for gradientTransform too
    if (!gr->units_set) {
        gr->units = gr->fetchUnits();
    }
    if (!gr->spread_set) {
        gr->spread = gr->fetchSpread();
    }

    /// \todo Fixme: what should the flags (second) argument be? */
    gradientRefModified(ref, 0, gr);
}

/**
 * Callback for child_added event.
 */
void SPGradientImpl::childAdded(SPObject *object, Inkscape::XML::Node *child, Inkscape::XML::Node *ref)
{
    SPGradient *gr = SP_GRADIENT(object);

    gr->invalidateVector();

    if (((SPObjectClass *) gradient_parent_class)->child_added) {
        (* ((SPObjectClass *) gradient_parent_class)->child_added)(object, child, ref);
    }

    SPObject *ochild = object->get_child_by_repr(child);
    if ( ochild && SP_IS_STOP(ochild) ) {
        gr->has_stops = TRUE;
        if ( gr->getStopCount() > 0 ) {
            gchar const * attr = gr->repr->attribute("osb:paint");
            if ( attr && strcmp(attr, "gradient") ) {
                sp_object_setAttribute( gr, "osb:paint", "gradient", 0 );
            }
        }
    }

    /// \todo Fixme: should we schedule "modified" here?
    object->requestModified(SP_OBJECT_MODIFIED_FLAG);
}

/**
 * Callback for remove_child event.
 */
void SPGradientImpl::removeChild(SPObject *object, Inkscape::XML::Node *child)
{
    SPGradient *gr = SP_GRADIENT(object);

    gr->invalidateVector();

    if (((SPObjectClass *) gradient_parent_class)->remove_child) {
        (* ((SPObjectClass *) gradient_parent_class)->remove_child)(object, child);
    }

    gr->has_stops = FALSE;
    SPObject *ochild;
    for ( ochild = object->first_child() ; ochild ; ochild = SP_OBJECT_NEXT(ochild) ) {
        if (SP_IS_STOP(ochild)) {
            gr->has_stops = TRUE;
            break;
        }
    }

    if ( gr->getStopCount() == 0 ) {
        gchar const * attr = gr->repr->attribute("osb:paint");
        if ( attr && strcmp(attr, "solid") ) {
            sp_object_setAttribute( gr, "osb:paint", "solid", 0 );
        }
    }

    /* Fixme: should we schedule "modified" here? */
    object->requestModified(SP_OBJECT_MODIFIED_FLAG);
}

/**
 * Callback for modified event.
 */
void SPGradientImpl::modified(SPObject *object, guint flags)
{
    SPGradient *gr = SP_GRADIENT(object);

    if (flags & SP_OBJECT_CHILD_MODIFIED_FLAG) {
        gr->invalidateVector();
    }

    if (flags & SP_OBJECT_STYLE_MODIFIED_FLAG) {
        gr->ensureColors();
    }

    if (flags & SP_OBJECT_MODIFIED_FLAG) flags |= SP_OBJECT_PARENT_MODIFIED_FLAG;
    flags &= SP_OBJECT_MODIFIED_CASCADE;

    // FIXME: climb up the ladder of hrefs
    GSList *l = NULL;
    for (SPObject *child = object->first_child() ; child != NULL; child = SP_OBJECT_NEXT(child) ) {
        g_object_ref(G_OBJECT(child));
        l = g_slist_prepend(l, child);
    }
    l = g_slist_reverse(l);
    while (l) {
        SPObject *child = SP_OBJECT(l->data);
        l = g_slist_remove(l, child);
        if (flags || (child->mflags & (SP_OBJECT_MODIFIED_FLAG | SP_OBJECT_CHILD_MODIFIED_FLAG))) {
            child->emitModified(flags);
        }
        g_object_unref(G_OBJECT(child));
    }
}

SPStop* SPGradient::getFirstStop()
{
    SPStop* first = 0;
    for (SPObject *ochild = this->first_child(); ochild && !first; ochild = SP_OBJECT_NEXT(ochild)) {
        if (SP_IS_STOP(ochild)) {
            first = SP_STOP(ochild);
        }
    }
    return first;
}

int SPGradient::getStopCount() const
{
    int count = 0;

    for (SPStop *stop = const_cast<SPGradient*>(this)->getFirstStop(); stop && stop->getNextStop(); stop = stop->getNextStop()) {
        count++;
    }

    return count;
}

/**
 * Write gradient attributes to repr.
 */
Inkscape::XML::Node *SPGradientImpl::write(SPObject *object, Inkscape::XML::Document *xml_doc, Inkscape::XML::Node *repr, guint flags)
{
    SPGradient *gr = SP_GRADIENT(object);

    if (((SPObjectClass *) gradient_parent_class)->write) {
        (* ((SPObjectClass *) gradient_parent_class)->write)(object, xml_doc, repr, flags);
    }

    if (flags & SP_OBJECT_WRITE_BUILD) {
        GSList *l = NULL;
<<<<<<< HEAD
        for (SPObject *child = sp_object_first_child(object); child; child = SP_OBJECT_NEXT(child)) {
            Inkscape::XML::Node *crepr = child->updateRepr(xml_doc, NULL, flags);
            if (crepr) {
                l = g_slist_prepend(l, crepr);
            }
=======
        for (SPObject *child = object->first_child(); child; child = SP_OBJECT_NEXT(child)) {
            Inkscape::XML::Node *crepr;
            crepr = child->updateRepr(xml_doc, NULL, flags);
            if (crepr) l = g_slist_prepend(l, crepr);
>>>>>>> 773ad72d
        }
        while (l) {
            repr->addChild((Inkscape::XML::Node *) l->data, NULL);
            Inkscape::GC::release((Inkscape::XML::Node *) l->data);
            l = g_slist_remove(l, l->data);
        }
    }

    if (gr->ref->getURI()) {
        gchar *uri_string = gr->ref->getURI()->toString();
        repr->setAttribute("xlink:href", uri_string);
        g_free(uri_string);
    }

    if ((flags & SP_OBJECT_WRITE_ALL) || gr->units_set) {
        switch (gr->units) {
            case SP_GRADIENT_UNITS_USERSPACEONUSE:
                repr->setAttribute("gradientUnits", "userSpaceOnUse");
                break;
            default:
                repr->setAttribute("gradientUnits", "objectBoundingBox");
                break;
        }
    }

    if ((flags & SP_OBJECT_WRITE_ALL) || gr->gradientTransform_set) {
        gchar *c=sp_svg_transform_write(gr->gradientTransform);
        repr->setAttribute("gradientTransform", c);
        g_free(c);
    }

    if ((flags & SP_OBJECT_WRITE_ALL) || gr->spread_set) {
        /* FIXME: Ensure that gr->spread is the inherited value
         * if !gr->spread_set.  Not currently happening: see SPGradient::modified.
         */
        switch (gr->spread) {
            case SP_GRADIENT_SPREAD_REFLECT:
                repr->setAttribute("spreadMethod", "reflect");
                break;
            case SP_GRADIENT_SPREAD_REPEAT:
                repr->setAttribute("spreadMethod", "repeat");
                break;
            default:
                repr->setAttribute("spreadMethod", "pad");
                break;
        }
    }

    if ( (flags & SP_OBJECT_WRITE_EXT) && gr->isSwatch() ) {
        if ( gr->isSolid() ) {
            repr->setAttribute( "osb:paint", "solid" );
        } else {
            repr->setAttribute( "osb:paint", "gradient" );
        }
    } else {
        repr->setAttribute( "osb:paint", 0 );
    }

    return repr;
}

/**
 * Forces the vector to be built, if not present (i.e., changed).
 *
 * \pre SP_IS_GRADIENT(gradient).
 */
void SPGradient::ensureVector()
{
    if ( !vector.built ) {
        rebuildVector();
    }
}

/**
 * Set units property of gradient and emit modified.
 */
void SPGradient::setUnits(SPGradientUnits units)
{
    if (units != this->units) {
        this->units = units;
        units_set = TRUE;
        requestModified(SP_OBJECT_MODIFIED_FLAG);
    }
}

/**
 * Set spread property of gradient and emit modified.
 */
void SPGradient::setSpread(SPGradientSpread spread)
{
    if (spread != this->spread) {
        this->spread = spread;
        spread_set = TRUE;
        requestModified(SP_OBJECT_MODIFIED_FLAG);
    }
}

/**
 * Returns the first of {src, src-\>ref-\>getObject(),
 * src-\>ref-\>getObject()-\>ref-\>getObject(),...}
 * for which \a match is true, or NULL if none found.
 *
 * The raison d'être of this routine is that it correctly handles cycles in the href chain (e.g., if
 * a gradient gives itself as its href, or if each of two gradients gives the other as its href).
 *
 * \pre SP_IS_GRADIENT(src).
 */
static SPGradient *
chase_hrefs(SPGradient *const src, bool (*match)(SPGradient const *))
{
    g_return_val_if_fail(SP_IS_GRADIENT(src), NULL);

    /* Use a pair of pointers for detecting loops: p1 advances half as fast as p2.  If there is a
       loop, then once p1 has entered the loop, we'll detect it the next time the distance between
       p1 and p2 is a multiple of the loop size. */
    SPGradient *p1 = src, *p2 = src;
    bool do1 = false;
    for (;;) {
        if (match(p2)) {
            return p2;
        }

        p2 = p2->ref->getObject();
        if (!p2) {
            return p2;
        }
        if (do1) {
            p1 = p1->ref->getObject();
        }
        do1 = !do1;

        if ( p2 == p1 ) {
            /* We've been here before, so return NULL to indicate that no matching gradient found
             * in the chain. */
            return NULL;
        }
    }
}

/**
 * True if gradient has stops.
 */
static bool has_stopsFN(SPGradient const *gr)
{
    return gr->hasStops();
}

/**
 * True if gradient has spread set.
 */
static bool has_spread_set(SPGradient const *gr)
{
    return gr->isSpreadSet();
}

/**
 * True if gradient has units set.
 */
static bool
has_units_set(SPGradient const *gr)
{
    return gr->isUnitsSet();
}


SPGradient *SPGradient::getVector(bool force_vector)
{
    SPGradient * src = chase_hrefs(this, has_stopsFN);

    if (force_vector) {
        src = sp_gradient_ensure_vector_normalized(src);
    }
    return src;
}

/**
 * Returns the effective spread of given gradient (climbing up the refs chain if needed).
 *
 * \pre SP_IS_GRADIENT(gradient).
 */
SPGradientSpread SPGradient::fetchSpread()
{
    SPGradient const *src = chase_hrefs(this, has_spread_set);
    return ( src
             ? src->spread
             : SP_GRADIENT_SPREAD_PAD ); // pad is the default
}

/**
 * Returns the effective units of given gradient (climbing up the refs chain if needed).
 *
 * \pre SP_IS_GRADIENT(gradient).
 */
SPGradientUnits SPGradient::fetchUnits()
{
    SPGradient const *src = chase_hrefs(this, has_units_set);
    return ( src
             ? src->units
             : SP_GRADIENT_UNITS_OBJECTBOUNDINGBOX ); // bbox is the default
}


/**
 * Clears the gradient's svg:stop children from its repr.
 */
void
sp_gradient_repr_clear_vector(SPGradient *gr)
{
    Inkscape::XML::Node *repr = SP_OBJECT_REPR(gr);

    /* Collect stops from original repr */
    GSList *sl = NULL;
    for (Inkscape::XML::Node *child = repr->firstChild() ; child != NULL; child = child->next() ) {
        if (!strcmp(child->name(), "svg:stop")) {
            sl = g_slist_prepend(sl, child);
        }
    }
    /* Remove all stops */
    while (sl) {
        /** \todo
         * fixme: This should work, unless we make gradient
         * into generic group.
         */
        sp_repr_unparent((Inkscape::XML::Node *)sl->data);
        sl = g_slist_remove(sl, sl->data);
    }
}

/**
 * Writes the gradient's internal vector (whether from its own stops, or
 * inherited from refs) into the gradient repr as svg:stop elements.
 */
void
sp_gradient_repr_write_vector(SPGradient *gr)
{
    g_return_if_fail(gr != NULL);
    g_return_if_fail(SP_IS_GRADIENT(gr));

    Inkscape::XML::Document *xml_doc = sp_document_repr_doc(SP_OBJECT_DOCUMENT(gr));
    Inkscape::XML::Node *repr = SP_OBJECT_REPR(gr);

    /* We have to be careful, as vector may be our own, so construct repr list at first */
    GSList *cl = NULL;

    for (guint i = 0; i < gr->vector.stops.size(); i++) {
        Inkscape::CSSOStringStream os;
        Inkscape::XML::Node *child = xml_doc->createElement("svg:stop");
        sp_repr_set_css_double(child, "offset", gr->vector.stops[i].offset);
        /* strictly speaking, offset an SVG <number> rather than a CSS one, but exponents make no
         * sense for offset proportions. */
        os << "stop-color:" << gr->vector.stops[i].color.toString() << ";stop-opacity:" << gr->vector.stops[i].opacity;
        child->setAttribute("style", os.str().c_str());
        /* Order will be reversed here */
        cl = g_slist_prepend(cl, child);
    }

    sp_gradient_repr_clear_vector(gr);

    /* And insert new children from list */
    while (cl) {
        Inkscape::XML::Node *child = static_cast<Inkscape::XML::Node *>(cl->data);
        repr->addChild(child, NULL);
        Inkscape::GC::release(child);
        cl = g_slist_remove(cl, child);
    }
}


void SPGradientImpl::gradientRefModified(SPObject */*href*/, guint /*flags*/, SPGradient *gradient)
{
    if ( gradient->invalidateVector() ) {
        SP_OBJECT(gradient)->requestModified(SP_OBJECT_MODIFIED_FLAG);
        // Conditional to avoid causing infinite loop if there's a cycle in the href chain.
    }
}

/** Return true if change made. */
bool SPGradient::invalidateVector()
{
    bool ret = false;

    if (color != NULL) {
        g_free(color);
        color = NULL;
        ret = true;
    }

    if (vector.built) {
        vector.built = false;
        vector.stops.clear();
        ret = true;
    }

    return ret;
}

/** Creates normalized color vector */
void SPGradient::rebuildVector()
{
    gint len = 0;
    for ( SPObject *child = SP_OBJECT(this)->first_child() ;
          child != NULL ;
          child = SP_OBJECT_NEXT(child) ) {
        if (SP_IS_STOP(child)) {
            len ++;
        }
    }

    has_stops = (len != 0);

    vector.stops.clear();

    SPGradient *reffed = ref->getObject();
    if ( !hasStops() && reffed ) {
        /* Copy vector from referenced gradient */
        vector.built = true;   // Prevent infinite recursion.
        reffed->ensureVector();
        if (!reffed->vector.stops.empty()) {
            vector.built = reffed->vector.built;
            vector.stops.assign(reffed->vector.stops.begin(), reffed->vector.stops.end());
            return;
        }
    }

    for (SPObject *child = SP_OBJECT(this)->first_child() ;
         child != NULL;
         child = SP_OBJECT_NEXT(child) ) {
        if (SP_IS_STOP(child)) {
            SPStop *stop = SP_STOP(child);

            SPGradientStop gstop;
            if (vector.stops.size() > 0) {
                // "Each gradient offset value is required to be equal to or greater than the
                // previous gradient stop's offset value. If a given gradient stop's offset
                // value is not equal to or greater than all previous offset values, then the
                // offset value is adjusted to be equal to the largest of all previous offset
                // values."
                gstop.offset = MAX(stop->offset, vector.stops.back().offset);
            } else {
                gstop.offset = stop->offset;
            }

            // "Gradient offset values less than 0 (or less than 0%) are rounded up to
            // 0%. Gradient offset values greater than 1 (or greater than 100%) are rounded
            // down to 100%."
            gstop.offset = CLAMP(gstop.offset, 0, 1);

            gstop.color = stop->getEffectiveColor();
            gstop.opacity = stop->opacity;

            vector.stops.push_back(gstop);
        }
    }

    // Normalize per section 13.2.4 of SVG 1.1.
    if (vector.stops.size() == 0) {
        /* "If no stops are defined, then painting shall occur as if 'none' were specified as the
         * paint style."
         */
        {
            SPGradientStop gstop;
            gstop.offset = 0.0;
            gstop.color.set( 0x00000000 );
            gstop.opacity = 0.0;
            vector.stops.push_back(gstop);
        }
        {
            SPGradientStop gstop;
            gstop.offset = 1.0;
            gstop.color.set( 0x00000000 );
            gstop.opacity = 0.0;
            vector.stops.push_back(gstop);
        }
    } else {
        /* "If one stop is defined, then paint with the solid color fill using the color defined
         * for that gradient stop."
         */
        if (vector.stops.front().offset > 0.0) {
            // If the first one is not at 0, then insert a copy of the first at 0.
            SPGradientStop gstop;
            gstop.offset = 0.0;
            gstop.color = vector.stops.front().color;
            gstop.opacity = vector.stops.front().opacity;
            vector.stops.insert(vector.stops.begin(), gstop);
        }
        if (vector.stops.back().offset < 1.0) {
            // If the last one is not at 1, then insert a copy of the last at 1.
            SPGradientStop gstop;
            gstop.offset = 1.0;
            gstop.color = vector.stops.back().color;
            gstop.opacity = vector.stops.back().opacity;
            vector.stops.push_back(gstop);
        }
    }

    vector.built = true;
}

/**
 * The gradient's color array is newly created and set up from vector.
 */
void SPGradient::ensureColors()
{
    if (!vector.built) {
        rebuildVector();
    }
    g_return_if_fail(!vector.stops.empty());

    /// \todo Where is the memory freed?
    if (!color) {
        color = g_new(guchar, 4 * NCOLORS);
    }

    // This assumes that vector is a zero-order B-spline (box function) approximation of the "true" gradient.
    // This means that the "true" gradient must be prefiltered using a zero order B-spline and then sampled.
    // Furthermore, the first element corresponds to offset="0" and the last element to offset="1".

    double remainder[4] = {0,0,0,0};
    double remainder_for_end[4] = {0,0,0,0}; // Used at the end
    switch(spread) {
    case SP_GRADIENT_SPREAD_PAD:
        remainder[0] = 0.5*vector.stops[0].color.v.c[0]; // Half of the first cell uses the color of the first stop
        remainder[1] = 0.5*vector.stops[0].color.v.c[1];
        remainder[2] = 0.5*vector.stops[0].color.v.c[2];
        remainder[3] = 0.5*vector.stops[0].opacity;
        remainder_for_end[0] = 0.5*vector.stops[vector.stops.size() - 1].color.v.c[0]; // Half of the first cell uses the color of the last stop
        remainder_for_end[1] = 0.5*vector.stops[vector.stops.size() - 1].color.v.c[1];
        remainder_for_end[2] = 0.5*vector.stops[vector.stops.size() - 1].color.v.c[2];
        remainder_for_end[3] = 0.5*vector.stops[vector.stops.size() - 1].opacity;
        break;
    case SP_GRADIENT_SPREAD_REFLECT:
    case SP_GRADIENT_SPREAD_REPEAT:
        // These two are handled differently, see below.
        break;
    default:
        g_error("Spread type not supported!");
    };
    for (unsigned int i = 0; i < vector.stops.size() - 1; i++) {
        double r0 = vector.stops[i].color.v.c[0];
        double g0 = vector.stops[i].color.v.c[1];
        double b0 = vector.stops[i].color.v.c[2];
        double a0 = vector.stops[i].opacity;
        double r1 = vector.stops[i+1].color.v.c[0];
        double g1 = vector.stops[i+1].color.v.c[1];
        double b1 = vector.stops[i+1].color.v.c[2];
        double a1 = vector.stops[i+1].opacity;
        double o0 = vector.stops[i].offset * (NCOLORS-1);
        double o1 = vector.stops[i + 1].offset * (NCOLORS-1);
        unsigned int ob = (unsigned int) floor(o0+.5); // These are the first and last element that might be affected by this interval.
        unsigned int oe = (unsigned int) floor(o1+.5); // These need to be computed the same to ensure that ob will be covered by the next interval if oe==ob

        if (oe == ob) {
            // Simple case, this interval starts and stops within one cell
            // The contribution of this interval is:
            //    (o1-o0)*(c(o0)+c(o1))/2
            //  = (o1-o0)*(c0+c1)/2
            double dt = 0.5*(o1-o0);
            remainder[0] += dt*(r0 + r1);
            remainder[1] += dt*(g0 + g1);
            remainder[2] += dt*(b0 + b1);
            remainder[3] += dt*(a0 + a1);
        } else {
            // First compute colors for the cells which are fully covered by the current interval.
            // The prefiltered values are equal to the midpoint of each cell here.
            //  f = (j-o0)/(o1-o0)
            //    = j*(1/(o1-o0)) - o0/(o1-o0)
            double f = (ob-o0) / (o1-o0);
            double df = 1. / (o1-o0);
            for (unsigned int j = ob+1; j < oe; j++) {
                f += df;
                color[4 * j + 0] = (unsigned char) floor(255*(r0 + f*(r1-r0)) + .5);
                color[4 * j + 1] = (unsigned char) floor(255*(g0 + f*(g1-g0)) + .5);
                color[4 * j + 2] = (unsigned char) floor(255*(b0 + f*(b1-b0)) + .5);
                color[4 * j + 3] = (unsigned char) floor(255*(a0 + f*(a1-a0)) + .5);
            }

            // Now handle the beginning
            // The contribution of the last point is already in remainder.
            // The contribution of this point is:
            //    (ob+.5-o0)*(c(o0)+c(ob+.5))/2
            //  = (ob+.5-o0)*c((o0+ob+.5)/2)
            //  = (ob+.5-o0)*(c0+((o0+ob+.5)/2-o0)*df*(c1-c0))
            //  = (ob+.5-o0)*(c0+(ob+.5-o0)*df*(c1-c0)/2)
            double dt = ob+.5-o0;
            f = 0.5*dt*df;
            if (ob==0 && spread==SP_GRADIENT_SPREAD_REFLECT) {
                // The first half of the first cell is just a mirror image of the second half, so simply multiply it by 2.
                color[4 * ob + 0] = (unsigned char) floor(2*255*(remainder[0] + dt*(r0 + f*(r1-r0))) + .5);
                color[4 * ob + 1] = (unsigned char) floor(2*255*(remainder[1] + dt*(g0 + f*(g1-g0))) + .5);
                color[4 * ob + 2] = (unsigned char) floor(2*255*(remainder[2] + dt*(b0 + f*(b1-b0))) + .5);
                color[4 * ob + 3] = (unsigned char) floor(2*255*(remainder[3] + dt*(a0 + f*(a1-a0))) + .5);
            } else if (ob==0 && spread==SP_GRADIENT_SPREAD_REPEAT) {
                // The first cell is the same as the last cell, so save whatever is in the second half here and deal with the rest later.
                remainder_for_end[0] = remainder[0] + dt*(r0 + f*(r1-r0));
                remainder_for_end[1] = remainder[1] + dt*(g0 + f*(g1-g0));
                remainder_for_end[2] = remainder[2] + dt*(b0 + f*(b1-b0));
                remainder_for_end[3] = remainder[3] + dt*(a0 + f*(a1-a0));
            } else {
                // The first half of the cell was already in remainder.
                color[4 * ob + 0] = (unsigned char) floor(255*(remainder[0] + dt*(r0 + f*(r1-r0))) + .5);
                color[4 * ob + 1] = (unsigned char) floor(255*(remainder[1] + dt*(g0 + f*(g1-g0))) + .5);
                color[4 * ob + 2] = (unsigned char) floor(255*(remainder[2] + dt*(b0 + f*(b1-b0))) + .5);
                color[4 * ob + 3] = (unsigned char) floor(255*(remainder[3] + dt*(a0 + f*(a1-a0))) + .5);
            }

            // Now handle the end, which should end up in remainder
            // The contribution of this point is:
            //    (o1-oe+.5)*(c(o1)+c(oe-.5))/2
            //  = (o1-oe+.5)*c((o1+oe-.5)/2)
            //  = (o1-oe+.5)*(c0+((o1+oe-.5)/2-o0)*df*(c1-c0))
            dt = o1-oe+.5;
            f = (0.5*(o1+oe-.5)-o0)*df;
            remainder[0] = dt*(r0 + f*(r1-r0));
            remainder[1] = dt*(g0 + f*(g1-g0));
            remainder[2] = dt*(b0 + f*(b1-b0));
            remainder[3] = dt*(a0 + f*(a1-a0));
        }
    }
    switch(spread) {
    case SP_GRADIENT_SPREAD_PAD:
        color[4 * (NCOLORS-1) + 0] = (unsigned char) floor(255*(remainder[0]+remainder_for_end[0]) + .5);
        color[4 * (NCOLORS-1) + 1] = (unsigned char) floor(255*(remainder[1]+remainder_for_end[1]) + .5);
        color[4 * (NCOLORS-1) + 2] = (unsigned char) floor(255*(remainder[2]+remainder_for_end[2]) + .5);
        color[4 * (NCOLORS-1) + 3] = (unsigned char) floor(255*(remainder[3]+remainder_for_end[3]) + .5);
        break;
    case SP_GRADIENT_SPREAD_REFLECT:
        // The second half is the same as the first half, so multiply by 2.
        color[4 * (NCOLORS-1) + 0] = (unsigned char) floor(2*255*remainder[0] + .5);
        color[4 * (NCOLORS-1) + 1] = (unsigned char) floor(2*255*remainder[1] + .5);
        color[4 * (NCOLORS-1) + 2] = (unsigned char) floor(2*255*remainder[2] + .5);
        color[4 * (NCOLORS-1) + 3] = (unsigned char) floor(2*255*remainder[3] + .5);
        break;
    case SP_GRADIENT_SPREAD_REPEAT:
        // The second half is the same as the second half of the first cell (which was saved in remainder_for_end).
        color[0] = color[4 * (NCOLORS-1) + 0] = (unsigned char) floor(255*(remainder[0]+remainder_for_end[0]) + .5);
        color[1] = color[4 * (NCOLORS-1) + 1] = (unsigned char) floor(255*(remainder[1]+remainder_for_end[1]) + .5);
        color[2] = color[4 * (NCOLORS-1) + 2] = (unsigned char) floor(255*(remainder[2]+remainder_for_end[2]) + .5);
        color[3] = color[4 * (NCOLORS-1) + 3] = (unsigned char) floor(255*(remainder[3]+remainder_for_end[3]) + .5);
        break;
    }
}

/**
 * Renders gradient vector to buffer as line.
 *
 * RGB buffer background should be set up beforehand.
 *
 * @param len,width,height,rowstride Buffer parameters (1 or 2 dimensional).
 * @param span Full integer width of requested gradient.
 * @param pos Buffer starting position in span.
 */
static void
sp_gradient_render_vector_line_rgba(SPGradient *const gradient, guchar *buf,
                                    gint const len, gint const pos, gint const span)
{
    g_return_if_fail(gradient != NULL);
    g_return_if_fail(SP_IS_GRADIENT(gradient));
    g_return_if_fail(buf != NULL);
    g_return_if_fail(len > 0);
    g_return_if_fail(pos >= 0);
    g_return_if_fail(pos + len <= span);
    g_return_if_fail(span > 0);

    if (!gradient->color) {
        gradient->ensureColors();
    }

    gint idx = (pos * 1024 << 8) / span;
    gint didx = (1024 << 8) / span;

    for (gint x = 0; x < len; x++) {
        /// \todo Can this be done with 4 byte copies?
        *buf++ = gradient->color[4 * (idx >> 8)];
        *buf++ = gradient->color[4 * (idx >> 8) + 1];
        *buf++ = gradient->color[4 * (idx >> 8) + 2];
        *buf++ = gradient->color[4 * (idx >> 8) + 3];
        idx += didx;
    }
}

/**
 * Render rectangular RGBA area from gradient vector.
 */
void
sp_gradient_render_vector_block_rgba(SPGradient *const gradient, guchar *buf,
                                     gint const width, gint const height, gint const rowstride,
                                     gint const pos, gint const span, bool const horizontal)
{
    g_return_if_fail(gradient != NULL);
    g_return_if_fail(SP_IS_GRADIENT(gradient));
    g_return_if_fail(buf != NULL);
    g_return_if_fail(width > 0);
    g_return_if_fail(height > 0);
    g_return_if_fail(pos >= 0);
    g_return_if_fail((horizontal && (pos + width <= span)) || (!horizontal && (pos + height <= span)));
    g_return_if_fail(span > 0);

    if (horizontal) {
        sp_gradient_render_vector_line_rgba(gradient, buf, width, pos, span);
        for (gint y = 1; y < height; y++) {
            memcpy(buf + y * rowstride, buf, 4 * width);
        }
    } else {
        guchar *tmp = (guchar *)alloca(4 * height);
        sp_gradient_render_vector_line_rgba(gradient, tmp, height, pos, span);
        for (gint y = 0; y < height; y++) {
            guchar *b = buf + y * rowstride;
            for (gint x = 0; x < width; x++) {
                *b++ = tmp[0];
                *b++ = tmp[1];
                *b++ = tmp[2];
                *b++ = tmp[3];
            }
            tmp += 4;
        }
    }
}

/**
 * Render rectangular RGB area from gradient vector.
 */
void
sp_gradient_render_vector_block_rgb(SPGradient *gradient, guchar *buf,
                                    gint const width, gint const height, gint const /*rowstride*/,
                                    gint const pos, gint const span, bool const horizontal)
{
    g_return_if_fail(gradient != NULL);
    g_return_if_fail(SP_IS_GRADIENT(gradient));
    g_return_if_fail(buf != NULL);
    g_return_if_fail(width > 0);
    g_return_if_fail(height > 0);
    g_return_if_fail(pos >= 0);
    g_return_if_fail((horizontal && (pos + width <= span)) || (!horizontal && (pos + height <= span)));
    g_return_if_fail(span > 0);

    if (horizontal) {
        guchar *tmp = (guchar*)alloca(4 * width);
        sp_gradient_render_vector_line_rgba(gradient, tmp, width, pos, span);
        for (gint y = 0; y < height; y++) {
            guchar *t = tmp;
            for (gint x = 0; x < width; x++) {
                gint a = t[3];
                gint fc = (t[0] - buf[0]) * a;
                buf[0] = buf[0] + ((fc + (fc >> 8) + 0x80) >> 8);
                fc = (t[1] - buf[1]) * a;
                buf[1] = buf[1] + ((fc + (fc >> 8) + 0x80) >> 8);
                fc = (t[2] - buf[2]) * a;
                buf[2] = buf[2] + ((fc + (fc >> 8) + 0x80) >> 8);
                buf += 3;
                t += 4;
            }
        }
    } else {
        guchar *tmp = (guchar*)alloca(4 * height);
        sp_gradient_render_vector_line_rgba(gradient, tmp, height, pos, span);
        for (gint y = 0; y < height; y++) {
            guchar *t = tmp + 4 * y;
            for (gint x = 0; x < width; x++) {
                gint a = t[3];
                gint fc = (t[0] - buf[0]) * a;
                buf[0] = buf[0] + ((fc + (fc >> 8) + 0x80) >> 8);
                fc = (t[1] - buf[1]) * a;
                buf[1] = buf[1] + ((fc + (fc >> 8) + 0x80) >> 8);
                fc = (t[2] - buf[2]) * a;
                buf[2] = buf[2] + ((fc + (fc >> 8) + 0x80) >> 8);
            }
        }
    }
}

Geom::Matrix
sp_gradient_get_g2d_matrix(SPGradient const *gr, Geom::Matrix const &ctm, Geom::Rect const &bbox)
{
    if (gr->getUnits() == SP_GRADIENT_UNITS_OBJECTBOUNDINGBOX) {
        return ( Geom::Scale(bbox.dimensions())
                 * Geom::Translate(bbox.min())
                 * Geom::Matrix(ctm) );
    } else {
        return ctm;
    }
}

Geom::Matrix
sp_gradient_get_gs2d_matrix(SPGradient const *gr, Geom::Matrix const &ctm, Geom::Rect const &bbox)
{
    if (gr->getUnits() == SP_GRADIENT_UNITS_OBJECTBOUNDINGBOX) {
        return ( gr->gradientTransform
                 * Geom::Scale(bbox.dimensions())
                 * Geom::Translate(bbox.min())
                 * Geom::Matrix(ctm) );
    } else {
        return gr->gradientTransform * ctm;
    }
}

void
sp_gradient_set_gs2d_matrix(SPGradient *gr, Geom::Matrix const &ctm,
                            Geom::Rect const &bbox, Geom::Matrix const &gs2d)
{
    gr->gradientTransform = gs2d * ctm.inverse();
    if (gr->getUnits() == SP_GRADIENT_UNITS_OBJECTBOUNDINGBOX ) {
        gr->gradientTransform = ( gr->gradientTransform
                                  * Geom::Translate(-bbox.min())
                                  * Geom::Scale(bbox.dimensions()).inverse() );
    }
    gr->gradientTransform_set = TRUE;

    SP_OBJECT(gr)->requestModified(SP_OBJECT_MODIFIED_FLAG);
}

/*
 * Linear Gradient
 */

class SPLGPainter;

/// A context with linear gradient, painter, and gradient renderer.
struct SPLGPainter {
    SPPainter painter;
    SPLinearGradient *lg;

    NRLGradientRenderer lgr;

    static SPPainter * painter_new(SPPaintServer *ps,
                                   Geom::Matrix const &full_transform,
                                   Geom::Matrix const &parent_transform,
                                   NRRect const *bbox);
};

static void sp_lineargradient_class_init(SPLinearGradientClass *klass);
static void sp_lineargradient_init(SPLinearGradient *lg);

static void sp_lineargradient_build(SPObject *object,
                                    SPDocument *document,
                                    Inkscape::XML::Node *repr);
static void sp_lineargradient_set(SPObject *object, unsigned key, gchar const *value);
static Inkscape::XML::Node *sp_lineargradient_write(SPObject *object, Inkscape::XML::Document *doc, Inkscape::XML::Node *repr,
                                                    guint flags);

static void sp_lineargradient_painter_free(SPPaintServer *ps, SPPainter *painter);

static void sp_lg_fill(SPPainter *painter, NRPixBlock *pb);

static SPGradientClass *lg_parent_class;

/**
 * Register SPLinearGradient class and return its type.
 */
GType
sp_lineargradient_get_type()
{
    static GType type = 0;
    if (!type) {
        GTypeInfo info = {
            sizeof(SPLinearGradientClass),
            NULL, NULL,
            (GClassInitFunc) sp_lineargradient_class_init,
            NULL, NULL,
            sizeof(SPLinearGradient),
            16,
            (GInstanceInitFunc) sp_lineargradient_init,
            NULL,   /* value_table */
        };
        type = g_type_register_static(SP_TYPE_GRADIENT, "SPLinearGradient", &info, (GTypeFlags)0);
    }
    return type;
}

/**
 * SPLinearGradient vtable initialization.
 */
static void sp_lineargradient_class_init(SPLinearGradientClass *klass)
{
    SPObjectClass *sp_object_class = (SPObjectClass *) klass;
    SPPaintServerClass *ps_class = (SPPaintServerClass *) klass;

    lg_parent_class = (SPGradientClass*)g_type_class_ref(SP_TYPE_GRADIENT);

    sp_object_class->build = sp_lineargradient_build;
    sp_object_class->set = sp_lineargradient_set;
    sp_object_class->write = sp_lineargradient_write;

    ps_class->painter_new = SPLGPainter::painter_new;
    ps_class->painter_free = sp_lineargradient_painter_free;
}

/**
 * Callback for SPLinearGradient object initialization.
 */
static void sp_lineargradient_init(SPLinearGradient *lg)
{
    lg->x1.unset(SVGLength::PERCENT, 0.0, 0.0);
    lg->y1.unset(SVGLength::PERCENT, 0.0, 0.0);
    lg->x2.unset(SVGLength::PERCENT, 1.0, 1.0);
    lg->y2.unset(SVGLength::PERCENT, 0.0, 0.0);
}

/**
 * Callback: set attributes from associated repr.
 */
static void sp_lineargradient_build(SPObject *object,
                                    SPDocument *document,
                                    Inkscape::XML::Node *repr)
{
    if (((SPObjectClass *) lg_parent_class)->build)
        (* ((SPObjectClass *) lg_parent_class)->build)(object, document, repr);

    object->readAttr( "x1");
    object->readAttr( "y1");
    object->readAttr( "x2");
    object->readAttr( "y2");
}

/**
 * Callback: set attribute.
 */
static void
sp_lineargradient_set(SPObject *object, unsigned key, gchar const *value)
{
    SPLinearGradient *lg = SP_LINEARGRADIENT(object);

    switch (key) {
        case SP_ATTR_X1:
            lg->x1.readOrUnset(value, SVGLength::PERCENT, 0.0, 0.0);
            object->requestModified(SP_OBJECT_MODIFIED_FLAG);
            break;
        case SP_ATTR_Y1:
            lg->y1.readOrUnset(value, SVGLength::PERCENT, 0.0, 0.0);
            object->requestModified(SP_OBJECT_MODIFIED_FLAG);
            break;
        case SP_ATTR_X2:
            lg->x2.readOrUnset(value, SVGLength::PERCENT, 1.0, 1.0);
            object->requestModified(SP_OBJECT_MODIFIED_FLAG);
            break;
        case SP_ATTR_Y2:
            lg->y2.readOrUnset(value, SVGLength::PERCENT, 0.0, 0.0);
            object->requestModified(SP_OBJECT_MODIFIED_FLAG);
            break;
        default:
            if (((SPObjectClass *) lg_parent_class)->set)
                (* ((SPObjectClass *) lg_parent_class)->set)(object, key, value);
            break;
    }
}

/**
 * Callback: write attributes to associated repr.
 */
static Inkscape::XML::Node *
sp_lineargradient_write(SPObject *object, Inkscape::XML::Document *xml_doc, Inkscape::XML::Node *repr, guint flags)
{
    SPLinearGradient *lg = SP_LINEARGRADIENT(object);

    if ((flags & SP_OBJECT_WRITE_BUILD) && !repr) {
        repr = xml_doc->createElement("svg:linearGradient");
    }

    if ((flags & SP_OBJECT_WRITE_ALL) || lg->x1._set)
        sp_repr_set_svg_double(repr, "x1", lg->x1.computed);
    if ((flags & SP_OBJECT_WRITE_ALL) || lg->y1._set)
        sp_repr_set_svg_double(repr, "y1", lg->y1.computed);
    if ((flags & SP_OBJECT_WRITE_ALL) || lg->x2._set)
        sp_repr_set_svg_double(repr, "x2", lg->x2.computed);
    if ((flags & SP_OBJECT_WRITE_ALL) || lg->y2._set)
        sp_repr_set_svg_double(repr, "y2", lg->y2.computed);

    if (((SPObjectClass *) lg_parent_class)->write)
        (* ((SPObjectClass *) lg_parent_class)->write)(object, xml_doc, repr, flags);

    return repr;
}

/**
 * Create linear gradient context.
 *
 * Basically we have to deal with transformations
 *
 * 1) color2norm - maps point in (0,NCOLORS) vector to (0,1) vector
 * 2) norm2pos - maps (0,1) vector to x1,y1 - x2,y2
 * 2) gradientTransform
 * 3) bbox2user
 * 4) ctm == userspace to pixel grid
 *
 * See also (*) in sp-pattern about why we may need parent_transform.
 *
 * \todo (point 1 above) fixme: I do not know how to deal with start > 0
 * and end < 1.
 */
SPPainter * SPLGPainter::painter_new(SPPaintServer *ps,
                                     Geom::Matrix const &full_transform,
                                     Geom::Matrix const &/*parent_transform*/,
                                     NRRect const *bbox)
{
    SPLinearGradient *lg = SP_LINEARGRADIENT(ps);
    SPGradient *gr = SP_GRADIENT(ps);

    if (!gr->color) {
        gr->ensureColors();
    }

    SPLGPainter *lgp = g_new(SPLGPainter, 1);

    lgp->painter.type = SP_PAINTER_IND;
    lgp->painter.fill = sp_lg_fill;

    lgp->lg = lg;

    /** \todo
     * Technically speaking, we map NCOLORS on line [start,end] onto line
     * [0,1].  I almost think we should fill color array start and end in
     * that case. The alternative would be to leave these just empty garbage
     * or something similar. Originally I had 1023.9999 here - not sure
     * whether we have really to cut out ceil int (Lauris).
     */
    Geom::Matrix color2norm(Geom::identity());
    Geom::Matrix color2px;
    if (gr->units == SP_GRADIENT_UNITS_OBJECTBOUNDINGBOX) {
        Geom::Matrix norm2pos(Geom::identity());

        /* BBox to user coordinate system */
        Geom::Matrix bbox2user(bbox->x1 - bbox->x0, 0, 0, bbox->y1 - bbox->y0, bbox->x0, bbox->y0);

        Geom::Matrix color2pos = color2norm * norm2pos;
        Geom::Matrix color2tpos = color2pos * gr->gradientTransform;
        Geom::Matrix color2user = color2tpos * bbox2user;
        color2px = color2user * full_transform;

    } else {
        /* Problem: What to do, if we have mixed lengths and percentages? */
        /* Currently we do ignore percentages at all, but that is not good (lauris) */

        Geom::Matrix norm2pos(Geom::identity());
        Geom::Matrix color2pos = color2norm * norm2pos;
        Geom::Matrix color2tpos = color2pos * gr->gradientTransform;
        color2px = color2tpos * full_transform;

    }
    // TODO: remove color2px_nr after converting to 2geom
    NR::Matrix color2px_nr = from_2geom(color2px);
    nr_lgradient_renderer_setup(&lgp->lgr, gr->color, gr->fetchSpread(), &color2px_nr,
                                lg->x1.computed, lg->y1.computed,
                                lg->x2.computed, lg->y2.computed);

    return (SPPainter *) lgp;
}

static void
sp_lineargradient_painter_free(SPPaintServer */*ps*/, SPPainter *painter)
{
    g_free(painter);
}

/**
 * Directly set properties of linear gradient and request modified.
 */
void
sp_lineargradient_set_position(SPLinearGradient *lg,
                               gdouble x1, gdouble y1,
                               gdouble x2, gdouble y2)
{
    g_return_if_fail(lg != NULL);
    g_return_if_fail(SP_IS_LINEARGRADIENT(lg));

    /* fixme: units? (Lauris)  */
    lg->x1.set(SVGLength::NONE, x1, x1);
    lg->y1.set(SVGLength::NONE, y1, y1);
    lg->x2.set(SVGLength::NONE, x2, x2);
    lg->y2.set(SVGLength::NONE, y2, y2);

    SP_OBJECT(lg)->requestModified(SP_OBJECT_MODIFIED_FLAG);
}

/**
 * Callback when linear gradient object is rendered.
 */
static void
sp_lg_fill(SPPainter *painter, NRPixBlock *pb)
{
    SPLGPainter *lgp = (SPLGPainter *) painter;

    if (lgp->lg->color == NULL) {
        lgp->lg->ensureColors();
        lgp->lgr.vector = lgp->lg->color;
    }

    nr_render((NRRenderer *) &lgp->lgr, pb, NULL);
}

/*
 * Radial Gradient
 */

class SPRGPainter;

/// A context with radial gradient, painter, and gradient renderer.
struct SPRGPainter {
    SPPainter painter;
    SPRadialGradient *rg;
    NRRGradientRenderer rgr;

    static SPPainter *painter_new(SPPaintServer *ps,
                                  Geom::Matrix const &full_transform,
                                  Geom::Matrix const &parent_transform,
                                  NRRect const *bbox);
};

static void sp_radialgradient_class_init(SPRadialGradientClass *klass);
static void sp_radialgradient_init(SPRadialGradient *rg);

static void sp_radialgradient_build(SPObject *object,
                                    SPDocument *document,
                                    Inkscape::XML::Node *repr);
static void sp_radialgradient_set(SPObject *object, unsigned key, gchar const *value);
static Inkscape::XML::Node *sp_radialgradient_write(SPObject *object, Inkscape::XML::Document *doc, Inkscape::XML::Node *repr,
                                                    guint flags);
static void sp_radialgradient_painter_free(SPPaintServer *ps, SPPainter *painter);

static void sp_rg_fill(SPPainter *painter, NRPixBlock *pb);

static SPGradientClass *rg_parent_class;

/**
 * Register SPRadialGradient class and return its type.
 */
GType
sp_radialgradient_get_type()
{
    static GType type = 0;
    if (!type) {
        GTypeInfo info = {
            sizeof(SPRadialGradientClass),
            NULL, NULL,
            (GClassInitFunc) sp_radialgradient_class_init,
            NULL, NULL,
            sizeof(SPRadialGradient),
            16,
            (GInstanceInitFunc) sp_radialgradient_init,
            NULL,   /* value_table */
        };
        type = g_type_register_static(SP_TYPE_GRADIENT, "SPRadialGradient", &info, (GTypeFlags)0);
    }
    return type;
}

/**
 * SPRadialGradient vtable initialization.
 */
static void sp_radialgradient_class_init(SPRadialGradientClass *klass)
{
    SPObjectClass *sp_object_class = (SPObjectClass *) klass;
    SPPaintServerClass *ps_class = (SPPaintServerClass *) klass;

    rg_parent_class = (SPGradientClass*)g_type_class_ref(SP_TYPE_GRADIENT);

    sp_object_class->build = sp_radialgradient_build;
    sp_object_class->set = sp_radialgradient_set;
    sp_object_class->write = sp_radialgradient_write;

    ps_class->painter_new = SPRGPainter::painter_new;
    ps_class->painter_free = sp_radialgradient_painter_free;
}

/**
 * Callback for SPRadialGradient object initialization.
 */
static void
sp_radialgradient_init(SPRadialGradient *rg)
{
    rg->cx.unset(SVGLength::PERCENT, 0.5, 0.5);
    rg->cy.unset(SVGLength::PERCENT, 0.5, 0.5);
    rg->r.unset(SVGLength::PERCENT, 0.5, 0.5);
    rg->fx.unset(SVGLength::PERCENT, 0.5, 0.5);
    rg->fy.unset(SVGLength::PERCENT, 0.5, 0.5);
}

/**
 * Set radial gradient attributes from associated repr.
 */
static void
sp_radialgradient_build(SPObject *object, SPDocument *document, Inkscape::XML::Node *repr)
{
    if (((SPObjectClass *) rg_parent_class)->build)
        (* ((SPObjectClass *) rg_parent_class)->build)(object, document, repr);

    object->readAttr( "cx");
    object->readAttr( "cy");
    object->readAttr( "r");
    object->readAttr( "fx");
    object->readAttr( "fy");
}

/**
 * Set radial gradient attribute.
 */
static void
sp_radialgradient_set(SPObject *object, unsigned key, gchar const *value)
{
    SPRadialGradient *rg = SP_RADIALGRADIENT(object);

    switch (key) {
        case SP_ATTR_CX:
            if (!rg->cx.read(value)) {
                rg->cx.unset(SVGLength::PERCENT, 0.5, 0.5);
            }
            if (!rg->fx._set) {
                rg->fx.value = rg->cx.value;
                rg->fx.computed = rg->cx.computed;
            }
            object->requestModified(SP_OBJECT_MODIFIED_FLAG);
            break;
        case SP_ATTR_CY:
            if (!rg->cy.read(value)) {
                rg->cy.unset(SVGLength::PERCENT, 0.5, 0.5);
            }
            if (!rg->fy._set) {
                rg->fy.value = rg->cy.value;
                rg->fy.computed = rg->cy.computed;
            }
            object->requestModified(SP_OBJECT_MODIFIED_FLAG);
            break;
        case SP_ATTR_R:
            if (!rg->r.read(value)) {
                rg->r.unset(SVGLength::PERCENT, 0.5, 0.5);
            }
            object->requestModified(SP_OBJECT_MODIFIED_FLAG);
            break;
        case SP_ATTR_FX:
            if (!rg->fx.read(value)) {
                rg->fx.unset(rg->cx.unit, rg->cx.value, rg->cx.computed);
            }
            object->requestModified(SP_OBJECT_MODIFIED_FLAG);
            break;
        case SP_ATTR_FY:
            if (!rg->fy.read(value)) {
                rg->fy.unset(rg->cy.unit, rg->cy.value, rg->cy.computed);
            }
            object->requestModified(SP_OBJECT_MODIFIED_FLAG);
            break;
        default:
            if (((SPObjectClass *) rg_parent_class)->set)
                ((SPObjectClass *) rg_parent_class)->set(object, key, value);
            break;
    }
}

/**
 * Write radial gradient attributes to associated repr.
 */
static Inkscape::XML::Node *
sp_radialgradient_write(SPObject *object, Inkscape::XML::Document *xml_doc, Inkscape::XML::Node *repr, guint flags)
{
    SPRadialGradient *rg = SP_RADIALGRADIENT(object);

    if ((flags & SP_OBJECT_WRITE_BUILD) && !repr) {
        repr = xml_doc->createElement("svg:radialGradient");
    }

    if ((flags & SP_OBJECT_WRITE_ALL) || rg->cx._set) sp_repr_set_svg_double(repr, "cx", rg->cx.computed);
    if ((flags & SP_OBJECT_WRITE_ALL) || rg->cy._set) sp_repr_set_svg_double(repr, "cy", rg->cy.computed);
    if ((flags & SP_OBJECT_WRITE_ALL) || rg->r._set) sp_repr_set_svg_double(repr, "r", rg->r.computed);
    if ((flags & SP_OBJECT_WRITE_ALL) || rg->fx._set) sp_repr_set_svg_double(repr, "fx", rg->fx.computed);
    if ((flags & SP_OBJECT_WRITE_ALL) || rg->fy._set) sp_repr_set_svg_double(repr, "fy", rg->fy.computed);

    if (((SPObjectClass *) rg_parent_class)->write)
        (* ((SPObjectClass *) rg_parent_class)->write)(object, xml_doc, repr, flags);

    return repr;
}

/**
 * Create radial gradient context.
 */
SPPainter *SPRGPainter::painter_new(SPPaintServer *ps,
                                    Geom::Matrix const &full_transform,
                                    Geom::Matrix const &/*parent_transform*/,
                                    NRRect const *bbox)
{
    SPRadialGradient *rg = SP_RADIALGRADIENT(ps);
    SPGradient *gr = SP_GRADIENT(ps);

    if (!gr->color) {
        gr->ensureColors();
    }

    SPRGPainter *rgp = g_new(SPRGPainter, 1);

    rgp->painter.type = SP_PAINTER_IND;
    rgp->painter.fill = sp_rg_fill;

    rgp->rg = rg;

    Geom::Matrix gs2px;

    if (gr->units == SP_GRADIENT_UNITS_OBJECTBOUNDINGBOX) {
        /** \todo
         * fixme: We may try to normalize here too, look at
         * linearGradient (Lauris)
         */

        /* BBox to user coordinate system */
        Geom::Matrix bbox2user(bbox->x1 - bbox->x0, 0, 0, bbox->y1 - bbox->y0, bbox->x0, bbox->y0);

        Geom::Matrix gs2user = gr->gradientTransform * bbox2user;

        gs2px = gs2user * full_transform;
    } else {
        /** \todo
         * Problem: What to do, if we have mixed lengths and percentages?
         * Currently we do ignore percentages at all, but that is not
         * good (lauris)
         */

        gs2px = gr->gradientTransform * full_transform;
    }
    // TODO: remove gs2px_nr after converting to 2geom
    NR::Matrix gs2px_nr = from_2geom(gs2px);
    nr_rgradient_renderer_setup(&rgp->rgr, gr->color, gr->fetchSpread(),
                                &gs2px_nr,
                                rg->cx.computed, rg->cy.computed,
                                rg->fx.computed, rg->fy.computed,
                                rg->r.computed);

    return (SPPainter *) rgp;
}

static void
sp_radialgradient_painter_free(SPPaintServer */*ps*/, SPPainter *painter)
{
    g_free(painter);
}

/**
 * Directly set properties of radial gradient and request modified.
 */
void
sp_radialgradient_set_position(SPRadialGradient *rg,
                               gdouble cx, gdouble cy, gdouble fx, gdouble fy, gdouble r)
{
    g_return_if_fail(rg != NULL);
    g_return_if_fail(SP_IS_RADIALGRADIENT(rg));

    /* fixme: units? (Lauris)  */
    rg->cx.set(SVGLength::NONE, cx, cx);
    rg->cy.set(SVGLength::NONE, cy, cy);
    rg->fx.set(SVGLength::NONE, fx, fx);
    rg->fy.set(SVGLength::NONE, fy, fy);
    rg->r.set(SVGLength::NONE, r, r);

    SP_OBJECT(rg)->requestModified(SP_OBJECT_MODIFIED_FLAG);
}

/**
 * Callback when radial gradient object is rendered.
 */
static void
sp_rg_fill(SPPainter *painter, NRPixBlock *pb)
{
    SPRGPainter *rgp = (SPRGPainter *) painter;

    if (rgp->rg->color == NULL) {
        rgp->rg->ensureColors();
        rgp->rgr.vector = rgp->rg->color;
    }

    nr_render((NRRenderer *) &rgp->rgr, pb, NULL);
}

/*
  Local Variables:
  mode:c++
  c-file-style:"stroustrup"
  c-file-offsets:((innamespace . 0)(inline-open . 0)(case-label . +))
  indent-tabs-mode:nil
  fill-column:99
  End:
*/
// vim: filetype=cpp:expandtab:shiftwidth=4:tabstop=8:softtabstop=4:fileencoding=utf-8:textwidth=99 :<|MERGE_RESOLUTION|>--- conflicted
+++ resolved
@@ -6,6 +6,8 @@
  *   Lauris Kaplinski <lauris@kaplinski.com>
  *   bulia byak <buliabyak@users.sf.net>
  *   Jasper van de Gronde <th.v.d.gronde@hccnet.nl>
+ *   Jon A. Cruz <jon@joncruz.org>
+ *   Abhishek Sharma
  *
  * Copyright (C) 1999-2002 Lauris Kaplinski
  * Copyright (C) 2000-2001 Ximian, Inc.
@@ -142,10 +144,10 @@
     if (((SPObjectClass *) stop_parent_class)->build)
         (* ((SPObjectClass *) stop_parent_class)->build)(object, document, repr);
 
-    object->readAttr( "offset");
-    object->readAttr( "stop-color");
-    object->readAttr( "stop-opacity");
-    object->readAttr( "style");
+    object->readAttr( "offset" );
+    object->readAttr( "stop-color" );
+    object->readAttr( "stop-opacity" );
+    object->readAttr( "style" );
 }
 
 /**
@@ -291,7 +293,7 @@
     if ( swatch != isSwatch() ) {
         this->swatch = swatch; // to make isSolid() work, this happens first
         gchar const* paintVal = swatch ? (isSolid() ? "solid" : "gradient") : 0;
-        sp_object_setAttribute( this, "osb:paint", paintVal, 0 );
+        setAttribute( "osb:paint", paintVal, 0 );
 
         requestModified( SP_OBJECT_MODIFIED_FLAG );
     }
@@ -321,32 +323,6 @@
     }
 }
 
-<<<<<<< HEAD
-=======
-/**
- * Return stop's color as SPColor.
- */
-static SPColor
-sp_stop_get_color(SPStop const *const stop)
-{
-    if (stop->currentColor) {
-        char const *str = stop->getStyleProperty( "color", NULL);
-        guint32 const dfl = 0;
-        /* Default value: arbitrarily black.  (SVG1.1 and CSS2 both say that the initial
-         * value depends on user agent, and don't give any further restrictions that I can
-         * see.) */
-        guint32 color = dfl;
-        if (str) {
-            color = sp_svg_read_color(str, dfl);
-        }
-        SPColor ret( color );
-        return ret;
-    } else {
-        return stop->specified_color;
-    }
-}
-
->>>>>>> 773ad72d
 /*
  * Gradient
  */
@@ -443,33 +419,21 @@
         (* ((SPObjectClass *) gradient_parent_class)->build)(object, document, repr);
     }
 
-<<<<<<< HEAD
-    for ( SPObject *ochild = sp_object_first_child(object); ochild; ochild = ochild->next ) {
-=======
-    SPObject *ochild;
-    for ( ochild = object->first_child() ; ochild ; ochild = SP_OBJECT_NEXT(ochild) ) {
->>>>>>> 773ad72d
+    for ( SPObject *ochild = object->firstChild() ; ochild ; ochild = ochild->getNext() ) {
         if (SP_IS_STOP(ochild)) {
             gradient->has_stops = TRUE;
             break;
         }
     }
 
-<<<<<<< HEAD
-    sp_object_read_attr(object, "gradientUnits");
-    sp_object_read_attr(object, "gradientTransform");
-    sp_object_read_attr(object, "spreadMethod");
-    sp_object_read_attr(object, "xlink:href");
-    sp_object_read_attr(object, "osb:paint");
-=======
-    object->readAttr( "gradientUnits");
-    object->readAttr( "gradientTransform");
-    object->readAttr( "spreadMethod");
-    object->readAttr( "xlink:href");
->>>>>>> 773ad72d
-
-    /* Register ourselves */
-    document->add_resource("gradient", object);
+    object->readAttr( "gradientUnits" );
+    object->readAttr( "gradientTransform" );
+    object->readAttr( "spreadMethod" );
+    object->readAttr( "xlink:href" );
+    object->readAttr( "osb:paint" );
+
+    // Register ourselves
+    document->addResource("gradient", object);
 }
 
 /**
@@ -480,12 +444,12 @@
     SPGradient *gradient = (SPGradient *) object;
 
 #ifdef SP_GRADIENT_VERBOSE
-    g_print("Releasing gradient %s\n", SP_OBJECT_ID(object));
+    g_print("Releasing gradient %s\n", object->getId());
 #endif
 
     if (SP_OBJECT_DOCUMENT(object)) {
         /* Unregister ourselves */
-        SP_OBJECT_DOCUMENT(object)->remove_resource("gradient", SP_OBJECT(object));
+        SP_OBJECT_DOCUMENT(object)->removeResource("gradient", SP_OBJECT(object));
     }
 
     if (gradient->ref) {
@@ -579,7 +543,7 @@
                 // Might need to flip solid/gradient
                 Glib::ustring paintVal = ( gr->hasStops() && (gr->getStopCount() == 0) ) ? "solid" : "gradient";
                 if ( paintVal != value ) {
-                    sp_object_setAttribute( gr, "osb:paint", paintVal.c_str(), 0 );
+                    gr->setAttribute( "osb:paint", paintVal.c_str(), 0 );
                     modified = true;
                 }
             }
@@ -642,9 +606,9 @@
     if ( ochild && SP_IS_STOP(ochild) ) {
         gr->has_stops = TRUE;
         if ( gr->getStopCount() > 0 ) {
-            gchar const * attr = gr->repr->attribute("osb:paint");
+            gchar const * attr = gr->getAttribute("osb:paint");
             if ( attr && strcmp(attr, "gradient") ) {
-                sp_object_setAttribute( gr, "osb:paint", "gradient", 0 );
+                gr->setAttribute( "osb:paint", "gradient", 0 );
             }
         }
     }
@@ -667,8 +631,7 @@
     }
 
     gr->has_stops = FALSE;
-    SPObject *ochild;
-    for ( ochild = object->first_child() ; ochild ; ochild = SP_OBJECT_NEXT(ochild) ) {
+    for ( SPObject *ochild = object->firstChild() ; ochild ; ochild = ochild->getNext() ) {
         if (SP_IS_STOP(ochild)) {
             gr->has_stops = TRUE;
             break;
@@ -676,9 +639,9 @@
     }
 
     if ( gr->getStopCount() == 0 ) {
-        gchar const * attr = gr->repr->attribute("osb:paint");
+        gchar const * attr = gr->getAttribute("osb:paint");
         if ( attr && strcmp(attr, "solid") ) {
-            sp_object_setAttribute( gr, "osb:paint", "solid", 0 );
+            gr->setAttribute( "osb:paint", "solid", 0 );
         }
     }
 
@@ -706,7 +669,7 @@
 
     // FIXME: climb up the ladder of hrefs
     GSList *l = NULL;
-    for (SPObject *child = object->first_child() ; child != NULL; child = SP_OBJECT_NEXT(child) ) {
+    for (SPObject *child = object->firstChild() ; child; child = child->getNext() ) {
         g_object_ref(G_OBJECT(child));
         l = g_slist_prepend(l, child);
     }
@@ -724,7 +687,7 @@
 SPStop* SPGradient::getFirstStop()
 {
     SPStop* first = 0;
-    for (SPObject *ochild = this->first_child(); ochild && !first; ochild = SP_OBJECT_NEXT(ochild)) {
+    for (SPObject *ochild = firstChild(); ochild && !first; ochild = ochild->getNext()) {
         if (SP_IS_STOP(ochild)) {
             first = SP_STOP(ochild);
         }
@@ -756,18 +719,11 @@
 
     if (flags & SP_OBJECT_WRITE_BUILD) {
         GSList *l = NULL;
-<<<<<<< HEAD
-        for (SPObject *child = sp_object_first_child(object); child; child = SP_OBJECT_NEXT(child)) {
+        for (SPObject *child = object->firstChild(); child; child = child->getNext()) {
             Inkscape::XML::Node *crepr = child->updateRepr(xml_doc, NULL, flags);
             if (crepr) {
                 l = g_slist_prepend(l, crepr);
             }
-=======
-        for (SPObject *child = object->first_child(); child; child = SP_OBJECT_NEXT(child)) {
-            Inkscape::XML::Node *crepr;
-            crepr = child->updateRepr(xml_doc, NULL, flags);
-            if (crepr) l = g_slist_prepend(l, crepr);
->>>>>>> 773ad72d
         }
         while (l) {
             repr->addChild((Inkscape::XML::Node *) l->data, NULL);
@@ -1006,7 +962,7 @@
     g_return_if_fail(gr != NULL);
     g_return_if_fail(SP_IS_GRADIENT(gr));
 
-    Inkscape::XML::Document *xml_doc = sp_document_repr_doc(SP_OBJECT_DOCUMENT(gr));
+    Inkscape::XML::Document *xml_doc = SP_OBJECT_DOCUMENT(gr)->getReprDoc();
     Inkscape::XML::Node *repr = SP_OBJECT_REPR(gr);
 
     /* We have to be careful, as vector may be our own, so construct repr list at first */
@@ -1068,9 +1024,7 @@
 void SPGradient::rebuildVector()
 {
     gint len = 0;
-    for ( SPObject *child = SP_OBJECT(this)->first_child() ;
-          child != NULL ;
-          child = SP_OBJECT_NEXT(child) ) {
+    for ( SPObject *child = firstChild() ; child ; child = child->getNext() ) {
         if (SP_IS_STOP(child)) {
             len ++;
         }
@@ -1092,9 +1046,7 @@
         }
     }
 
-    for (SPObject *child = SP_OBJECT(this)->first_child() ;
-         child != NULL;
-         child = SP_OBJECT_NEXT(child) ) {
+    for ( SPObject *child = firstChild(); child; child = child->getNext() ) {
         if (SP_IS_STOP(child)) {
             SPStop *stop = SP_STOP(child);
 
@@ -1575,10 +1527,10 @@
     if (((SPObjectClass *) lg_parent_class)->build)
         (* ((SPObjectClass *) lg_parent_class)->build)(object, document, repr);
 
-    object->readAttr( "x1");
-    object->readAttr( "y1");
-    object->readAttr( "x2");
-    object->readAttr( "y2");
+    object->readAttr( "x1" );
+    object->readAttr( "y1" );
+    object->readAttr( "x2" );
+    object->readAttr( "y2" );
 }
 
 /**
@@ -1852,11 +1804,11 @@
     if (((SPObjectClass *) rg_parent_class)->build)
         (* ((SPObjectClass *) rg_parent_class)->build)(object, document, repr);
 
-    object->readAttr( "cx");
-    object->readAttr( "cy");
-    object->readAttr( "r");
-    object->readAttr( "fx");
-    object->readAttr( "fy");
+    object->readAttr( "cx" );
+    object->readAttr( "cy" );
+    object->readAttr( "r" );
+    object->readAttr( "fx" );
+    object->readAttr( "fy" );
 }
 
 /**
