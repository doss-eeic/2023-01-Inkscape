/** \file
 * SPGradient, SPStop, SPLinearGradient, SPRadialGradient.
 */
/*
 * Authors:
 *   Lauris Kaplinski <lauris@kaplinski.com>
 *   bulia byak <buliabyak@users.sf.net>
 *   Jasper van de Gronde <th.v.d.gronde@hccnet.nl>
 *
 * Copyright (C) 1999-2002 Lauris Kaplinski
 * Copyright (C) 2000-2001 Ximian, Inc.
 * Copyright (C) 2004 David Turner
 * Copyright (C) 2009 Jasper van de Gronde
 *
 * Released under GNU GPL, read the file 'COPYING' for more information
 *
 */

#define noSP_GRADIENT_VERBOSE

#include <cstring>
#include <string>

#include <2geom/transforms.h>

#include <sigc++/functors/ptr_fun.h>
#include <sigc++/adaptors/bind.h>

#include "display/cairo-utils.h"
#include "svg/svg.h"
#include "svg/svg-color.h"
#include "svg/css-ostringstream.h"
#include "attributes.h"
#include "document-private.h"
#include "sp-gradient.h"
#include "gradient-chemistry.h"
#include "sp-gradient-reference.h"
#include "sp-linear-gradient.h"
#include "sp-radial-gradient.h"
#include "sp-stop.h"
#include "streq.h"
#include "uri.h"
#include "xml/repr.h"
#include "style.h"

#define SP_MACROS_SILENT
#include "macros.h"

/// Has to be power of 2
#define NCOLORS NR_GRADIENT_VECTOR_LENGTH

static void sp_stop_class_init(SPStopClass *klass);
static void sp_stop_init(SPStop *stop);

static void sp_stop_build(SPObject *object, SPDocument *document, Inkscape::XML::Node *repr);
static void sp_stop_set(SPObject *object, unsigned key, gchar const *value);
static Inkscape::XML::Node *sp_stop_write(SPObject *object, Inkscape::XML::Document *doc, Inkscape::XML::Node *repr, guint flags);

static SPObjectClass *stop_parent_class;

class SPGradientImpl
{
    friend class SPGradient;

    static void classInit(SPGradientClass *klass);

    static void init(SPGradient *gr);
    static void build(SPObject *object, SPDocument *document, Inkscape::XML::Node *repr);
    static void release(SPObject *object);
    static void modified(SPObject *object, guint flags);
    static Inkscape::XML::Node *write(SPObject *object, Inkscape::XML::Document *xml_doc, Inkscape::XML::Node *repr, guint flags);

    static void gradientRefModified(SPObject *href, guint flags, SPGradient *gradient);
    static void gradientRefChanged(SPObject *old_ref, SPObject *ref, SPGradient *gr);

    static void childAdded(SPObject *object,
                           Inkscape::XML::Node *child,
                           Inkscape::XML::Node *ref);
    static void removeChild(SPObject *object, Inkscape::XML::Node *child);

    static void setGradientAttr(SPObject *object, unsigned key, gchar const *value);
};

/**
 * Registers SPStop class and returns its type.
 */
GType
sp_stop_get_type()
{
    static GType type = 0;
    if (!type) {
        GTypeInfo info = {
            sizeof(SPStopClass),
            NULL, NULL,
            (GClassInitFunc) sp_stop_class_init,
            NULL, NULL,
            sizeof(SPStop),
            16,
            (GInstanceInitFunc) sp_stop_init,
            NULL,   /* value_table */
        };
        type = g_type_register_static(SP_TYPE_OBJECT, "SPStop", &info, (GTypeFlags)0);
    }
    return type;
}

/**
 * Callback to initialize SPStop vtable.
 */
static void sp_stop_class_init(SPStopClass *klass)
{
    SPObjectClass *sp_object_class = (SPObjectClass *) klass;

    stop_parent_class = (SPObjectClass *) g_type_class_ref(SP_TYPE_OBJECT);

    sp_object_class->build = sp_stop_build;
    sp_object_class->set = sp_stop_set;
    sp_object_class->write = sp_stop_write;
}

/**
 * Callback to initialize SPStop object.
 */
static void
sp_stop_init(SPStop *stop)
{
    stop->offset = 0.0;
    stop->currentColor = false;
    stop->specified_color.set( 0x000000ff );
    stop->opacity = 1.0;
}

/**
 * Virtual build: set stop attributes from its associated XML node.
 */
static void sp_stop_build(SPObject *object, SPDocument *document, Inkscape::XML::Node *repr)
{
    if (((SPObjectClass *) stop_parent_class)->build)
        (* ((SPObjectClass *) stop_parent_class)->build)(object, document, repr);

    sp_object_read_attr(object, "offset");
    sp_object_read_attr(object, "stop-color");
    sp_object_read_attr(object, "stop-opacity");
    sp_object_read_attr(object, "style");
}

/**
 * Virtual set: set attribute to value.
 */
static void
sp_stop_set(SPObject *object, unsigned key, gchar const *value)
{
    SPStop *stop = SP_STOP(object);

    switch (key) {
        case SP_ATTR_STYLE: {
        /** \todo
         * fixme: We are reading simple values 3 times during build (Lauris).
         * \par
         * We need presentation attributes etc.
         * \par
         * remove the hackish "style reading" from here: see comments in
         * sp_object_get_style_property about the bugs in our current
         * approach.  However, note that SPStyle doesn't currently have
         * stop-color and stop-opacity properties.
         */
            {
                gchar const *p = sp_object_get_style_property(object, "stop-color", "black");
                if (streq(p, "currentColor")) {
                    stop->currentColor = true;
                } else {
                    stop->specified_color = SPStop::readStopColor( p );
                }
            }
            {
                gchar const *p = sp_object_get_style_property(object, "stop-opacity", "1");
                gdouble opacity = sp_svg_read_percentage(p, stop->opacity);
                stop->opacity = opacity;
            }
            object->requestModified(SP_OBJECT_MODIFIED_FLAG | SP_OBJECT_STYLE_MODIFIED_FLAG);
            break;
        }
        case SP_PROP_STOP_COLOR: {
            {
                gchar const *p = sp_object_get_style_property(object, "stop-color", "black");
                if (streq(p, "currentColor")) {
                    stop->currentColor = true;
                } else {
                    stop->currentColor = false;
                    stop->specified_color = SPStop::readStopColor( p );
                }
            }
            object->requestModified(SP_OBJECT_MODIFIED_FLAG | SP_OBJECT_STYLE_MODIFIED_FLAG);
            break;
        }
        case SP_PROP_STOP_OPACITY: {
            {
                gchar const *p = sp_object_get_style_property(object, "stop-opacity", "1");
                gdouble opacity = sp_svg_read_percentage(p, stop->opacity);
                stop->opacity = opacity;
            }
            object->requestModified(SP_OBJECT_MODIFIED_FLAG | SP_OBJECT_STYLE_MODIFIED_FLAG);
            break;
        }
        case SP_ATTR_OFFSET: {
            stop->offset = sp_svg_read_percentage(value, 0.0);
            object->requestModified(SP_OBJECT_MODIFIED_FLAG | SP_OBJECT_STYLE_MODIFIED_FLAG);
            break;
        }
        default: {
            if (((SPObjectClass *) stop_parent_class)->set)
                (* ((SPObjectClass *) stop_parent_class)->set)(object, key, value);
            break;
        }
    }
}

/**
 * Virtual write: write object attributes to repr.
 */
static Inkscape::XML::Node *
sp_stop_write(SPObject *object, Inkscape::XML::Document *xml_doc, Inkscape::XML::Node *repr, guint flags)
{
    SPStop *stop = SP_STOP(object);

    if ((flags & SP_OBJECT_WRITE_BUILD) && !repr) {
        repr = xml_doc->createElement("svg:stop");
    }

    Glib::ustring colorStr = stop->specified_color.toString();
    gfloat opacity = stop->opacity;

    if (((SPObjectClass *) stop_parent_class)->write) {
        (* ((SPObjectClass *) stop_parent_class)->write)(object, xml_doc, repr, flags);
    }

    // Since we do a hackish style setting here (because SPStyle does not support stop-color and
    // stop-opacity), we must do it AFTER calling the parent write method; otherwise
    // sp_object_write would clear our style= attribute (bug 1695287)

    Inkscape::CSSOStringStream os;
    os << "stop-color:";
    if (stop->currentColor) {
        os << "currentColor";
    } else {
        os << colorStr;
    }
    os << ";stop-opacity:" << opacity;
    repr->setAttribute("style", os.str().c_str());
    repr->setAttribute("stop-color", NULL);
    repr->setAttribute("stop-opacity", NULL);
    sp_repr_set_css_double(repr, "offset", stop->offset);
    /* strictly speaking, offset an SVG <number> rather than a CSS one, but exponents make no sense
     * for offset proportions. */

    return repr;
}


bool SPGradient::hasStops() const
{
    return has_stops;
}

bool SPGradient::isUnitsSet() const
{
    return units_set;
}

SPGradientUnits SPGradient::getUnits() const
{
    return units;
}

bool SPGradient::isSpreadSet() const
{
    return spread_set;
}

SPGradientSpread SPGradient::getSpread() const
{
    return spread;
}

void SPGradient::setSwatch( bool swatch )
{
    if ( swatch != isSwatch() ) {
        this->swatch = swatch; // to make isSolid() work, this happens first
        gchar const* paintVal = swatch ? (isSolid() ? "solid" : "gradient") : 0;
        sp_object_setAttribute( this, "osb:paint", paintVal, 0 );

        requestModified( SP_OBJECT_MODIFIED_FLAG );
    }
}

/**
 * Return stop's color as 32bit value.
 */
guint32
sp_stop_get_rgba32(SPStop const *const stop)
{
    guint32 rgb0 = 0;
    /* Default value: arbitrarily black.  (SVG1.1 and CSS2 both say that the initial
     * value depends on user agent, and don't give any further restrictions that I can
     * see.) */
    if (stop->currentColor) {
        char const *str = sp_object_get_style_property(stop, "color", NULL);
        if (str) {
            rgb0 = sp_svg_read_color(str, rgb0);
        }
        unsigned const alpha = static_cast<unsigned>(stop->opacity * 0xff + 0.5);
        g_return_val_if_fail((alpha & ~0xff) == 0,
                             rgb0 | 0xff);
        return rgb0 | alpha;
    } else {
        return stop->specified_color.toRGBA32( stop->opacity );
    }
}

/*
 * Gradient
 */

static SPPaintServerClass *gradient_parent_class;

/**
 * Registers SPGradient class and returns its type.
 */
GType SPGradient::getType()
{
    static GType gradient_type = 0;
    if (!gradient_type) {
        GTypeInfo gradient_info = {
            sizeof(SPGradientClass),
            NULL, NULL,
            (GClassInitFunc) SPGradientImpl::classInit,
            NULL, NULL,
            sizeof(SPGradient),
            16,
            (GInstanceInitFunc) SPGradientImpl::init,
            NULL,   /* value_table */
        };
        gradient_type = g_type_register_static(SP_TYPE_PAINT_SERVER, "SPGradient",
                                               &gradient_info, (GTypeFlags)0);
    }
    return gradient_type;
}

/**
 * SPGradient vtable initialization.
 */
void SPGradientImpl::classInit(SPGradientClass *klass)
{
    SPObjectClass *sp_object_class = (SPObjectClass *) klass;

    gradient_parent_class = (SPPaintServerClass *)g_type_class_ref(SP_TYPE_PAINT_SERVER);

    sp_object_class->build = SPGradientImpl::build;
    sp_object_class->release = SPGradientImpl::release;
    sp_object_class->set = SPGradientImpl::setGradientAttr;
    sp_object_class->child_added = SPGradientImpl::childAdded;
    sp_object_class->remove_child = SPGradientImpl::removeChild;
    sp_object_class->modified = SPGradientImpl::modified;
    sp_object_class->write = SPGradientImpl::write;
}

/**
 * Callback for SPGradient object initialization.
 */
void SPGradientImpl::init(SPGradient *gr)
{
    gr->ref = new SPGradientReference(SP_OBJECT(gr));
    gr->ref->changedSignal().connect(sigc::bind(sigc::ptr_fun(SPGradientImpl::gradientRefChanged), gr));

    /** \todo
     * Fixme: reprs being rearranged (e.g. via the XML editor)
     * may require us to clear the state.
     */
    gr->state = SP_GRADIENT_STATE_UNKNOWN;

    gr->units = SP_GRADIENT_UNITS_OBJECTBOUNDINGBOX;
    gr->units_set = FALSE;

    gr->gradientTransform = Geom::identity();
    gr->gradientTransform_set = FALSE;

    gr->spread = SP_GRADIENT_SPREAD_PAD;
    gr->spread_set = FALSE;

    gr->has_stops = FALSE;

    gr->vector.built = false;
    gr->vector.stops.clear();

    new (&gr->modified_connection) sigc::connection();
}

/**
 * Virtual build: set gradient attributes from its associated repr.
 */
void SPGradientImpl::build(SPObject *object, SPDocument *document, Inkscape::XML::Node *repr)
{
    SPGradient *gradient = SP_GRADIENT(object);

    // Work-around in case a swatch had been marked for immediate collection:
    if ( repr->attribute("osb:paint") && repr->attribute("inkscape:collect") ) {
        repr->setAttribute("inkscape:collect", 0);
    }

    if (((SPObjectClass *) gradient_parent_class)->build) {
        (* ((SPObjectClass *) gradient_parent_class)->build)(object, document, repr);
    }

    for ( SPObject *ochild = sp_object_first_child(object); ochild; ochild = ochild->next ) {
        if (SP_IS_STOP(ochild)) {
            gradient->has_stops = TRUE;
            break;
        }
    }

    sp_object_read_attr(object, "gradientUnits");
    sp_object_read_attr(object, "gradientTransform");
    sp_object_read_attr(object, "spreadMethod");
    sp_object_read_attr(object, "xlink:href");
    sp_object_read_attr(object, "osb:paint");

    /* Register ourselves */
    sp_document_add_resource(document, "gradient", object);
}

/**
 * Virtual release of SPGradient members before destruction.
 */
void SPGradientImpl::release(SPObject *object)
{
    SPGradient *gradient = (SPGradient *) object;

#ifdef SP_GRADIENT_VERBOSE
    g_print("Releasing gradient %s\n", SP_OBJECT_ID(object));
#endif

    if (SP_OBJECT_DOCUMENT(object)) {
        /* Unregister ourselves */
        sp_document_remove_resource(SP_OBJECT_DOCUMENT(object), "gradient", SP_OBJECT(object));
    }

    if (gradient->ref) {
        gradient->modified_connection.disconnect();
        gradient->ref->detach();
        delete gradient->ref;
        gradient->ref = NULL;
    }

    gradient->modified_connection.~connection();

    if (((SPObjectClass *) gradient_parent_class)->release)
        ((SPObjectClass *) gradient_parent_class)->release(object);
}

/**
 * Set gradient attribute to value.
 */
void SPGradientImpl::setGradientAttr(SPObject *object, unsigned key, gchar const *value)
{
    SPGradient *gr = SP_GRADIENT(object);

    switch (key) {
        case SP_ATTR_GRADIENTUNITS:
            if (value) {
                if (!strcmp(value, "userSpaceOnUse")) {
                    gr->units = SP_GRADIENT_UNITS_USERSPACEONUSE;
                } else {
                    gr->units = SP_GRADIENT_UNITS_OBJECTBOUNDINGBOX;
                }
                gr->units_set = TRUE;
            } else {
                gr->units = SP_GRADIENT_UNITS_OBJECTBOUNDINGBOX;
                gr->units_set = FALSE;
            }
            object->requestModified(SP_OBJECT_MODIFIED_FLAG);
            break;
        case SP_ATTR_GRADIENTTRANSFORM: {
            Geom::Matrix t;
            if (value && sp_svg_transform_read(value, &t)) {
                gr->gradientTransform = t;
                gr->gradientTransform_set = TRUE;
            } else {
                gr->gradientTransform = Geom::identity();
                gr->gradientTransform_set = FALSE;
            }
            object->requestModified(SP_OBJECT_MODIFIED_FLAG);
            break;
        }
        case SP_ATTR_SPREADMETHOD:
            if (value) {
                if (!strcmp(value, "reflect")) {
                    gr->spread = SP_GRADIENT_SPREAD_REFLECT;
                } else if (!strcmp(value, "repeat")) {
                    gr->spread = SP_GRADIENT_SPREAD_REPEAT;
                } else {
                    gr->spread = SP_GRADIENT_SPREAD_PAD;
                }
                gr->spread_set = TRUE;
            } else {
                gr->spread_set = FALSE;
            }
            object->requestModified(SP_OBJECT_MODIFIED_FLAG);
            break;
        case SP_ATTR_XLINK_HREF:
            if (value) {
                try {
                    gr->ref->attach(Inkscape::URI(value));
                } catch (Inkscape::BadURIException &e) {
                    g_warning("%s", e.what());
                    gr->ref->detach();
                }
            } else {
                gr->ref->detach();
            }
            break;
        case SP_ATTR_OSB_SWATCH:
        {
            bool newVal = (value != 0);
            bool modified = false;
            if (newVal != gr->swatch) {
                gr->swatch = newVal;
                modified = true;
            }
            if (newVal) {
                // Might need to flip solid/gradient
                Glib::ustring paintVal = ( gr->hasStops() && (gr->getStopCount() == 0) ) ? "solid" : "gradient";
                if ( paintVal != value ) {
                    sp_object_setAttribute( gr, "osb:paint", paintVal.c_str(), 0 );
                    modified = true;
                }
            }
            if (modified) {
                object->requestModified(SP_OBJECT_MODIFIED_FLAG);
            }
        }
            break;
        default:
            if (((SPObjectClass *) gradient_parent_class)->set) {
                ((SPObjectClass *) gradient_parent_class)->set(object, key, value);
            }
            break;
    }
}

/**
 * Gets called when the gradient is (re)attached to another gradient.
 */
void SPGradientImpl::gradientRefChanged(SPObject *old_ref, SPObject *ref, SPGradient *gr)
{
    if (old_ref) {
        gr->modified_connection.disconnect();
    }
    if ( SP_IS_GRADIENT(ref)
         && ref != gr )
    {
        gr->modified_connection = ref->connectModified(sigc::bind<2>(sigc::ptr_fun(&SPGradientImpl::gradientRefModified), gr));
    }

    // Per SVG, all unset attributes must be inherited from linked gradient.
    // So, as we're now (re)linked, we assign linkee's values to this gradient if they are not yet set -
    // but without setting the _set flags.
    // FIXME: do the same for gradientTransform too
    if (!gr->units_set) {
        gr->units = gr->fetchUnits();
    }
    if (!gr->spread_set) {
        gr->spread = gr->fetchSpread();
    }

    /// \todo Fixme: what should the flags (second) argument be? */
    gradientRefModified(ref, 0, gr);
}

/**
 * Callback for child_added event.
 */
void SPGradientImpl::childAdded(SPObject *object, Inkscape::XML::Node *child, Inkscape::XML::Node *ref)
{
    SPGradient *gr = SP_GRADIENT(object);

    gr->invalidateVector();

    if (((SPObjectClass *) gradient_parent_class)->child_added) {
        (* ((SPObjectClass *) gradient_parent_class)->child_added)(object, child, ref);
    }

    SPObject *ochild = sp_object_get_child_by_repr(object, child);
    if ( ochild && SP_IS_STOP(ochild) ) {
        gr->has_stops = TRUE;
        if ( gr->getStopCount() > 0 ) {
            gchar const * attr = gr->repr->attribute("osb:paint");
            if ( attr && strcmp(attr, "gradient") ) {
                sp_object_setAttribute( gr, "osb:paint", "gradient", 0 );
            }
        }
    }

    /// \todo Fixme: should we schedule "modified" here?
    object->requestModified(SP_OBJECT_MODIFIED_FLAG);
}

/**
 * Callback for remove_child event.
 */
void SPGradientImpl::removeChild(SPObject *object, Inkscape::XML::Node *child)
{
    SPGradient *gr = SP_GRADIENT(object);

    gr->invalidateVector();

    if (((SPObjectClass *) gradient_parent_class)->remove_child) {
        (* ((SPObjectClass *) gradient_parent_class)->remove_child)(object, child);
    }

    gr->has_stops = FALSE;
    SPObject *ochild;
    for ( ochild = sp_object_first_child(object) ; ochild ; ochild = SP_OBJECT_NEXT(ochild) ) {
        if (SP_IS_STOP(ochild)) {
            gr->has_stops = TRUE;
            break;
        }
    }

    if ( gr->getStopCount() == 0 ) {
        gchar const * attr = gr->repr->attribute("osb:paint");
        if ( attr && strcmp(attr, "solid") ) {
            sp_object_setAttribute( gr, "osb:paint", "solid", 0 );
        }
    }

    /* Fixme: should we schedule "modified" here? */
    object->requestModified(SP_OBJECT_MODIFIED_FLAG);
}

/**
 * Callback for modified event.
 */
void SPGradientImpl::modified(SPObject *object, guint flags)
{
    SPGradient *gr = SP_GRADIENT(object);

    if (flags & SP_OBJECT_CHILD_MODIFIED_FLAG) {
        gr->invalidateVector();
    }

    if (flags & SP_OBJECT_STYLE_MODIFIED_FLAG) {
<<<<<<< HEAD
        sp_gradient_ensure_vector(gr);
=======
        gr->ensureColors();
>>>>>>> a83da58d
    }

    if (flags & SP_OBJECT_MODIFIED_FLAG) flags |= SP_OBJECT_PARENT_MODIFIED_FLAG;
    flags &= SP_OBJECT_MODIFIED_CASCADE;

    // FIXME: climb up the ladder of hrefs
    GSList *l = NULL;
    for (SPObject *child = sp_object_first_child(object) ; child != NULL; child = SP_OBJECT_NEXT(child) ) {
        g_object_ref(G_OBJECT(child));
        l = g_slist_prepend(l, child);
    }
    l = g_slist_reverse(l);
    while (l) {
        SPObject *child = SP_OBJECT(l->data);
        l = g_slist_remove(l, child);
        if (flags || (child->mflags & (SP_OBJECT_MODIFIED_FLAG | SP_OBJECT_CHILD_MODIFIED_FLAG))) {
            child->emitModified(flags);
        }
        g_object_unref(G_OBJECT(child));
    }
}

SPStop* SPGradient::getFirstStop()
{
    SPStop* first = 0;
    for (SPObject *ochild = sp_object_first_child(this); ochild && !first; ochild = SP_OBJECT_NEXT(ochild)) {
        if (SP_IS_STOP(ochild)) {
            first = SP_STOP(ochild);
        }
    }
    return first;
}

int SPGradient::getStopCount() const
{
    int count = 0;

    for (SPStop *stop = const_cast<SPGradient*>(this)->getFirstStop(); stop && stop->getNextStop(); stop = stop->getNextStop()) {
        count++;
    }

    return count;
}

/**
 * Write gradient attributes to repr.
 */
Inkscape::XML::Node *SPGradientImpl::write(SPObject *object, Inkscape::XML::Document *xml_doc, Inkscape::XML::Node *repr, guint flags)
{
    SPGradient *gr = SP_GRADIENT(object);

    if (((SPObjectClass *) gradient_parent_class)->write) {
        (* ((SPObjectClass *) gradient_parent_class)->write)(object, xml_doc, repr, flags);
    }

    if (flags & SP_OBJECT_WRITE_BUILD) {
        GSList *l = NULL;
        for (SPObject *child = sp_object_first_child(object); child; child = SP_OBJECT_NEXT(child)) {
            Inkscape::XML::Node *crepr = child->updateRepr(xml_doc, NULL, flags);
            if (crepr) {
                l = g_slist_prepend(l, crepr);
            }
        }
        while (l) {
            repr->addChild((Inkscape::XML::Node *) l->data, NULL);
            Inkscape::GC::release((Inkscape::XML::Node *) l->data);
            l = g_slist_remove(l, l->data);
        }
    }

    if (gr->ref->getURI()) {
        gchar *uri_string = gr->ref->getURI()->toString();
        repr->setAttribute("xlink:href", uri_string);
        g_free(uri_string);
    }

    if ((flags & SP_OBJECT_WRITE_ALL) || gr->units_set) {
        switch (gr->units) {
            case SP_GRADIENT_UNITS_USERSPACEONUSE:
                repr->setAttribute("gradientUnits", "userSpaceOnUse");
                break;
            default:
                repr->setAttribute("gradientUnits", "objectBoundingBox");
                break;
        }
    }

    if ((flags & SP_OBJECT_WRITE_ALL) || gr->gradientTransform_set) {
        gchar *c=sp_svg_transform_write(gr->gradientTransform);
        repr->setAttribute("gradientTransform", c);
        g_free(c);
    }

    if ((flags & SP_OBJECT_WRITE_ALL) || gr->spread_set) {
        /* FIXME: Ensure that gr->spread is the inherited value
         * if !gr->spread_set.  Not currently happening: see SPGradient::modified.
         */
        switch (gr->spread) {
            case SP_GRADIENT_SPREAD_REFLECT:
                repr->setAttribute("spreadMethod", "reflect");
                break;
            case SP_GRADIENT_SPREAD_REPEAT:
                repr->setAttribute("spreadMethod", "repeat");
                break;
            default:
                repr->setAttribute("spreadMethod", "pad");
                break;
        }
    }

    if ( (flags & SP_OBJECT_WRITE_EXT) && gr->isSwatch() ) {
        if ( gr->isSolid() ) {
            repr->setAttribute( "osb:paint", "solid" );
        } else {
            repr->setAttribute( "osb:paint", "gradient" );
        }
    } else {
        repr->setAttribute( "osb:paint", 0 );
    }

    return repr;
}

/**
 * Forces the vector to be built, if not present (i.e., changed).
 *
 * \pre SP_IS_GRADIENT(gradient).
 */
void SPGradient::ensureVector()
{
    if ( !vector.built ) {
        rebuildVector();
    }
}

/**
 * Set units property of gradient and emit modified.
 */
void SPGradient::setUnits(SPGradientUnits units)
{
    if (units != this->units) {
        this->units = units;
        units_set = TRUE;
        requestModified(SP_OBJECT_MODIFIED_FLAG);
    }
}

/**
 * Set spread property of gradient and emit modified.
 */
void SPGradient::setSpread(SPGradientSpread spread)
{
    if (spread != this->spread) {
        this->spread = spread;
        spread_set = TRUE;
        requestModified(SP_OBJECT_MODIFIED_FLAG);
    }
}

/**
 * Returns the first of {src, src-\>ref-\>getObject(),
 * src-\>ref-\>getObject()-\>ref-\>getObject(),...}
 * for which \a match is true, or NULL if none found.
 *
 * The raison d'être of this routine is that it correctly handles cycles in the href chain (e.g., if
 * a gradient gives itself as its href, or if each of two gradients gives the other as its href).
 *
 * \pre SP_IS_GRADIENT(src).
 */
static SPGradient *
chase_hrefs(SPGradient *const src, bool (*match)(SPGradient const *))
{
    g_return_val_if_fail(SP_IS_GRADIENT(src), NULL);

    /* Use a pair of pointers for detecting loops: p1 advances half as fast as p2.  If there is a
       loop, then once p1 has entered the loop, we'll detect it the next time the distance between
       p1 and p2 is a multiple of the loop size. */
    SPGradient *p1 = src, *p2 = src;
    bool do1 = false;
    for (;;) {
        if (match(p2)) {
            return p2;
        }

        p2 = p2->ref->getObject();
        if (!p2) {
            return p2;
        }
        if (do1) {
            p1 = p1->ref->getObject();
        }
        do1 = !do1;

        if ( p2 == p1 ) {
            /* We've been here before, so return NULL to indicate that no matching gradient found
             * in the chain. */
            return NULL;
        }
    }
}

/**
 * True if gradient has stops.
 */
static bool has_stopsFN(SPGradient const *gr)
{
    return gr->hasStops();
}

/**
 * True if gradient has spread set.
 */
static bool has_spread_set(SPGradient const *gr)
{
    return gr->isSpreadSet();
}

/**
 * True if gradient has units set.
 */
static bool
has_units_set(SPGradient const *gr)
{
    return gr->isUnitsSet();
}


SPGradient *SPGradient::getVector(bool force_vector)
{
    SPGradient * src = chase_hrefs(this, has_stopsFN);

    if (force_vector) {
        src = sp_gradient_ensure_vector_normalized(src);
    }
    return src;
}

/**
 * Returns the effective spread of given gradient (climbing up the refs chain if needed).
 *
 * \pre SP_IS_GRADIENT(gradient).
 */
SPGradientSpread SPGradient::fetchSpread()
{
    SPGradient const *src = chase_hrefs(this, has_spread_set);
    return ( src
             ? src->spread
             : SP_GRADIENT_SPREAD_PAD ); // pad is the default
}

/**
 * Returns the effective units of given gradient (climbing up the refs chain if needed).
 *
 * \pre SP_IS_GRADIENT(gradient).
 */
SPGradientUnits SPGradient::fetchUnits()
{
    SPGradient const *src = chase_hrefs(this, has_units_set);
    return ( src
             ? src->units
             : SP_GRADIENT_UNITS_OBJECTBOUNDINGBOX ); // bbox is the default
}


/**
 * Clears the gradient's svg:stop children from its repr.
 */
void
sp_gradient_repr_clear_vector(SPGradient *gr)
{
    Inkscape::XML::Node *repr = SP_OBJECT_REPR(gr);

    /* Collect stops from original repr */
    GSList *sl = NULL;
    for (Inkscape::XML::Node *child = repr->firstChild() ; child != NULL; child = child->next() ) {
        if (!strcmp(child->name(), "svg:stop")) {
            sl = g_slist_prepend(sl, child);
        }
    }
    /* Remove all stops */
    while (sl) {
        /** \todo
         * fixme: This should work, unless we make gradient
         * into generic group.
         */
        sp_repr_unparent((Inkscape::XML::Node *)sl->data);
        sl = g_slist_remove(sl, sl->data);
    }
}

/**
 * Writes the gradient's internal vector (whether from its own stops, or
 * inherited from refs) into the gradient repr as svg:stop elements.
 */
void
sp_gradient_repr_write_vector(SPGradient *gr)
{
    g_return_if_fail(gr != NULL);
    g_return_if_fail(SP_IS_GRADIENT(gr));

    Inkscape::XML::Document *xml_doc = sp_document_repr_doc(SP_OBJECT_DOCUMENT(gr));
    Inkscape::XML::Node *repr = SP_OBJECT_REPR(gr);

    /* We have to be careful, as vector may be our own, so construct repr list at first */
    GSList *cl = NULL;

    for (guint i = 0; i < gr->vector.stops.size(); i++) {
        Inkscape::CSSOStringStream os;
        Inkscape::XML::Node *child = xml_doc->createElement("svg:stop");
        sp_repr_set_css_double(child, "offset", gr->vector.stops[i].offset);
        /* strictly speaking, offset an SVG <number> rather than a CSS one, but exponents make no
         * sense for offset proportions. */
        os << "stop-color:" << gr->vector.stops[i].color.toString() << ";stop-opacity:" << gr->vector.stops[i].opacity;
        child->setAttribute("style", os.str().c_str());
        /* Order will be reversed here */
        cl = g_slist_prepend(cl, child);
    }

    sp_gradient_repr_clear_vector(gr);

    /* And insert new children from list */
    while (cl) {
        Inkscape::XML::Node *child = static_cast<Inkscape::XML::Node *>(cl->data);
        repr->addChild(child, NULL);
        Inkscape::GC::release(child);
        cl = g_slist_remove(cl, child);
    }
}


void SPGradientImpl::gradientRefModified(SPObject */*href*/, guint /*flags*/, SPGradient *gradient)
{
    if ( gradient->invalidateVector() ) {
        SP_OBJECT(gradient)->requestModified(SP_OBJECT_MODIFIED_FLAG);
        // Conditional to avoid causing infinite loop if there's a cycle in the href chain.
    }
}

/** Return true if change made. */
bool SPGradient::invalidateVector()
{
    bool ret = false;

<<<<<<< HEAD
    if (gr->vector.built) {
        gr->vector.built = false;
        gr->vector.stops.clear();
=======
    if (color != NULL) {
        g_free(color);
        color = NULL;
        ret = true;
    }

    if (vector.built) {
        vector.built = false;
        vector.stops.clear();
>>>>>>> a83da58d
        ret = true;
    }

    return ret;
}

/** Creates normalized color vector */
void SPGradient::rebuildVector()
{
    gint len = 0;
    for ( SPObject *child = sp_object_first_child(SP_OBJECT(this)) ;
          child != NULL ;
          child = SP_OBJECT_NEXT(child) ) {
        if (SP_IS_STOP(child)) {
            len ++;
        }
    }

    has_stops = (len != 0);

    vector.stops.clear();

    SPGradient *reffed = ref->getObject();
    if ( !hasStops() && reffed ) {
        /* Copy vector from referenced gradient */
        vector.built = true;   // Prevent infinite recursion.
        reffed->ensureVector();
        if (!reffed->vector.stops.empty()) {
            vector.built = reffed->vector.built;
            vector.stops.assign(reffed->vector.stops.begin(), reffed->vector.stops.end());
            return;
        }
    }

    for (SPObject *child = sp_object_first_child(SP_OBJECT(this)) ;
         child != NULL;
         child = SP_OBJECT_NEXT(child) ) {
        if (SP_IS_STOP(child)) {
            SPStop *stop = SP_STOP(child);

            SPGradientStop gstop;
            if (vector.stops.size() > 0) {
                // "Each gradient offset value is required to be equal to or greater than the
                // previous gradient stop's offset value. If a given gradient stop's offset
                // value is not equal to or greater than all previous offset values, then the
                // offset value is adjusted to be equal to the largest of all previous offset
                // values."
                gstop.offset = MAX(stop->offset, vector.stops.back().offset);
            } else {
                gstop.offset = stop->offset;
            }

            // "Gradient offset values less than 0 (or less than 0%) are rounded up to
            // 0%. Gradient offset values greater than 1 (or greater than 100%) are rounded
            // down to 100%."
            gstop.offset = CLAMP(gstop.offset, 0, 1);

            gstop.color = stop->getEffectiveColor();
            gstop.opacity = stop->opacity;

            vector.stops.push_back(gstop);
        }
    }

    // Normalize per section 13.2.4 of SVG 1.1.
    if (vector.stops.size() == 0) {
        /* "If no stops are defined, then painting shall occur as if 'none' were specified as the
         * paint style."
         */
        {
            SPGradientStop gstop;
            gstop.offset = 0.0;
            gstop.color.set( 0x00000000 );
            gstop.opacity = 0.0;
            vector.stops.push_back(gstop);
        }
        {
            SPGradientStop gstop;
            gstop.offset = 1.0;
            gstop.color.set( 0x00000000 );
            gstop.opacity = 0.0;
            vector.stops.push_back(gstop);
        }
    } else {
        /* "If one stop is defined, then paint with the solid color fill using the color defined
         * for that gradient stop."
         */
        if (vector.stops.front().offset > 0.0) {
            // If the first one is not at 0, then insert a copy of the first at 0.
            SPGradientStop gstop;
            gstop.offset = 0.0;
            gstop.color = vector.stops.front().color;
            gstop.opacity = vector.stops.front().opacity;
            vector.stops.insert(vector.stops.begin(), gstop);
        }
        if (vector.stops.back().offset < 1.0) {
            // If the last one is not at 1, then insert a copy of the last at 1.
            SPGradientStop gstop;
            gstop.offset = 1.0;
            gstop.color = vector.stops.back().color;
            gstop.opacity = vector.stops.back().opacity;
            vector.stops.push_back(gstop);
        }
    }

    vector.built = true;
}

<<<<<<< HEAD
=======
/**
 * The gradient's color array is newly created and set up from vector.
 */
void SPGradient::ensureColors()
{
    if (!vector.built) {
        rebuildVector();
    }
    g_return_if_fail(!vector.stops.empty());

    /// \todo Where is the memory freed?
    if (!color) {
        color = g_new(guchar, 4 * NCOLORS);
    }

    // This assumes that vector is a zero-order B-spline (box function) approximation of the "true" gradient.
    // This means that the "true" gradient must be prefiltered using a zero order B-spline and then sampled.
    // Furthermore, the first element corresponds to offset="0" and the last element to offset="1".

    double remainder[4] = {0,0,0,0};
    double remainder_for_end[4] = {0,0,0,0}; // Used at the end
    switch(spread) {
    case SP_GRADIENT_SPREAD_PAD:
        remainder[0] = 0.5*vector.stops[0].color.v.c[0]; // Half of the first cell uses the color of the first stop
        remainder[1] = 0.5*vector.stops[0].color.v.c[1];
        remainder[2] = 0.5*vector.stops[0].color.v.c[2];
        remainder[3] = 0.5*vector.stops[0].opacity;
        remainder_for_end[0] = 0.5*vector.stops[vector.stops.size() - 1].color.v.c[0]; // Half of the first cell uses the color of the last stop
        remainder_for_end[1] = 0.5*vector.stops[vector.stops.size() - 1].color.v.c[1];
        remainder_for_end[2] = 0.5*vector.stops[vector.stops.size() - 1].color.v.c[2];
        remainder_for_end[3] = 0.5*vector.stops[vector.stops.size() - 1].opacity;
        break;
    case SP_GRADIENT_SPREAD_REFLECT:
    case SP_GRADIENT_SPREAD_REPEAT:
        // These two are handled differently, see below.
        break;
    default:
        g_error("Spread type not supported!");
    };
    for (unsigned int i = 0; i < vector.stops.size() - 1; i++) {
        double r0 = vector.stops[i].color.v.c[0];
        double g0 = vector.stops[i].color.v.c[1];
        double b0 = vector.stops[i].color.v.c[2];
        double a0 = vector.stops[i].opacity;
        double r1 = vector.stops[i+1].color.v.c[0];
        double g1 = vector.stops[i+1].color.v.c[1];
        double b1 = vector.stops[i+1].color.v.c[2];
        double a1 = vector.stops[i+1].opacity;
        double o0 = vector.stops[i].offset * (NCOLORS-1);
        double o1 = vector.stops[i + 1].offset * (NCOLORS-1);
        unsigned int ob = (unsigned int) floor(o0+.5); // These are the first and last element that might be affected by this interval.
        unsigned int oe = (unsigned int) floor(o1+.5); // These need to be computed the same to ensure that ob will be covered by the next interval if oe==ob

        if (oe == ob) {
            // Simple case, this interval starts and stops within one cell
            // The contribution of this interval is:
            //    (o1-o0)*(c(o0)+c(o1))/2
            //  = (o1-o0)*(c0+c1)/2
            double dt = 0.5*(o1-o0);
            remainder[0] += dt*(r0 + r1);
            remainder[1] += dt*(g0 + g1);
            remainder[2] += dt*(b0 + b1);
            remainder[3] += dt*(a0 + a1);
        } else {
            // First compute colors for the cells which are fully covered by the current interval.
            // The prefiltered values are equal to the midpoint of each cell here.
            //  f = (j-o0)/(o1-o0)
            //    = j*(1/(o1-o0)) - o0/(o1-o0)
            double f = (ob-o0) / (o1-o0);
            double df = 1. / (o1-o0);
            for (unsigned int j = ob+1; j < oe; j++) {
                f += df;
                color[4 * j + 0] = (unsigned char) floor(255*(r0 + f*(r1-r0)) + .5);
                color[4 * j + 1] = (unsigned char) floor(255*(g0 + f*(g1-g0)) + .5);
                color[4 * j + 2] = (unsigned char) floor(255*(b0 + f*(b1-b0)) + .5);
                color[4 * j + 3] = (unsigned char) floor(255*(a0 + f*(a1-a0)) + .5);
            }

            // Now handle the beginning
            // The contribution of the last point is already in remainder.
            // The contribution of this point is:
            //    (ob+.5-o0)*(c(o0)+c(ob+.5))/2
            //  = (ob+.5-o0)*c((o0+ob+.5)/2)
            //  = (ob+.5-o0)*(c0+((o0+ob+.5)/2-o0)*df*(c1-c0))
            //  = (ob+.5-o0)*(c0+(ob+.5-o0)*df*(c1-c0)/2)
            double dt = ob+.5-o0;
            f = 0.5*dt*df;
            if (ob==0 && spread==SP_GRADIENT_SPREAD_REFLECT) {
                // The first half of the first cell is just a mirror image of the second half, so simply multiply it by 2.
                color[4 * ob + 0] = (unsigned char) floor(2*255*(remainder[0] + dt*(r0 + f*(r1-r0))) + .5);
                color[4 * ob + 1] = (unsigned char) floor(2*255*(remainder[1] + dt*(g0 + f*(g1-g0))) + .5);
                color[4 * ob + 2] = (unsigned char) floor(2*255*(remainder[2] + dt*(b0 + f*(b1-b0))) + .5);
                color[4 * ob + 3] = (unsigned char) floor(2*255*(remainder[3] + dt*(a0 + f*(a1-a0))) + .5);
            } else if (ob==0 && spread==SP_GRADIENT_SPREAD_REPEAT) {
                // The first cell is the same as the last cell, so save whatever is in the second half here and deal with the rest later.
                remainder_for_end[0] = remainder[0] + dt*(r0 + f*(r1-r0));
                remainder_for_end[1] = remainder[1] + dt*(g0 + f*(g1-g0));
                remainder_for_end[2] = remainder[2] + dt*(b0 + f*(b1-b0));
                remainder_for_end[3] = remainder[3] + dt*(a0 + f*(a1-a0));
            } else {
                // The first half of the cell was already in remainder.
                color[4 * ob + 0] = (unsigned char) floor(255*(remainder[0] + dt*(r0 + f*(r1-r0))) + .5);
                color[4 * ob + 1] = (unsigned char) floor(255*(remainder[1] + dt*(g0 + f*(g1-g0))) + .5);
                color[4 * ob + 2] = (unsigned char) floor(255*(remainder[2] + dt*(b0 + f*(b1-b0))) + .5);
                color[4 * ob + 3] = (unsigned char) floor(255*(remainder[3] + dt*(a0 + f*(a1-a0))) + .5);
            }

            // Now handle the end, which should end up in remainder
            // The contribution of this point is:
            //    (o1-oe+.5)*(c(o1)+c(oe-.5))/2
            //  = (o1-oe+.5)*c((o1+oe-.5)/2)
            //  = (o1-oe+.5)*(c0+((o1+oe-.5)/2-o0)*df*(c1-c0))
            dt = o1-oe+.5;
            f = (0.5*(o1+oe-.5)-o0)*df;
            remainder[0] = dt*(r0 + f*(r1-r0));
            remainder[1] = dt*(g0 + f*(g1-g0));
            remainder[2] = dt*(b0 + f*(b1-b0));
            remainder[3] = dt*(a0 + f*(a1-a0));
        }
    }
    switch(spread) {
    case SP_GRADIENT_SPREAD_PAD:
        color[4 * (NCOLORS-1) + 0] = (unsigned char) floor(255*(remainder[0]+remainder_for_end[0]) + .5);
        color[4 * (NCOLORS-1) + 1] = (unsigned char) floor(255*(remainder[1]+remainder_for_end[1]) + .5);
        color[4 * (NCOLORS-1) + 2] = (unsigned char) floor(255*(remainder[2]+remainder_for_end[2]) + .5);
        color[4 * (NCOLORS-1) + 3] = (unsigned char) floor(255*(remainder[3]+remainder_for_end[3]) + .5);
        break;
    case SP_GRADIENT_SPREAD_REFLECT:
        // The second half is the same as the first half, so multiply by 2.
        color[4 * (NCOLORS-1) + 0] = (unsigned char) floor(2*255*remainder[0] + .5);
        color[4 * (NCOLORS-1) + 1] = (unsigned char) floor(2*255*remainder[1] + .5);
        color[4 * (NCOLORS-1) + 2] = (unsigned char) floor(2*255*remainder[2] + .5);
        color[4 * (NCOLORS-1) + 3] = (unsigned char) floor(2*255*remainder[3] + .5);
        break;
    case SP_GRADIENT_SPREAD_REPEAT:
        // The second half is the same as the second half of the first cell (which was saved in remainder_for_end).
        color[0] = color[4 * (NCOLORS-1) + 0] = (unsigned char) floor(255*(remainder[0]+remainder_for_end[0]) + .5);
        color[1] = color[4 * (NCOLORS-1) + 1] = (unsigned char) floor(255*(remainder[1]+remainder_for_end[1]) + .5);
        color[2] = color[4 * (NCOLORS-1) + 2] = (unsigned char) floor(255*(remainder[2]+remainder_for_end[2]) + .5);
        color[3] = color[4 * (NCOLORS-1) + 3] = (unsigned char) floor(255*(remainder[3]+remainder_for_end[3]) + .5);
        break;
    }
}

/**
 * Renders gradient vector to buffer as line.
 *
 * RGB buffer background should be set up beforehand.
 *
 * @param len,width,height,rowstride Buffer parameters (1 or 2 dimensional).
 * @param span Full integer width of requested gradient.
 * @param pos Buffer starting position in span.
 */
static void
sp_gradient_render_vector_line_rgba(SPGradient *const gradient, guchar *buf,
                                    gint const len, gint const pos, gint const span)
{
    g_return_if_fail(gradient != NULL);
    g_return_if_fail(SP_IS_GRADIENT(gradient));
    g_return_if_fail(buf != NULL);
    g_return_if_fail(len > 0);
    g_return_if_fail(pos >= 0);
    g_return_if_fail(pos + len <= span);
    g_return_if_fail(span > 0);

    if (!gradient->color) {
        gradient->ensureColors();
    }

    gint idx = (pos * 1024 << 8) / span;
    gint didx = (1024 << 8) / span;

    for (gint x = 0; x < len; x++) {
        /// \todo Can this be done with 4 byte copies?
        *buf++ = gradient->color[4 * (idx >> 8)];
        *buf++ = gradient->color[4 * (idx >> 8) + 1];
        *buf++ = gradient->color[4 * (idx >> 8) + 2];
        *buf++ = gradient->color[4 * (idx >> 8) + 3];
        idx += didx;
    }
}

/**
 * Render rectangular RGBA area from gradient vector.
 */
void
sp_gradient_render_vector_block_rgba(SPGradient *const gradient, guchar *buf,
                                     gint const width, gint const height, gint const rowstride,
                                     gint const pos, gint const span, bool const horizontal)
{
    g_return_if_fail(gradient != NULL);
    g_return_if_fail(SP_IS_GRADIENT(gradient));
    g_return_if_fail(buf != NULL);
    g_return_if_fail(width > 0);
    g_return_if_fail(height > 0);
    g_return_if_fail(pos >= 0);
    g_return_if_fail((horizontal && (pos + width <= span)) || (!horizontal && (pos + height <= span)));
    g_return_if_fail(span > 0);

    if (horizontal) {
        sp_gradient_render_vector_line_rgba(gradient, buf, width, pos, span);
        for (gint y = 1; y < height; y++) {
            memcpy(buf + y * rowstride, buf, 4 * width);
        }
    } else {
        guchar *tmp = (guchar *)alloca(4 * height);
        sp_gradient_render_vector_line_rgba(gradient, tmp, height, pos, span);
        for (gint y = 0; y < height; y++) {
            guchar *b = buf + y * rowstride;
            for (gint x = 0; x < width; x++) {
                *b++ = tmp[0];
                *b++ = tmp[1];
                *b++ = tmp[2];
                *b++ = tmp[3];
            }
            tmp += 4;
        }
    }
}

/**
 * Render rectangular RGB area from gradient vector.
 */
void
sp_gradient_render_vector_block_rgb(SPGradient *gradient, guchar *buf,
                                    gint const width, gint const height, gint const /*rowstride*/,
                                    gint const pos, gint const span, bool const horizontal)
{
    g_return_if_fail(gradient != NULL);
    g_return_if_fail(SP_IS_GRADIENT(gradient));
    g_return_if_fail(buf != NULL);
    g_return_if_fail(width > 0);
    g_return_if_fail(height > 0);
    g_return_if_fail(pos >= 0);
    g_return_if_fail((horizontal && (pos + width <= span)) || (!horizontal && (pos + height <= span)));
    g_return_if_fail(span > 0);

    if (horizontal) {
        guchar *tmp = (guchar*)alloca(4 * width);
        sp_gradient_render_vector_line_rgba(gradient, tmp, width, pos, span);
        for (gint y = 0; y < height; y++) {
            guchar *t = tmp;
            for (gint x = 0; x < width; x++) {
                gint a = t[3];
                gint fc = (t[0] - buf[0]) * a;
                buf[0] = buf[0] + ((fc + (fc >> 8) + 0x80) >> 8);
                fc = (t[1] - buf[1]) * a;
                buf[1] = buf[1] + ((fc + (fc >> 8) + 0x80) >> 8);
                fc = (t[2] - buf[2]) * a;
                buf[2] = buf[2] + ((fc + (fc >> 8) + 0x80) >> 8);
                buf += 3;
                t += 4;
            }
        }
    } else {
        guchar *tmp = (guchar*)alloca(4 * height);
        sp_gradient_render_vector_line_rgba(gradient, tmp, height, pos, span);
        for (gint y = 0; y < height; y++) {
            guchar *t = tmp + 4 * y;
            for (gint x = 0; x < width; x++) {
                gint a = t[3];
                gint fc = (t[0] - buf[0]) * a;
                buf[0] = buf[0] + ((fc + (fc >> 8) + 0x80) >> 8);
                fc = (t[1] - buf[1]) * a;
                buf[1] = buf[1] + ((fc + (fc >> 8) + 0x80) >> 8);
                fc = (t[2] - buf[2]) * a;
                buf[2] = buf[2] + ((fc + (fc >> 8) + 0x80) >> 8);
            }
        }
    }
}

>>>>>>> a83da58d
Geom::Matrix
sp_gradient_get_g2d_matrix(SPGradient const *gr, Geom::Matrix const &ctm, Geom::Rect const &bbox)
{
    if (gr->getUnits() == SP_GRADIENT_UNITS_OBJECTBOUNDINGBOX) {
        return ( Geom::Scale(bbox.dimensions())
                 * Geom::Translate(bbox.min())
                 * Geom::Matrix(ctm) );
    } else {
        return ctm;
    }
}

Geom::Matrix
sp_gradient_get_gs2d_matrix(SPGradient const *gr, Geom::Matrix const &ctm, Geom::Rect const &bbox)
{
    if (gr->getUnits() == SP_GRADIENT_UNITS_OBJECTBOUNDINGBOX) {
        return ( gr->gradientTransform
                 * Geom::Scale(bbox.dimensions())
                 * Geom::Translate(bbox.min())
                 * Geom::Matrix(ctm) );
    } else {
        return gr->gradientTransform * ctm;
    }
}

void
sp_gradient_set_gs2d_matrix(SPGradient *gr, Geom::Matrix const &ctm,
                            Geom::Rect const &bbox, Geom::Matrix const &gs2d)
{
    gr->gradientTransform = gs2d * ctm.inverse();
    if (gr->getUnits() == SP_GRADIENT_UNITS_OBJECTBOUNDINGBOX ) {
        gr->gradientTransform = ( gr->gradientTransform
                                  * Geom::Translate(-bbox.min())
                                  * Geom::Scale(bbox.dimensions()).inverse() );
    }
    gr->gradientTransform_set = TRUE;

    SP_OBJECT(gr)->requestModified(SP_OBJECT_MODIFIED_FLAG);
}

/*
 * Linear Gradient
 */

<<<<<<< HEAD
=======
class SPLGPainter;

/// A context with linear gradient, painter, and gradient renderer.
struct SPLGPainter {
    SPPainter painter;
    SPLinearGradient *lg;

    NRLGradientRenderer lgr;

    static SPPainter * painter_new(SPPaintServer *ps,
                                   Geom::Matrix const &full_transform,
                                   Geom::Matrix const &parent_transform,
                                   NRRect const *bbox);
};

>>>>>>> a83da58d
static void sp_lineargradient_class_init(SPLinearGradientClass *klass);
static void sp_lineargradient_init(SPLinearGradient *lg);

static void sp_lineargradient_build(SPObject *object,
                                    SPDocument *document,
                                    Inkscape::XML::Node *repr);
static void sp_lineargradient_set(SPObject *object, unsigned key, gchar const *value);
static Inkscape::XML::Node *sp_lineargradient_write(SPObject *object, Inkscape::XML::Document *doc, Inkscape::XML::Node *repr,
                                                    guint flags);
<<<<<<< HEAD
static cairo_pattern_t *sp_lineargradient_create_pattern(SPPaintServer *ps, cairo_t *ct, NRRect const *bbox, double opacity);
=======

static void sp_lineargradient_painter_free(SPPaintServer *ps, SPPainter *painter);

static void sp_lg_fill(SPPainter *painter, NRPixBlock *pb);
>>>>>>> a83da58d

static SPGradientClass *lg_parent_class;

/**
 * Register SPLinearGradient class and return its type.
 */
GType
sp_lineargradient_get_type()
{
    static GType type = 0;
    if (!type) {
        GTypeInfo info = {
            sizeof(SPLinearGradientClass),
            NULL, NULL,
            (GClassInitFunc) sp_lineargradient_class_init,
            NULL, NULL,
            sizeof(SPLinearGradient),
            16,
            (GInstanceInitFunc) sp_lineargradient_init,
            NULL,   /* value_table */
        };
        type = g_type_register_static(SP_TYPE_GRADIENT, "SPLinearGradient", &info, (GTypeFlags)0);
    }
    return type;
}

/**
 * SPLinearGradient vtable initialization.
 */
static void sp_lineargradient_class_init(SPLinearGradientClass *klass)
{
    SPObjectClass *sp_object_class = (SPObjectClass *) klass;
    SPPaintServerClass *ps_class = (SPPaintServerClass *) klass;

    lg_parent_class = (SPGradientClass*)g_type_class_ref(SP_TYPE_GRADIENT);

    sp_object_class->build = sp_lineargradient_build;
    sp_object_class->set = sp_lineargradient_set;
    sp_object_class->write = sp_lineargradient_write;

<<<<<<< HEAD
    ps_class->pattern_new = sp_lineargradient_create_pattern;
=======
    ps_class->painter_new = SPLGPainter::painter_new;
    ps_class->painter_free = sp_lineargradient_painter_free;
>>>>>>> a83da58d
}

/**
 * Callback for SPLinearGradient object initialization.
 */
static void sp_lineargradient_init(SPLinearGradient *lg)
{
    lg->x1.unset(SVGLength::PERCENT, 0.0, 0.0);
    lg->y1.unset(SVGLength::PERCENT, 0.0, 0.0);
    lg->x2.unset(SVGLength::PERCENT, 1.0, 1.0);
    lg->y2.unset(SVGLength::PERCENT, 0.0, 0.0);
}

/**
 * Callback: set attributes from associated repr.
 */
static void sp_lineargradient_build(SPObject *object,
                                    SPDocument *document,
                                    Inkscape::XML::Node *repr)
{
    if (((SPObjectClass *) lg_parent_class)->build)
        (* ((SPObjectClass *) lg_parent_class)->build)(object, document, repr);

    sp_object_read_attr(object, "x1");
    sp_object_read_attr(object, "y1");
    sp_object_read_attr(object, "x2");
    sp_object_read_attr(object, "y2");
}

/**
 * Callback: set attribute.
 */
static void
sp_lineargradient_set(SPObject *object, unsigned key, gchar const *value)
{
    SPLinearGradient *lg = SP_LINEARGRADIENT(object);

    switch (key) {
        case SP_ATTR_X1:
            lg->x1.readOrUnset(value, SVGLength::PERCENT, 0.0, 0.0);
            object->requestModified(SP_OBJECT_MODIFIED_FLAG);
            break;
        case SP_ATTR_Y1:
            lg->y1.readOrUnset(value, SVGLength::PERCENT, 0.0, 0.0);
            object->requestModified(SP_OBJECT_MODIFIED_FLAG);
            break;
        case SP_ATTR_X2:
            lg->x2.readOrUnset(value, SVGLength::PERCENT, 1.0, 1.0);
            object->requestModified(SP_OBJECT_MODIFIED_FLAG);
            break;
        case SP_ATTR_Y2:
            lg->y2.readOrUnset(value, SVGLength::PERCENT, 0.0, 0.0);
            object->requestModified(SP_OBJECT_MODIFIED_FLAG);
            break;
        default:
            if (((SPObjectClass *) lg_parent_class)->set)
                (* ((SPObjectClass *) lg_parent_class)->set)(object, key, value);
            break;
    }
}

/**
 * Callback: write attributes to associated repr.
 */
static Inkscape::XML::Node *
sp_lineargradient_write(SPObject *object, Inkscape::XML::Document *xml_doc, Inkscape::XML::Node *repr, guint flags)
{
    SPLinearGradient *lg = SP_LINEARGRADIENT(object);

    if ((flags & SP_OBJECT_WRITE_BUILD) && !repr) {
        repr = xml_doc->createElement("svg:linearGradient");
    }

    if ((flags & SP_OBJECT_WRITE_ALL) || lg->x1._set)
        sp_repr_set_svg_double(repr, "x1", lg->x1.computed);
    if ((flags & SP_OBJECT_WRITE_ALL) || lg->y1._set)
        sp_repr_set_svg_double(repr, "y1", lg->y1.computed);
    if ((flags & SP_OBJECT_WRITE_ALL) || lg->x2._set)
        sp_repr_set_svg_double(repr, "x2", lg->x2.computed);
    if ((flags & SP_OBJECT_WRITE_ALL) || lg->y2._set)
        sp_repr_set_svg_double(repr, "y2", lg->y2.computed);

    if (((SPObjectClass *) lg_parent_class)->write)
        (* ((SPObjectClass *) lg_parent_class)->write)(object, xml_doc, repr, flags);

    return repr;
}

/**
<<<<<<< HEAD
=======
 * Create linear gradient context.
 *
 * Basically we have to deal with transformations
 *
 * 1) color2norm - maps point in (0,NCOLORS) vector to (0,1) vector
 * 2) norm2pos - maps (0,1) vector to x1,y1 - x2,y2
 * 2) gradientTransform
 * 3) bbox2user
 * 4) ctm == userspace to pixel grid
 *
 * See also (*) in sp-pattern about why we may need parent_transform.
 *
 * \todo (point 1 above) fixme: I do not know how to deal with start > 0
 * and end < 1.
 */
SPPainter * SPLGPainter::painter_new(SPPaintServer *ps,
                                     Geom::Matrix const &full_transform,
                                     Geom::Matrix const &/*parent_transform*/,
                                     NRRect const *bbox)
{
    SPLinearGradient *lg = SP_LINEARGRADIENT(ps);
    SPGradient *gr = SP_GRADIENT(ps);

    if (!gr->color) {
        gr->ensureColors();
    }

    SPLGPainter *lgp = g_new(SPLGPainter, 1);

    lgp->painter.type = SP_PAINTER_IND;
    lgp->painter.fill = sp_lg_fill;

    lgp->lg = lg;

    /** \todo
     * Technically speaking, we map NCOLORS on line [start,end] onto line
     * [0,1].  I almost think we should fill color array start and end in
     * that case. The alternative would be to leave these just empty garbage
     * or something similar. Originally I had 1023.9999 here - not sure
     * whether we have really to cut out ceil int (Lauris).
     */
    Geom::Matrix color2norm(Geom::identity());
    Geom::Matrix color2px;
    if (gr->units == SP_GRADIENT_UNITS_OBJECTBOUNDINGBOX) {
        Geom::Matrix norm2pos(Geom::identity());

        /* BBox to user coordinate system */
        Geom::Matrix bbox2user(bbox->x1 - bbox->x0, 0, 0, bbox->y1 - bbox->y0, bbox->x0, bbox->y0);

        Geom::Matrix color2pos = color2norm * norm2pos;
        Geom::Matrix color2tpos = color2pos * gr->gradientTransform;
        Geom::Matrix color2user = color2tpos * bbox2user;
        color2px = color2user * full_transform;

    } else {
        /* Problem: What to do, if we have mixed lengths and percentages? */
        /* Currently we do ignore percentages at all, but that is not good (lauris) */

        Geom::Matrix norm2pos(Geom::identity());
        Geom::Matrix color2pos = color2norm * norm2pos;
        Geom::Matrix color2tpos = color2pos * gr->gradientTransform;
        color2px = color2tpos * full_transform;

    }
    // TODO: remove color2px_nr after converting to 2geom
    NR::Matrix color2px_nr = from_2geom(color2px);
    nr_lgradient_renderer_setup(&lgp->lgr, gr->color, gr->fetchSpread(), &color2px_nr,
                                lg->x1.computed, lg->y1.computed,
                                lg->x2.computed, lg->y2.computed);

    return (SPPainter *) lgp;
}

static void
sp_lineargradient_painter_free(SPPaintServer */*ps*/, SPPainter *painter)
{
    g_free(painter);
}

/**
>>>>>>> a83da58d
 * Directly set properties of linear gradient and request modified.
 */
void
sp_lineargradient_set_position(SPLinearGradient *lg,
                               gdouble x1, gdouble y1,
                               gdouble x2, gdouble y2)
{
    g_return_if_fail(lg != NULL);
    g_return_if_fail(SP_IS_LINEARGRADIENT(lg));

    /* fixme: units? (Lauris)  */
    lg->x1.set(SVGLength::NONE, x1, x1);
    lg->y1.set(SVGLength::NONE, y1, y1);
    lg->x2.set(SVGLength::NONE, x2, x2);
    lg->y2.set(SVGLength::NONE, y2, y2);

    SP_OBJECT(lg)->requestModified(SP_OBJECT_MODIFIED_FLAG);
}

<<<<<<< HEAD
=======
/**
 * Callback when linear gradient object is rendered.
 */
static void
sp_lg_fill(SPPainter *painter, NRPixBlock *pb)
{
    SPLGPainter *lgp = (SPLGPainter *) painter;

    if (lgp->lg->color == NULL) {
        lgp->lg->ensureColors();
        lgp->lgr.vector = lgp->lg->color;
    }

    nr_render((NRRenderer *) &lgp->lgr, pb, NULL);
}

>>>>>>> a83da58d
/*
 * Radial Gradient
 */

<<<<<<< HEAD
=======
class SPRGPainter;

/// A context with radial gradient, painter, and gradient renderer.
struct SPRGPainter {
    SPPainter painter;
    SPRadialGradient *rg;
    NRRGradientRenderer rgr;

    static SPPainter *painter_new(SPPaintServer *ps,
                                  Geom::Matrix const &full_transform,
                                  Geom::Matrix const &parent_transform,
                                  NRRect const *bbox);
};

>>>>>>> a83da58d
static void sp_radialgradient_class_init(SPRadialGradientClass *klass);
static void sp_radialgradient_init(SPRadialGradient *rg);

static void sp_radialgradient_build(SPObject *object,
                                    SPDocument *document,
                                    Inkscape::XML::Node *repr);
static void sp_radialgradient_set(SPObject *object, unsigned key, gchar const *value);
static Inkscape::XML::Node *sp_radialgradient_write(SPObject *object, Inkscape::XML::Document *doc, Inkscape::XML::Node *repr,
                                                    guint flags);
<<<<<<< HEAD
static cairo_pattern_t *sp_radialgradient_create_pattern(SPPaintServer *ps, cairo_t *ct, NRRect const *bbox, double opacity);
=======
static void sp_radialgradient_painter_free(SPPaintServer *ps, SPPainter *painter);

static void sp_rg_fill(SPPainter *painter, NRPixBlock *pb);
>>>>>>> a83da58d

static SPGradientClass *rg_parent_class;

/**
 * Register SPRadialGradient class and return its type.
 */
GType
sp_radialgradient_get_type()
{
    static GType type = 0;
    if (!type) {
        GTypeInfo info = {
            sizeof(SPRadialGradientClass),
            NULL, NULL,
            (GClassInitFunc) sp_radialgradient_class_init,
            NULL, NULL,
            sizeof(SPRadialGradient),
            16,
            (GInstanceInitFunc) sp_radialgradient_init,
            NULL,   /* value_table */
        };
        type = g_type_register_static(SP_TYPE_GRADIENT, "SPRadialGradient", &info, (GTypeFlags)0);
    }
    return type;
}

/**
 * SPRadialGradient vtable initialization.
 */
static void sp_radialgradient_class_init(SPRadialGradientClass *klass)
{
    SPObjectClass *sp_object_class = (SPObjectClass *) klass;
    SPPaintServerClass *ps_class = (SPPaintServerClass *) klass;

    rg_parent_class = (SPGradientClass*)g_type_class_ref(SP_TYPE_GRADIENT);

    sp_object_class->build = sp_radialgradient_build;
    sp_object_class->set = sp_radialgradient_set;
    sp_object_class->write = sp_radialgradient_write;

<<<<<<< HEAD
    ps_class->pattern_new = sp_radialgradient_create_pattern;
=======
    ps_class->painter_new = SPRGPainter::painter_new;
    ps_class->painter_free = sp_radialgradient_painter_free;
>>>>>>> a83da58d
}

/**
 * Callback for SPRadialGradient object initialization.
 */
static void
sp_radialgradient_init(SPRadialGradient *rg)
{
    rg->cx.unset(SVGLength::PERCENT, 0.5, 0.5);
    rg->cy.unset(SVGLength::PERCENT, 0.5, 0.5);
    rg->r.unset(SVGLength::PERCENT, 0.5, 0.5);
    rg->fx.unset(SVGLength::PERCENT, 0.5, 0.5);
    rg->fy.unset(SVGLength::PERCENT, 0.5, 0.5);
}

/**
 * Set radial gradient attributes from associated repr.
 */
static void
sp_radialgradient_build(SPObject *object, SPDocument *document, Inkscape::XML::Node *repr)
{
    if (((SPObjectClass *) rg_parent_class)->build)
        (* ((SPObjectClass *) rg_parent_class)->build)(object, document, repr);

    sp_object_read_attr(object, "cx");
    sp_object_read_attr(object, "cy");
    sp_object_read_attr(object, "r");
    sp_object_read_attr(object, "fx");
    sp_object_read_attr(object, "fy");
}

/**
 * Set radial gradient attribute.
 */
static void
sp_radialgradient_set(SPObject *object, unsigned key, gchar const *value)
{
    SPRadialGradient *rg = SP_RADIALGRADIENT(object);

    switch (key) {
        case SP_ATTR_CX:
            if (!rg->cx.read(value)) {
                rg->cx.unset(SVGLength::PERCENT, 0.5, 0.5);
            }
            if (!rg->fx._set) {
                rg->fx.value = rg->cx.value;
                rg->fx.computed = rg->cx.computed;
            }
            object->requestModified(SP_OBJECT_MODIFIED_FLAG);
            break;
        case SP_ATTR_CY:
            if (!rg->cy.read(value)) {
                rg->cy.unset(SVGLength::PERCENT, 0.5, 0.5);
            }
            if (!rg->fy._set) {
                rg->fy.value = rg->cy.value;
                rg->fy.computed = rg->cy.computed;
            }
            object->requestModified(SP_OBJECT_MODIFIED_FLAG);
            break;
        case SP_ATTR_R:
            if (!rg->r.read(value)) {
                rg->r.unset(SVGLength::PERCENT, 0.5, 0.5);
            }
            object->requestModified(SP_OBJECT_MODIFIED_FLAG);
            break;
        case SP_ATTR_FX:
            if (!rg->fx.read(value)) {
                rg->fx.unset(rg->cx.unit, rg->cx.value, rg->cx.computed);
            }
            object->requestModified(SP_OBJECT_MODIFIED_FLAG);
            break;
        case SP_ATTR_FY:
            if (!rg->fy.read(value)) {
                rg->fy.unset(rg->cy.unit, rg->cy.value, rg->cy.computed);
            }
            object->requestModified(SP_OBJECT_MODIFIED_FLAG);
            break;
        default:
            if (((SPObjectClass *) rg_parent_class)->set)
                ((SPObjectClass *) rg_parent_class)->set(object, key, value);
            break;
    }
}

/**
 * Write radial gradient attributes to associated repr.
 */
static Inkscape::XML::Node *
sp_radialgradient_write(SPObject *object, Inkscape::XML::Document *xml_doc, Inkscape::XML::Node *repr, guint flags)
{
    SPRadialGradient *rg = SP_RADIALGRADIENT(object);

    if ((flags & SP_OBJECT_WRITE_BUILD) && !repr) {
        repr = xml_doc->createElement("svg:radialGradient");
    }

    if ((flags & SP_OBJECT_WRITE_ALL) || rg->cx._set) sp_repr_set_svg_double(repr, "cx", rg->cx.computed);
    if ((flags & SP_OBJECT_WRITE_ALL) || rg->cy._set) sp_repr_set_svg_double(repr, "cy", rg->cy.computed);
    if ((flags & SP_OBJECT_WRITE_ALL) || rg->r._set) sp_repr_set_svg_double(repr, "r", rg->r.computed);
    if ((flags & SP_OBJECT_WRITE_ALL) || rg->fx._set) sp_repr_set_svg_double(repr, "fx", rg->fx.computed);
    if ((flags & SP_OBJECT_WRITE_ALL) || rg->fy._set) sp_repr_set_svg_double(repr, "fy", rg->fy.computed);

    if (((SPObjectClass *) rg_parent_class)->write)
        (* ((SPObjectClass *) rg_parent_class)->write)(object, xml_doc, repr, flags);

    return repr;
}

/**
 * Directly set properties of radial gradient and request modified.
 */
<<<<<<< HEAD
void
sp_radialgradient_set_position(SPRadialGradient *rg,
                               gdouble cx, gdouble cy, gdouble fx, gdouble fy, gdouble r)
=======
SPPainter *SPRGPainter::painter_new(SPPaintServer *ps,
                                    Geom::Matrix const &full_transform,
                                    Geom::Matrix const &/*parent_transform*/,
                                    NRRect const *bbox)
>>>>>>> a83da58d
{
    g_return_if_fail(rg != NULL);
    g_return_if_fail(SP_IS_RADIALGRADIENT(rg));

<<<<<<< HEAD
    /* fixme: units? (Lauris)  */
    rg->cx.set(SVGLength::NONE, cx, cx);
    rg->cy.set(SVGLength::NONE, cy, cy);
    rg->fx.set(SVGLength::NONE, fx, fx);
    rg->fy.set(SVGLength::NONE, fy, fy);
    rg->r.set(SVGLength::NONE, r, r);
=======
    if (!gr->color) {
        gr->ensureColors();
    }
>>>>>>> a83da58d

    SP_OBJECT(rg)->requestModified(SP_OBJECT_MODIFIED_FLAG);
}

/* CAIRO RENDERING STUFF */

static void
sp_gradient_pattern_common_setup(cairo_pattern_t *cp,
                                 SPGradient *gr,
                                 NRRect const *bbox,
                                 double opacity)
{
    // set spread type
    switch (sp_gradient_get_spread(gr)) {
    case SP_GRADIENT_SPREAD_REFLECT:
        cairo_pattern_set_extend(cp, CAIRO_EXTEND_REFLECT);
        break;
    case SP_GRADIENT_SPREAD_REPEAT:
        cairo_pattern_set_extend(cp, CAIRO_EXTEND_REPEAT);
        break;
    case SP_GRADIENT_SPREAD_PAD:
    default:
        cairo_pattern_set_extend(cp, CAIRO_EXTEND_PAD);
        break;
    }

    // add stops
    for (std::vector<SPGradientStop>::iterator i = gr->vector.stops.begin();
         i != gr->vector.stops.end(); ++i)
    {
        // multiply stop opacity by paint opacity
        cairo_pattern_add_color_stop_rgba(cp, i->offset,
            i->color.v.c[0], i->color.v.c[1], i->color.v.c[2], i->opacity * opacity);
    }

    // set pattern matrix
    Geom::Matrix gs2user = gr->gradientTransform;
    if (gr->units == SP_GRADIENT_UNITS_OBJECTBOUNDINGBOX) {
        Geom::Matrix bbox2user(bbox->x1 - bbox->x0, 0, 0, bbox->y1 - bbox->y0, bbox->x0, bbox->y0);
        gs2user *= bbox2user;
    }
<<<<<<< HEAD
    ink_cairo_pattern_set_matrix(cp, gs2user.inverse());
=======
    // TODO: remove gs2px_nr after converting to 2geom
    NR::Matrix gs2px_nr = from_2geom(gs2px);
    nr_rgradient_renderer_setup(&rgp->rgr, gr->color, gr->fetchSpread(),
                                &gs2px_nr,
                                rg->cx.computed, rg->cy.computed,
                                rg->fx.computed, rg->fy.computed,
                                rg->r.computed);

    return (SPPainter *) rgp;
>>>>>>> a83da58d
}

static cairo_pattern_t *
sp_radialgradient_create_pattern(SPPaintServer *ps,
                                 cairo_t */* ct */,
                                 NRRect const *bbox,
                                 double opacity)
{
    SPRadialGradient *rg = SP_RADIALGRADIENT(ps);
    SPGradient *gr = SP_GRADIENT(ps);

    sp_gradient_ensure_vector(gr);

    cairo_pattern_t *cp = cairo_pattern_create_radial(
        rg->fx.computed, rg->fy.computed, 0,
        rg->cx.computed, rg->cy.computed, rg->r.computed);

    sp_gradient_pattern_common_setup(cp, gr, bbox, opacity);

    return cp;
}

static cairo_pattern_t *
sp_lineargradient_create_pattern(SPPaintServer *ps,
                                 cairo_t */* ct */,
                                 NRRect const *bbox,
                                 double opacity)
{
    SPLinearGradient *lg = SP_LINEARGRADIENT(ps);
    SPGradient *gr = SP_GRADIENT(ps);

    sp_gradient_ensure_vector(gr);

    cairo_pattern_t *cp = cairo_pattern_create_linear(
        lg->x1.computed, lg->y1.computed,
        lg->x2.computed, lg->y2.computed);

    sp_gradient_pattern_common_setup(cp, gr, bbox, opacity);

    return cp;
}

cairo_pattern_t *
sp_gradient_create_preview_pattern(SPGradient *gr, double width)
{
    sp_gradient_ensure_vector(gr);

    cairo_pattern_t *pat = cairo_pattern_create_linear(0, 0, width, 0);

<<<<<<< HEAD
    for (std::vector<SPGradientStop>::iterator i = gr->vector.stops.begin();
         i != gr->vector.stops.end(); ++i)
    {
        cairo_pattern_add_color_stop_rgba(pat, i->offset,
            i->color.v.c[0], i->color.v.c[1], i->color.v.c[2], i->opacity);
=======
    if (rgp->rg->color == NULL) {
        rgp->rg->ensureColors();
        rgp->rgr.vector = rgp->rg->color;
>>>>>>> a83da58d
    }

    return pat;
}

/*
  Local Variables:
  mode:c++
  c-file-style:"stroustrup"
  c-file-offsets:((innamespace . 0)(inline-open . 0)(case-label . +))
  indent-tabs-mode:nil
  fill-column:99
  End:
*/
// vim: filetype=cpp:expandtab:shiftwidth=4:tabstop=8:softtabstop=4:encoding=utf-8:textwidth=99 :<|MERGE_RESOLUTION|>--- conflicted
+++ resolved
@@ -649,11 +649,7 @@
     }
 
     if (flags & SP_OBJECT_STYLE_MODIFIED_FLAG) {
-<<<<<<< HEAD
-        sp_gradient_ensure_vector(gr);
-=======
-        gr->ensureColors();
->>>>>>> a83da58d
+        gr->ensureVector();
     }
 
     if (flags & SP_OBJECT_MODIFIED_FLAG) flags |= SP_OBJECT_PARENT_MODIFIED_FLAG;
@@ -997,21 +993,9 @@
 {
     bool ret = false;
 
-<<<<<<< HEAD
-    if (gr->vector.built) {
-        gr->vector.built = false;
-        gr->vector.stops.clear();
-=======
-    if (color != NULL) {
-        g_free(color);
-        color = NULL;
-        ret = true;
-    }
-
     if (vector.built) {
         vector.built = false;
         vector.stops.clear();
->>>>>>> a83da58d
         ret = true;
     }
 
@@ -1120,281 +1104,6 @@
     vector.built = true;
 }
 
-<<<<<<< HEAD
-=======
-/**
- * The gradient's color array is newly created and set up from vector.
- */
-void SPGradient::ensureColors()
-{
-    if (!vector.built) {
-        rebuildVector();
-    }
-    g_return_if_fail(!vector.stops.empty());
-
-    /// \todo Where is the memory freed?
-    if (!color) {
-        color = g_new(guchar, 4 * NCOLORS);
-    }
-
-    // This assumes that vector is a zero-order B-spline (box function) approximation of the "true" gradient.
-    // This means that the "true" gradient must be prefiltered using a zero order B-spline and then sampled.
-    // Furthermore, the first element corresponds to offset="0" and the last element to offset="1".
-
-    double remainder[4] = {0,0,0,0};
-    double remainder_for_end[4] = {0,0,0,0}; // Used at the end
-    switch(spread) {
-    case SP_GRADIENT_SPREAD_PAD:
-        remainder[0] = 0.5*vector.stops[0].color.v.c[0]; // Half of the first cell uses the color of the first stop
-        remainder[1] = 0.5*vector.stops[0].color.v.c[1];
-        remainder[2] = 0.5*vector.stops[0].color.v.c[2];
-        remainder[3] = 0.5*vector.stops[0].opacity;
-        remainder_for_end[0] = 0.5*vector.stops[vector.stops.size() - 1].color.v.c[0]; // Half of the first cell uses the color of the last stop
-        remainder_for_end[1] = 0.5*vector.stops[vector.stops.size() - 1].color.v.c[1];
-        remainder_for_end[2] = 0.5*vector.stops[vector.stops.size() - 1].color.v.c[2];
-        remainder_for_end[3] = 0.5*vector.stops[vector.stops.size() - 1].opacity;
-        break;
-    case SP_GRADIENT_SPREAD_REFLECT:
-    case SP_GRADIENT_SPREAD_REPEAT:
-        // These two are handled differently, see below.
-        break;
-    default:
-        g_error("Spread type not supported!");
-    };
-    for (unsigned int i = 0; i < vector.stops.size() - 1; i++) {
-        double r0 = vector.stops[i].color.v.c[0];
-        double g0 = vector.stops[i].color.v.c[1];
-        double b0 = vector.stops[i].color.v.c[2];
-        double a0 = vector.stops[i].opacity;
-        double r1 = vector.stops[i+1].color.v.c[0];
-        double g1 = vector.stops[i+1].color.v.c[1];
-        double b1 = vector.stops[i+1].color.v.c[2];
-        double a1 = vector.stops[i+1].opacity;
-        double o0 = vector.stops[i].offset * (NCOLORS-1);
-        double o1 = vector.stops[i + 1].offset * (NCOLORS-1);
-        unsigned int ob = (unsigned int) floor(o0+.5); // These are the first and last element that might be affected by this interval.
-        unsigned int oe = (unsigned int) floor(o1+.5); // These need to be computed the same to ensure that ob will be covered by the next interval if oe==ob
-
-        if (oe == ob) {
-            // Simple case, this interval starts and stops within one cell
-            // The contribution of this interval is:
-            //    (o1-o0)*(c(o0)+c(o1))/2
-            //  = (o1-o0)*(c0+c1)/2
-            double dt = 0.5*(o1-o0);
-            remainder[0] += dt*(r0 + r1);
-            remainder[1] += dt*(g0 + g1);
-            remainder[2] += dt*(b0 + b1);
-            remainder[3] += dt*(a0 + a1);
-        } else {
-            // First compute colors for the cells which are fully covered by the current interval.
-            // The prefiltered values are equal to the midpoint of each cell here.
-            //  f = (j-o0)/(o1-o0)
-            //    = j*(1/(o1-o0)) - o0/(o1-o0)
-            double f = (ob-o0) / (o1-o0);
-            double df = 1. / (o1-o0);
-            for (unsigned int j = ob+1; j < oe; j++) {
-                f += df;
-                color[4 * j + 0] = (unsigned char) floor(255*(r0 + f*(r1-r0)) + .5);
-                color[4 * j + 1] = (unsigned char) floor(255*(g0 + f*(g1-g0)) + .5);
-                color[4 * j + 2] = (unsigned char) floor(255*(b0 + f*(b1-b0)) + .5);
-                color[4 * j + 3] = (unsigned char) floor(255*(a0 + f*(a1-a0)) + .5);
-            }
-
-            // Now handle the beginning
-            // The contribution of the last point is already in remainder.
-            // The contribution of this point is:
-            //    (ob+.5-o0)*(c(o0)+c(ob+.5))/2
-            //  = (ob+.5-o0)*c((o0+ob+.5)/2)
-            //  = (ob+.5-o0)*(c0+((o0+ob+.5)/2-o0)*df*(c1-c0))
-            //  = (ob+.5-o0)*(c0+(ob+.5-o0)*df*(c1-c0)/2)
-            double dt = ob+.5-o0;
-            f = 0.5*dt*df;
-            if (ob==0 && spread==SP_GRADIENT_SPREAD_REFLECT) {
-                // The first half of the first cell is just a mirror image of the second half, so simply multiply it by 2.
-                color[4 * ob + 0] = (unsigned char) floor(2*255*(remainder[0] + dt*(r0 + f*(r1-r0))) + .5);
-                color[4 * ob + 1] = (unsigned char) floor(2*255*(remainder[1] + dt*(g0 + f*(g1-g0))) + .5);
-                color[4 * ob + 2] = (unsigned char) floor(2*255*(remainder[2] + dt*(b0 + f*(b1-b0))) + .5);
-                color[4 * ob + 3] = (unsigned char) floor(2*255*(remainder[3] + dt*(a0 + f*(a1-a0))) + .5);
-            } else if (ob==0 && spread==SP_GRADIENT_SPREAD_REPEAT) {
-                // The first cell is the same as the last cell, so save whatever is in the second half here and deal with the rest later.
-                remainder_for_end[0] = remainder[0] + dt*(r0 + f*(r1-r0));
-                remainder_for_end[1] = remainder[1] + dt*(g0 + f*(g1-g0));
-                remainder_for_end[2] = remainder[2] + dt*(b0 + f*(b1-b0));
-                remainder_for_end[3] = remainder[3] + dt*(a0 + f*(a1-a0));
-            } else {
-                // The first half of the cell was already in remainder.
-                color[4 * ob + 0] = (unsigned char) floor(255*(remainder[0] + dt*(r0 + f*(r1-r0))) + .5);
-                color[4 * ob + 1] = (unsigned char) floor(255*(remainder[1] + dt*(g0 + f*(g1-g0))) + .5);
-                color[4 * ob + 2] = (unsigned char) floor(255*(remainder[2] + dt*(b0 + f*(b1-b0))) + .5);
-                color[4 * ob + 3] = (unsigned char) floor(255*(remainder[3] + dt*(a0 + f*(a1-a0))) + .5);
-            }
-
-            // Now handle the end, which should end up in remainder
-            // The contribution of this point is:
-            //    (o1-oe+.5)*(c(o1)+c(oe-.5))/2
-            //  = (o1-oe+.5)*c((o1+oe-.5)/2)
-            //  = (o1-oe+.5)*(c0+((o1+oe-.5)/2-o0)*df*(c1-c0))
-            dt = o1-oe+.5;
-            f = (0.5*(o1+oe-.5)-o0)*df;
-            remainder[0] = dt*(r0 + f*(r1-r0));
-            remainder[1] = dt*(g0 + f*(g1-g0));
-            remainder[2] = dt*(b0 + f*(b1-b0));
-            remainder[3] = dt*(a0 + f*(a1-a0));
-        }
-    }
-    switch(spread) {
-    case SP_GRADIENT_SPREAD_PAD:
-        color[4 * (NCOLORS-1) + 0] = (unsigned char) floor(255*(remainder[0]+remainder_for_end[0]) + .5);
-        color[4 * (NCOLORS-1) + 1] = (unsigned char) floor(255*(remainder[1]+remainder_for_end[1]) + .5);
-        color[4 * (NCOLORS-1) + 2] = (unsigned char) floor(255*(remainder[2]+remainder_for_end[2]) + .5);
-        color[4 * (NCOLORS-1) + 3] = (unsigned char) floor(255*(remainder[3]+remainder_for_end[3]) + .5);
-        break;
-    case SP_GRADIENT_SPREAD_REFLECT:
-        // The second half is the same as the first half, so multiply by 2.
-        color[4 * (NCOLORS-1) + 0] = (unsigned char) floor(2*255*remainder[0] + .5);
-        color[4 * (NCOLORS-1) + 1] = (unsigned char) floor(2*255*remainder[1] + .5);
-        color[4 * (NCOLORS-1) + 2] = (unsigned char) floor(2*255*remainder[2] + .5);
-        color[4 * (NCOLORS-1) + 3] = (unsigned char) floor(2*255*remainder[3] + .5);
-        break;
-    case SP_GRADIENT_SPREAD_REPEAT:
-        // The second half is the same as the second half of the first cell (which was saved in remainder_for_end).
-        color[0] = color[4 * (NCOLORS-1) + 0] = (unsigned char) floor(255*(remainder[0]+remainder_for_end[0]) + .5);
-        color[1] = color[4 * (NCOLORS-1) + 1] = (unsigned char) floor(255*(remainder[1]+remainder_for_end[1]) + .5);
-        color[2] = color[4 * (NCOLORS-1) + 2] = (unsigned char) floor(255*(remainder[2]+remainder_for_end[2]) + .5);
-        color[3] = color[4 * (NCOLORS-1) + 3] = (unsigned char) floor(255*(remainder[3]+remainder_for_end[3]) + .5);
-        break;
-    }
-}
-
-/**
- * Renders gradient vector to buffer as line.
- *
- * RGB buffer background should be set up beforehand.
- *
- * @param len,width,height,rowstride Buffer parameters (1 or 2 dimensional).
- * @param span Full integer width of requested gradient.
- * @param pos Buffer starting position in span.
- */
-static void
-sp_gradient_render_vector_line_rgba(SPGradient *const gradient, guchar *buf,
-                                    gint const len, gint const pos, gint const span)
-{
-    g_return_if_fail(gradient != NULL);
-    g_return_if_fail(SP_IS_GRADIENT(gradient));
-    g_return_if_fail(buf != NULL);
-    g_return_if_fail(len > 0);
-    g_return_if_fail(pos >= 0);
-    g_return_if_fail(pos + len <= span);
-    g_return_if_fail(span > 0);
-
-    if (!gradient->color) {
-        gradient->ensureColors();
-    }
-
-    gint idx = (pos * 1024 << 8) / span;
-    gint didx = (1024 << 8) / span;
-
-    for (gint x = 0; x < len; x++) {
-        /// \todo Can this be done with 4 byte copies?
-        *buf++ = gradient->color[4 * (idx >> 8)];
-        *buf++ = gradient->color[4 * (idx >> 8) + 1];
-        *buf++ = gradient->color[4 * (idx >> 8) + 2];
-        *buf++ = gradient->color[4 * (idx >> 8) + 3];
-        idx += didx;
-    }
-}
-
-/**
- * Render rectangular RGBA area from gradient vector.
- */
-void
-sp_gradient_render_vector_block_rgba(SPGradient *const gradient, guchar *buf,
-                                     gint const width, gint const height, gint const rowstride,
-                                     gint const pos, gint const span, bool const horizontal)
-{
-    g_return_if_fail(gradient != NULL);
-    g_return_if_fail(SP_IS_GRADIENT(gradient));
-    g_return_if_fail(buf != NULL);
-    g_return_if_fail(width > 0);
-    g_return_if_fail(height > 0);
-    g_return_if_fail(pos >= 0);
-    g_return_if_fail((horizontal && (pos + width <= span)) || (!horizontal && (pos + height <= span)));
-    g_return_if_fail(span > 0);
-
-    if (horizontal) {
-        sp_gradient_render_vector_line_rgba(gradient, buf, width, pos, span);
-        for (gint y = 1; y < height; y++) {
-            memcpy(buf + y * rowstride, buf, 4 * width);
-        }
-    } else {
-        guchar *tmp = (guchar *)alloca(4 * height);
-        sp_gradient_render_vector_line_rgba(gradient, tmp, height, pos, span);
-        for (gint y = 0; y < height; y++) {
-            guchar *b = buf + y * rowstride;
-            for (gint x = 0; x < width; x++) {
-                *b++ = tmp[0];
-                *b++ = tmp[1];
-                *b++ = tmp[2];
-                *b++ = tmp[3];
-            }
-            tmp += 4;
-        }
-    }
-}
-
-/**
- * Render rectangular RGB area from gradient vector.
- */
-void
-sp_gradient_render_vector_block_rgb(SPGradient *gradient, guchar *buf,
-                                    gint const width, gint const height, gint const /*rowstride*/,
-                                    gint const pos, gint const span, bool const horizontal)
-{
-    g_return_if_fail(gradient != NULL);
-    g_return_if_fail(SP_IS_GRADIENT(gradient));
-    g_return_if_fail(buf != NULL);
-    g_return_if_fail(width > 0);
-    g_return_if_fail(height > 0);
-    g_return_if_fail(pos >= 0);
-    g_return_if_fail((horizontal && (pos + width <= span)) || (!horizontal && (pos + height <= span)));
-    g_return_if_fail(span > 0);
-
-    if (horizontal) {
-        guchar *tmp = (guchar*)alloca(4 * width);
-        sp_gradient_render_vector_line_rgba(gradient, tmp, width, pos, span);
-        for (gint y = 0; y < height; y++) {
-            guchar *t = tmp;
-            for (gint x = 0; x < width; x++) {
-                gint a = t[3];
-                gint fc = (t[0] - buf[0]) * a;
-                buf[0] = buf[0] + ((fc + (fc >> 8) + 0x80) >> 8);
-                fc = (t[1] - buf[1]) * a;
-                buf[1] = buf[1] + ((fc + (fc >> 8) + 0x80) >> 8);
-                fc = (t[2] - buf[2]) * a;
-                buf[2] = buf[2] + ((fc + (fc >> 8) + 0x80) >> 8);
-                buf += 3;
-                t += 4;
-            }
-        }
-    } else {
-        guchar *tmp = (guchar*)alloca(4 * height);
-        sp_gradient_render_vector_line_rgba(gradient, tmp, height, pos, span);
-        for (gint y = 0; y < height; y++) {
-            guchar *t = tmp + 4 * y;
-            for (gint x = 0; x < width; x++) {
-                gint a = t[3];
-                gint fc = (t[0] - buf[0]) * a;
-                buf[0] = buf[0] + ((fc + (fc >> 8) + 0x80) >> 8);
-                fc = (t[1] - buf[1]) * a;
-                buf[1] = buf[1] + ((fc + (fc >> 8) + 0x80) >> 8);
-                fc = (t[2] - buf[2]) * a;
-                buf[2] = buf[2] + ((fc + (fc >> 8) + 0x80) >> 8);
-            }
-        }
-    }
-}
-
->>>>>>> a83da58d
 Geom::Matrix
 sp_gradient_get_g2d_matrix(SPGradient const *gr, Geom::Matrix const &ctm, Geom::Rect const &bbox)
 {
@@ -1439,24 +1148,6 @@
  * Linear Gradient
  */
 
-<<<<<<< HEAD
-=======
-class SPLGPainter;
-
-/// A context with linear gradient, painter, and gradient renderer.
-struct SPLGPainter {
-    SPPainter painter;
-    SPLinearGradient *lg;
-
-    NRLGradientRenderer lgr;
-
-    static SPPainter * painter_new(SPPaintServer *ps,
-                                   Geom::Matrix const &full_transform,
-                                   Geom::Matrix const &parent_transform,
-                                   NRRect const *bbox);
-};
-
->>>>>>> a83da58d
 static void sp_lineargradient_class_init(SPLinearGradientClass *klass);
 static void sp_lineargradient_init(SPLinearGradient *lg);
 
@@ -1466,14 +1157,7 @@
 static void sp_lineargradient_set(SPObject *object, unsigned key, gchar const *value);
 static Inkscape::XML::Node *sp_lineargradient_write(SPObject *object, Inkscape::XML::Document *doc, Inkscape::XML::Node *repr,
                                                     guint flags);
-<<<<<<< HEAD
 static cairo_pattern_t *sp_lineargradient_create_pattern(SPPaintServer *ps, cairo_t *ct, NRRect const *bbox, double opacity);
-=======
-
-static void sp_lineargradient_painter_free(SPPaintServer *ps, SPPainter *painter);
-
-static void sp_lg_fill(SPPainter *painter, NRPixBlock *pb);
->>>>>>> a83da58d
 
 static SPGradientClass *lg_parent_class;
 
@@ -1514,12 +1198,7 @@
     sp_object_class->set = sp_lineargradient_set;
     sp_object_class->write = sp_lineargradient_write;
 
-<<<<<<< HEAD
     ps_class->pattern_new = sp_lineargradient_create_pattern;
-=======
-    ps_class->painter_new = SPLGPainter::painter_new;
-    ps_class->painter_free = sp_lineargradient_painter_free;
->>>>>>> a83da58d
 }
 
 /**
@@ -1609,89 +1288,6 @@
 }
 
 /**
-<<<<<<< HEAD
-=======
- * Create linear gradient context.
- *
- * Basically we have to deal with transformations
- *
- * 1) color2norm - maps point in (0,NCOLORS) vector to (0,1) vector
- * 2) norm2pos - maps (0,1) vector to x1,y1 - x2,y2
- * 2) gradientTransform
- * 3) bbox2user
- * 4) ctm == userspace to pixel grid
- *
- * See also (*) in sp-pattern about why we may need parent_transform.
- *
- * \todo (point 1 above) fixme: I do not know how to deal with start > 0
- * and end < 1.
- */
-SPPainter * SPLGPainter::painter_new(SPPaintServer *ps,
-                                     Geom::Matrix const &full_transform,
-                                     Geom::Matrix const &/*parent_transform*/,
-                                     NRRect const *bbox)
-{
-    SPLinearGradient *lg = SP_LINEARGRADIENT(ps);
-    SPGradient *gr = SP_GRADIENT(ps);
-
-    if (!gr->color) {
-        gr->ensureColors();
-    }
-
-    SPLGPainter *lgp = g_new(SPLGPainter, 1);
-
-    lgp->painter.type = SP_PAINTER_IND;
-    lgp->painter.fill = sp_lg_fill;
-
-    lgp->lg = lg;
-
-    /** \todo
-     * Technically speaking, we map NCOLORS on line [start,end] onto line
-     * [0,1].  I almost think we should fill color array start and end in
-     * that case. The alternative would be to leave these just empty garbage
-     * or something similar. Originally I had 1023.9999 here - not sure
-     * whether we have really to cut out ceil int (Lauris).
-     */
-    Geom::Matrix color2norm(Geom::identity());
-    Geom::Matrix color2px;
-    if (gr->units == SP_GRADIENT_UNITS_OBJECTBOUNDINGBOX) {
-        Geom::Matrix norm2pos(Geom::identity());
-
-        /* BBox to user coordinate system */
-        Geom::Matrix bbox2user(bbox->x1 - bbox->x0, 0, 0, bbox->y1 - bbox->y0, bbox->x0, bbox->y0);
-
-        Geom::Matrix color2pos = color2norm * norm2pos;
-        Geom::Matrix color2tpos = color2pos * gr->gradientTransform;
-        Geom::Matrix color2user = color2tpos * bbox2user;
-        color2px = color2user * full_transform;
-
-    } else {
-        /* Problem: What to do, if we have mixed lengths and percentages? */
-        /* Currently we do ignore percentages at all, but that is not good (lauris) */
-
-        Geom::Matrix norm2pos(Geom::identity());
-        Geom::Matrix color2pos = color2norm * norm2pos;
-        Geom::Matrix color2tpos = color2pos * gr->gradientTransform;
-        color2px = color2tpos * full_transform;
-
-    }
-    // TODO: remove color2px_nr after converting to 2geom
-    NR::Matrix color2px_nr = from_2geom(color2px);
-    nr_lgradient_renderer_setup(&lgp->lgr, gr->color, gr->fetchSpread(), &color2px_nr,
-                                lg->x1.computed, lg->y1.computed,
-                                lg->x2.computed, lg->y2.computed);
-
-    return (SPPainter *) lgp;
-}
-
-static void
-sp_lineargradient_painter_free(SPPaintServer */*ps*/, SPPainter *painter)
-{
-    g_free(painter);
-}
-
-/**
->>>>>>> a83da58d
  * Directly set properties of linear gradient and request modified.
  */
 void
@@ -1711,46 +1307,10 @@
     SP_OBJECT(lg)->requestModified(SP_OBJECT_MODIFIED_FLAG);
 }
 
-<<<<<<< HEAD
-=======
-/**
- * Callback when linear gradient object is rendered.
- */
-static void
-sp_lg_fill(SPPainter *painter, NRPixBlock *pb)
-{
-    SPLGPainter *lgp = (SPLGPainter *) painter;
-
-    if (lgp->lg->color == NULL) {
-        lgp->lg->ensureColors();
-        lgp->lgr.vector = lgp->lg->color;
-    }
-
-    nr_render((NRRenderer *) &lgp->lgr, pb, NULL);
-}
-
->>>>>>> a83da58d
 /*
  * Radial Gradient
  */
 
-<<<<<<< HEAD
-=======
-class SPRGPainter;
-
-/// A context with radial gradient, painter, and gradient renderer.
-struct SPRGPainter {
-    SPPainter painter;
-    SPRadialGradient *rg;
-    NRRGradientRenderer rgr;
-
-    static SPPainter *painter_new(SPPaintServer *ps,
-                                  Geom::Matrix const &full_transform,
-                                  Geom::Matrix const &parent_transform,
-                                  NRRect const *bbox);
-};
-
->>>>>>> a83da58d
 static void sp_radialgradient_class_init(SPRadialGradientClass *klass);
 static void sp_radialgradient_init(SPRadialGradient *rg);
 
@@ -1760,13 +1320,7 @@
 static void sp_radialgradient_set(SPObject *object, unsigned key, gchar const *value);
 static Inkscape::XML::Node *sp_radialgradient_write(SPObject *object, Inkscape::XML::Document *doc, Inkscape::XML::Node *repr,
                                                     guint flags);
-<<<<<<< HEAD
 static cairo_pattern_t *sp_radialgradient_create_pattern(SPPaintServer *ps, cairo_t *ct, NRRect const *bbox, double opacity);
-=======
-static void sp_radialgradient_painter_free(SPPaintServer *ps, SPPainter *painter);
-
-static void sp_rg_fill(SPPainter *painter, NRPixBlock *pb);
->>>>>>> a83da58d
 
 static SPGradientClass *rg_parent_class;
 
@@ -1807,12 +1361,7 @@
     sp_object_class->set = sp_radialgradient_set;
     sp_object_class->write = sp_radialgradient_write;
 
-<<<<<<< HEAD
     ps_class->pattern_new = sp_radialgradient_create_pattern;
-=======
-    ps_class->painter_new = SPRGPainter::painter_new;
-    ps_class->painter_free = sp_radialgradient_painter_free;
->>>>>>> a83da58d
 }
 
 /**
@@ -1925,32 +1474,19 @@
 /**
  * Directly set properties of radial gradient and request modified.
  */
-<<<<<<< HEAD
 void
 sp_radialgradient_set_position(SPRadialGradient *rg,
                                gdouble cx, gdouble cy, gdouble fx, gdouble fy, gdouble r)
-=======
-SPPainter *SPRGPainter::painter_new(SPPaintServer *ps,
-                                    Geom::Matrix const &full_transform,
-                                    Geom::Matrix const &/*parent_transform*/,
-                                    NRRect const *bbox)
->>>>>>> a83da58d
 {
     g_return_if_fail(rg != NULL);
     g_return_if_fail(SP_IS_RADIALGRADIENT(rg));
 
-<<<<<<< HEAD
     /* fixme: units? (Lauris)  */
     rg->cx.set(SVGLength::NONE, cx, cx);
     rg->cy.set(SVGLength::NONE, cy, cy);
     rg->fx.set(SVGLength::NONE, fx, fx);
     rg->fy.set(SVGLength::NONE, fy, fy);
     rg->r.set(SVGLength::NONE, r, r);
-=======
-    if (!gr->color) {
-        gr->ensureColors();
-    }
->>>>>>> a83da58d
 
     SP_OBJECT(rg)->requestModified(SP_OBJECT_MODIFIED_FLAG);
 }
@@ -1964,7 +1500,7 @@
                                  double opacity)
 {
     // set spread type
-    switch (sp_gradient_get_spread(gr)) {
+    switch (gr->getSpread()) {
     case SP_GRADIENT_SPREAD_REFLECT:
         cairo_pattern_set_extend(cp, CAIRO_EXTEND_REFLECT);
         break;
@@ -1988,23 +1524,11 @@
 
     // set pattern matrix
     Geom::Matrix gs2user = gr->gradientTransform;
-    if (gr->units == SP_GRADIENT_UNITS_OBJECTBOUNDINGBOX) {
+    if (gr->getUnits() == SP_GRADIENT_UNITS_OBJECTBOUNDINGBOX) {
         Geom::Matrix bbox2user(bbox->x1 - bbox->x0, 0, 0, bbox->y1 - bbox->y0, bbox->x0, bbox->y0);
         gs2user *= bbox2user;
     }
-<<<<<<< HEAD
     ink_cairo_pattern_set_matrix(cp, gs2user.inverse());
-=======
-    // TODO: remove gs2px_nr after converting to 2geom
-    NR::Matrix gs2px_nr = from_2geom(gs2px);
-    nr_rgradient_renderer_setup(&rgp->rgr, gr->color, gr->fetchSpread(),
-                                &gs2px_nr,
-                                rg->cx.computed, rg->cy.computed,
-                                rg->fx.computed, rg->fy.computed,
-                                rg->r.computed);
-
-    return (SPPainter *) rgp;
->>>>>>> a83da58d
 }
 
 static cairo_pattern_t *
@@ -2016,7 +1540,7 @@
     SPRadialGradient *rg = SP_RADIALGRADIENT(ps);
     SPGradient *gr = SP_GRADIENT(ps);
 
-    sp_gradient_ensure_vector(gr);
+    gr->ensureVector();
 
     cairo_pattern_t *cp = cairo_pattern_create_radial(
         rg->fx.computed, rg->fy.computed, 0,
@@ -2036,7 +1560,7 @@
     SPLinearGradient *lg = SP_LINEARGRADIENT(ps);
     SPGradient *gr = SP_GRADIENT(ps);
 
-    sp_gradient_ensure_vector(gr);
+    gr->ensureVector();
 
     cairo_pattern_t *cp = cairo_pattern_create_linear(
         lg->x1.computed, lg->y1.computed,
@@ -2050,21 +1574,15 @@
 cairo_pattern_t *
 sp_gradient_create_preview_pattern(SPGradient *gr, double width)
 {
-    sp_gradient_ensure_vector(gr);
+    gr->ensureVector();
 
     cairo_pattern_t *pat = cairo_pattern_create_linear(0, 0, width, 0);
 
-<<<<<<< HEAD
     for (std::vector<SPGradientStop>::iterator i = gr->vector.stops.begin();
          i != gr->vector.stops.end(); ++i)
     {
         cairo_pattern_add_color_stop_rgba(pat, i->offset,
             i->color.v.c[0], i->color.v.c[1], i->color.v.c[2], i->opacity);
-=======
-    if (rgp->rg->color == NULL) {
-        rgp->rg->ensureColors();
-        rgp->rgr.vector = rgp->rg->color;
->>>>>>> a83da58d
     }
 
     return pat;
