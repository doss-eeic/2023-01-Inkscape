#ifndef SEEN_SP_ITEM_H
#define SEEN_SP_ITEM_H

/** \file
 * Some things pertinent to all visible shapes: SPItem, SPItemView, SPItemCtx, SPItemClass, SPEvent.
 */

/*
 * Authors:
 *   Lauris Kaplinski <lauris@kaplinski.com>
 *   bulia byak <buliabyak@users.sf.net>
 *   Johan Engelen <j.b.c.engelen@ewi.utwente.nl>
 *   Abhishek Sharma
 *
 * Copyright (C) 1999-2006 authors
 * Copyright (C) 2001-2002 Ximian, Inc.
 * Copyright (C) 2004 Monash University
 *
 * Released under GNU GPL, read the file 'COPYING' for more information
 */
#include <vector>
#include <2geom/forward.h>
#include <2geom/affine.h>
#include <2geom/rect.h>

#include "sp-object.h"
#include "snap-preferences.h"
#include "snap-candidate.h"

class SPGuideConstraint;
class SPClipPathReference;
class SPMaskReference;
class SPAvoidRef;
struct SPPrintContext;

namespace Inkscape {

class Drawing;
class DrawingItem;
class URIReference;

}

enum {
    SP_EVENT_INVALID,
    SP_EVENT_NONE,
    SP_EVENT_ACTIVATE,
    SP_EVENT_MOUSEOVER,
    SP_EVENT_MOUSEOUT
};

/**
 * Event structure.
 *
 * \todo This is just placeholder. Plan:
 * We do extensible event structure, that hold applicable (ui, non-ui)
 * data pointers. So it is up to given object/arena implementation
 * to process correct ones in meaningful way.
 * Also, this probably goes to SPObject base class.
 *
 */
class SPEvent {
public:
    unsigned int type;
    gpointer data;
};

/// SPItemView
class SPItemView {
public:
    SPItemView *next;
    unsigned int flags;
    unsigned int key;
    Inkscape::DrawingItem *arenaitem;
};

/* flags */

#define SP_ITEM_BBOX_VISUAL 1

#define SP_ITEM_SHOW_DISPLAY (1 << 0)

/**
 * Flag for referenced views (i.e. markers, clippaths, masks and patterns);
   currently unused, does the same as DISPLAY
 */
#define SP_ITEM_REFERENCE_FLAGS (1 << 1)

/// Contains transformations to document/viewport and the viewport size.
class SPItemCtx : public SPCtx {
public:
    /** Item to document transformation */
    Geom::Affine i2doc;
    /** Viewport size */
    Geom::Rect viewport;
    /** Item to viewport transformation */
    Geom::Affine i2vp;
};

class SPItem;
class SPItemClass;
class CItem;

#define SP_TYPE_ITEM (sp_item_get_type ())
#define SP_ITEM(obj) (G_TYPE_CHECK_INSTANCE_CAST ((obj), SP_TYPE_ITEM, SPItem))
#define SP_ITEM_CLASS(clazz) (G_TYPE_CHECK_CLASS_CAST((clazz), SP_TYPE_ITEM, SPItemClass))
#define SP_IS_ITEM(obj) (G_TYPE_CHECK_INSTANCE_TYPE ((obj), SP_TYPE_ITEM))

GType sp_item_get_type() G_GNUC_CONST;

/** Abstract base class for all visible shapes. */
class SPItem : public SPObject {
public:
    enum BBoxType {
        // legacy behavior: includes crude stroke, markers; excludes long miters, blur margin; is known to be wrong for caps
        APPROXIMATE_BBOX,
        // includes only the bare path bbox, no stroke, no nothing
        GEOMETRIC_BBOX,
        // includes everything: correctly done stroke (with proper miters and caps), markers, filter margins (e.g. blur)
        VISUAL_BBOX
    };

    CItem* citem;

    unsigned int sensitive : 1;
    unsigned int stop_paint: 1;
    mutable unsigned bbox_valid : 1;
    double transform_center_x;
    double transform_center_y;
    bool freeze_stroke_width;

    Geom::Affine transform;
    mutable Geom::OptRect doc_bbox;

    SPClipPathReference *clip_ref;
    SPMaskReference *mask_ref;

    // Used for object-avoiding connectors
    SPAvoidRef *avoidRef;

    SPItemView *display;

    std::vector<SPGuideConstraint> constraints;

    sigc::signal<void, Geom::Affine const *, SPItem *> _transformed_signal;

    void init();
    bool isLocked() const;
    void setLocked(bool lock);

    bool isHidden() const;
    void setHidden(bool hidden);

    bool isEvaluated() const;
    void setEvaluated(bool visible);
    void resetEvaluated();

    bool isHidden(unsigned display_key) const;

    bool isExplicitlyHidden() const;

    void setExplicitlyHidden(bool val);

    void setCenter(Geom::Point const &object_centre);
    void unsetCenter();
    bool isCenterSet();
    Geom::Point getCenter() const;

    bool isVisibleAndUnlocked() const;

    bool isVisibleAndUnlocked(unsigned display_key) const;

    Geom::Affine getRelativeTransform(SPObject const *obj) const;

    void raiseOne();
    void lowerOne();
    void raiseToTop();
    void lowerToBottom();
    void moveTo(SPItem *target, gboolean intoafter);

    sigc::connection connectTransformed(sigc::slot<void, Geom::Affine const *, SPItem *> slot)  {
        return _transformed_signal.connect(slot);
    }

    Geom::OptRect geometricBounds(Geom::Affine const &transform = Geom::identity()) const;
    Geom::OptRect visualBounds(Geom::Affine const &transform = Geom::identity()) const;
    Geom::OptRect bounds(BBoxType type, Geom::Affine const &transform = Geom::identity()) const;
    Geom::OptRect documentGeometricBounds() const;
    Geom::OptRect documentVisualBounds() const;
    Geom::OptRect documentBounds(BBoxType type) const;
    Geom::OptRect desktopGeometricBounds() const;
    Geom::OptRect desktopVisualBounds() const;
    Geom::OptRect desktopPreferredBounds() const;
    Geom::OptRect desktopBounds(BBoxType type) const;

    unsigned pos_in_parent();
    gchar *description();
    int ifilt();
    void invoke_print(SPPrintContext *ctx);
    static unsigned int display_key_new(unsigned int numkeys);
    Inkscape::DrawingItem *invoke_show(Inkscape::Drawing &drawing, unsigned int key, unsigned int flags);
    void invoke_hide(unsigned int key);
    void getSnappoints(std::vector<Inkscape::SnapCandidatePoint> &p, Inkscape::SnapPreferences const *snapprefs=0) const;
    void adjust_pattern(/* Geom::Affine const &premul, */ Geom::Affine const &postmul, bool set = false);
    void adjust_gradient(/* Geom::Affine const &premul, */ Geom::Affine const &postmul, bool set = false);
    void adjust_stroke(gdouble ex);
    void adjust_stroke_width_recursive(gdouble ex);
    void freeze_stroke_width_recursive(bool freeze);
    void adjust_paint_recursive(Geom::Affine advertized_transform, Geom::Affine t_ancestors, bool is_pattern);
    void adjust_livepatheffect(Geom::Affine const &postmul, bool set = false);
    void doWriteTransform(Inkscape::XML::Node *repr, Geom::Affine const &transform, Geom::Affine const *adv = NULL, bool compensate = true);
    void set_item_transform(Geom::Affine const &transform_matrix);
    void convert_item_to_guides();
    gint emitEvent (SPEvent &event);
    Inkscape::DrawingItem *get_arenaitem(unsigned int key);

    Geom::Affine i2doc_affine() const;
    Geom::Affine i2dt_affine() const;
    void set_i2d_affine(Geom::Affine const &transform);
    Geom::Affine dt2i_affine() const;
    void convert_to_guides();

private:
    enum EvaluatedStatus
    {
        StatusUnknown, StatusCalculated, StatusSet
    };

    mutable bool _is_evaluated;
    mutable EvaluatedStatus _evaluated_status;

<<<<<<< HEAD
    static void sp_item_init(SPItem *item);

    //static void sp_item_build(SPObject *object, SPDocument *document, Inkscape::XML::Node *repr);
    static void sp_item_release(SPObject *object);
    static void sp_item_set(SPObject *object, unsigned key, gchar const *value);
    static void sp_item_update(SPObject *object, SPCtx *ctx, guint flags);
    static Inkscape::XML::Node *sp_item_write(SPObject *object, Inkscape::XML::Document *doc, Inkscape::XML::Node *repr, guint flags);

//    static gchar *sp_item_private_description(SPItem *item);
//    static void sp_item_private_snappoints(SPItem const *item, std::vector<Inkscape::SnapCandidatePoint> &p, Inkscape::SnapPreferences const *snapprefs);

=======
>>>>>>> 50ee0508
    static SPItemView *sp_item_view_new_prepend(SPItemView *list, SPItem *item, unsigned flags, unsigned key, Inkscape::DrawingItem *arenaitem);
    static void clip_ref_changed(SPObject *old_clip, SPObject *clip, SPItem *item);
    static void mask_ref_changed(SPObject *old_clip, SPObject *clip, SPItem *item);

    friend class SPItemClass;
    friend class CItem;
};

/// The SPItem vtable.
class SPItemClass {
public:
    SPObjectClass parent_class;

//    /** BBox union in given coordinate system */
//    Geom::OptRect (* bbox) (SPItem const *item, Geom::Affine const &transform, SPItem::BBoxType type);
//
//    /** Printing method. Assumes ctm is set to item affine matrix */
//    /* \todo Think about it, and maybe implement generic export method instead (Lauris) */
//    void (* print) (SPItem *item, SPPrintContext *ctx);
//
//    /** Give short description of item (for status display) */
//    gchar * (* description) (SPItem * item);
//
//    Inkscape::DrawingItem * (* show) (SPItem *item, Inkscape::Drawing &drawing, unsigned int key, unsigned int flags);
//    void (* hide) (SPItem *item, unsigned int key);
//
//    /** Write to an iterator the points that should be considered for snapping
//     * as the item's `nodes'.
//     */
//    void (* snappoints) (SPItem const *item, std::vector<Inkscape::SnapCandidatePoint> &p, Inkscape::SnapPreferences const *snapprefs);
//
//    /** Apply the transform optimally, and return any residual transformation */
//    Geom::Affine (* set_transform)(SPItem *item, Geom::Affine const &transform);
//
//    /** Convert the item to guidelines */
//    void (* convert_to_guides)(SPItem *item);
//
//    /** Emit event, if applicable */
//    gint (* event) (SPItem *item, SPEvent *event);

<<<<<<< HEAD
	private:
	static SPObjectClass *static_parent_class;
	static void sp_item_class_init(SPItemClass *klass);

	friend class SPItem;
	friend class CItem;
};


class CItem : public CObject {
public:
	CItem(SPItem* item);
	virtual ~CItem();

	virtual void onBuild(SPDocument *document, Inkscape::XML::Node *repr);
	virtual void onRelease();
	virtual void onSet(unsigned int key, gchar const* value);
	virtual void onUpdate(SPCtx *ctx, guint flags);
	virtual Inkscape::XML::Node* onWrite(Inkscape::XML::Document *xml_doc, Inkscape::XML::Node *repr, guint flags);

	virtual Geom::OptRect onBbox(Geom::Affine const &transform, SPItem::BBoxType type);
	virtual void onPrint(SPPrintContext *ctx);
	virtual gchar* onDescription();
	virtual Inkscape::DrawingItem* onShow(Inkscape::Drawing &drawing, unsigned int key, unsigned int flags);
	virtual void onHide(unsigned int key);
    virtual void onSnappoints(std::vector<Inkscape::SnapCandidatePoint> &p, Inkscape::SnapPreferences const *snapprefs);
    virtual Geom::Affine onSetTransform(Geom::Affine const &transform);
    virtual void onConvertToGuides();
    virtual gint onEvent(SPEvent *event);

protected:
	SPItem* spitem;
=======
private:
    friend class SPItem;
>>>>>>> 50ee0508
};


// Utility

Geom::Affine i2anc_affine(SPObject const *item, SPObject const *ancestor);
Geom::Affine i2i_affine(SPObject const *src, SPObject const *dest);

/* fixme: - these are evil, but OK */

/* Fill *TRANSFORM with the item-to-desktop transform.  See doc/coordinates.txt
 * for a description of `Desktop coordinates'; though see also mental's comment
 * at the top of that file.
 *
 * \return TRANSFORM.
 */
int sp_item_repr_compare_position(SPItem const *first, SPItem const *second);
SPItem *sp_item_first_item_child (SPObject *obj);
SPItem const *sp_item_first_item_child (SPObject const *obj);

#endif // SEEN_SP_ITEM_H

/*
  Local Variables:
  mode:c++
  c-file-style:"stroustrup"
  c-file-offsets:((innamespace . 0)(inline-open . 0)(case-label . +))
  indent-tabs-mode:nil
  fill-column:99
  End:
*/
// vim: filetype=cpp:expandtab:shiftwidth=4:tabstop=8:softtabstop=4:fileencoding=utf-8:textwidth=99 :<|MERGE_RESOLUTION|>--- conflicted
+++ resolved
@@ -229,20 +229,6 @@
     mutable bool _is_evaluated;
     mutable EvaluatedStatus _evaluated_status;
 
-<<<<<<< HEAD
-    static void sp_item_init(SPItem *item);
-
-    //static void sp_item_build(SPObject *object, SPDocument *document, Inkscape::XML::Node *repr);
-    static void sp_item_release(SPObject *object);
-    static void sp_item_set(SPObject *object, unsigned key, gchar const *value);
-    static void sp_item_update(SPObject *object, SPCtx *ctx, guint flags);
-    static Inkscape::XML::Node *sp_item_write(SPObject *object, Inkscape::XML::Document *doc, Inkscape::XML::Node *repr, guint flags);
-
-//    static gchar *sp_item_private_description(SPItem *item);
-//    static void sp_item_private_snappoints(SPItem const *item, std::vector<Inkscape::SnapCandidatePoint> &p, Inkscape::SnapPreferences const *snapprefs);
-
-=======
->>>>>>> 50ee0508
     static SPItemView *sp_item_view_new_prepend(SPItemView *list, SPItem *item, unsigned flags, unsigned key, Inkscape::DrawingItem *arenaitem);
     static void clip_ref_changed(SPObject *old_clip, SPObject *clip, SPItem *item);
     static void mask_ref_changed(SPObject *old_clip, SPObject *clip, SPItem *item);
@@ -256,38 +242,7 @@
 public:
     SPObjectClass parent_class;
 
-//    /** BBox union in given coordinate system */
-//    Geom::OptRect (* bbox) (SPItem const *item, Geom::Affine const &transform, SPItem::BBoxType type);
-//
-//    /** Printing method. Assumes ctm is set to item affine matrix */
-//    /* \todo Think about it, and maybe implement generic export method instead (Lauris) */
-//    void (* print) (SPItem *item, SPPrintContext *ctx);
-//
-//    /** Give short description of item (for status display) */
-//    gchar * (* description) (SPItem * item);
-//
-//    Inkscape::DrawingItem * (* show) (SPItem *item, Inkscape::Drawing &drawing, unsigned int key, unsigned int flags);
-//    void (* hide) (SPItem *item, unsigned int key);
-//
-//    /** Write to an iterator the points that should be considered for snapping
-//     * as the item's `nodes'.
-//     */
-//    void (* snappoints) (SPItem const *item, std::vector<Inkscape::SnapCandidatePoint> &p, Inkscape::SnapPreferences const *snapprefs);
-//
-//    /** Apply the transform optimally, and return any residual transformation */
-//    Geom::Affine (* set_transform)(SPItem *item, Geom::Affine const &transform);
-//
-//    /** Convert the item to guidelines */
-//    void (* convert_to_guides)(SPItem *item);
-//
-//    /** Emit event, if applicable */
-//    gint (* event) (SPItem *item, SPEvent *event);
-
-<<<<<<< HEAD
 	private:
-	static SPObjectClass *static_parent_class;
-	static void sp_item_class_init(SPItemClass *klass);
-
 	friend class SPItem;
 	friend class CItem;
 };
@@ -316,10 +271,6 @@
 
 protected:
 	SPItem* spitem;
-=======
-private:
-    friend class SPItem;
->>>>>>> 50ee0508
 };
 
 
