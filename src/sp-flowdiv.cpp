--- conflicted
+++ resolved
@@ -14,58 +14,16 @@
 #include "sp-string.h"
 #include "document.h"
 
-static void sp_flowdiv_release (SPObject *object);
-static Inkscape::XML::Node *sp_flowdiv_write (SPObject *object, Inkscape::XML::Document *doc, Inkscape::XML::Node *repr, guint flags);
-static void sp_flowdiv_update (SPObject *object, SPCtx *ctx, unsigned int flags);
-static void sp_flowdiv_modified (SPObject *object, guint flags);
-static void sp_flowdiv_build (SPObject *object, SPDocument *doc, Inkscape::XML::Node *repr);
-static void sp_flowdiv_set (SPObject *object, unsigned int key, const gchar *value);
-
-static void sp_flowtspan_release (SPObject *object);
-static Inkscape::XML::Node *sp_flowtspan_write (SPObject *object, Inkscape::XML::Document *doc, Inkscape::XML::Node *repr, guint flags);
-static void sp_flowtspan_update (SPObject *object, SPCtx *ctx, unsigned int flags);
-static void sp_flowtspan_modified (SPObject *object, guint flags);
-static void sp_flowtspan_build (SPObject *object, SPDocument *doc, Inkscape::XML::Node *repr);
-static void sp_flowtspan_set (SPObject *object, unsigned int key, const gchar *value);
-
-static void sp_flowpara_release (SPObject *object);
-static Inkscape::XML::Node *sp_flowpara_write (SPObject *object, Inkscape::XML::Document *doc, Inkscape::XML::Node *repr, guint flags);
-static void sp_flowpara_update (SPObject *object, SPCtx *ctx, unsigned int flags);
-static void sp_flowpara_modified (SPObject *object, guint flags);
-static void sp_flowpara_build (SPObject *object, SPDocument *doc, Inkscape::XML::Node *repr);
-static void sp_flowpara_set (SPObject *object, unsigned int key, const gchar *value);
-
-static void sp_flowline_release (SPObject *object);
-static Inkscape::XML::Node *sp_flowline_write (SPObject *object, Inkscape::XML::Document *doc, Inkscape::XML::Node *repr, guint flags);
-static void sp_flowline_modified (SPObject *object, guint flags);
-
-static void sp_flowregionbreak_release (SPObject *object);
-static Inkscape::XML::Node *sp_flowregionbreak_write (SPObject *object, Inkscape::XML::Document *doc, Inkscape::XML::Node *repr, guint flags);
-static void sp_flowregionbreak_modified (SPObject *object, guint flags);
+static void sp_flowdiv_init (SPFlowdiv *group);
+static void sp_flowtspan_init (SPFlowtspan *group);
+static void sp_flowpara_init (SPFlowpara *group);
+static void sp_flowline_init (SPFlowline *group);
+static void sp_flowregionbreak_init (SPFlowregionbreak *group);
 
 G_DEFINE_TYPE(SPFlowdiv, sp_flowdiv, SP_TYPE_ITEM);
 
 static void sp_flowdiv_class_init(SPFlowdivClass *klass)
 {
-    SPObjectClass *sp_object_class = reinterpret_cast<SPObjectClass *>(klass);
-
-<<<<<<< HEAD
-    flowdiv_parent_class = reinterpret_cast<SPItemClass *>(g_type_class_ref(SP_TYPE_ITEM));
-
-    //sp_object_class->build = sp_flowdiv_build;
-//    sp_object_class->set = sp_flowdiv_set;
-//    sp_object_class->release = sp_flowdiv_release;
-//    sp_object_class->write = sp_flowdiv_write;
-//    sp_object_class->update = sp_flowdiv_update;
-//    sp_object_class->modified = sp_flowdiv_modified;
-=======
-    sp_object_class->build = sp_flowdiv_build;
-    sp_object_class->set = sp_flowdiv_set;
-    sp_object_class->release = sp_flowdiv_release;
-    sp_object_class->write = sp_flowdiv_write;
-    sp_object_class->update = sp_flowdiv_update;
-    sp_object_class->modified = sp_flowdiv_modified;
->>>>>>> 50ee0508
 }
 
 CFlowdiv::CFlowdiv(SPFlowdiv* flowdiv) : CItem(flowdiv) {
@@ -78,6 +36,8 @@
 static void sp_flowdiv_init(SPFlowdiv *group)
 {
 	group->cflowdiv = new CFlowdiv(group);
+
+	delete group->citem;
 	group->citem = group->cflowdiv;
 	group->cobject = group->cflowdiv;
 }
@@ -86,30 +46,13 @@
 	CItem::onRelease();
 }
 
-// CPPIFY: remove
-static void sp_flowdiv_release(SPObject *object)
-{
-<<<<<<< HEAD
-	((SPFlowdiv*)object)->cflowdiv->onRelease();
-=======
-    if (reinterpret_cast<SPObjectClass *>(sp_flowdiv_parent_class)->release) {
-        reinterpret_cast<SPObjectClass *>(sp_flowdiv_parent_class)->release(object);
-    }
->>>>>>> 50ee0508
-}
 
 void CFlowdiv::onUpdate(SPCtx *ctx, unsigned int flags) {
 	SPFlowdiv* object = this->spflowdiv;
     SPItemCtx *ictx = reinterpret_cast<SPItemCtx *>(ctx);
     SPItemCtx cctx = *ictx;
 
-<<<<<<< HEAD
     CItem::onUpdate(ctx, flags);
-=======
-    if (reinterpret_cast<SPObjectClass *>(sp_flowdiv_parent_class)->update) {
-        reinterpret_cast<SPObjectClass *>(sp_flowdiv_parent_class)->update(object, ctx, flags);
-    }
->>>>>>> 50ee0508
 
     if (flags & SP_OBJECT_MODIFIED_FLAG) {
         flags |= SP_OBJECT_PARENT_MODIFIED_FLAG;
@@ -139,22 +82,10 @@
     }
 }
 
-// CPPIFY: remove
-static void sp_flowdiv_update(SPObject *object, SPCtx *ctx, unsigned int flags)
-{
-<<<<<<< HEAD
-	((SPFlowdiv*)object)->cflowdiv->onUpdate(ctx, flags);
-}
-
 void CFlowdiv::onModified(unsigned int flags) {
 	SPFlowdiv* object = this->spflowdiv;
 
     CItem::onModified(flags);
-=======
-    if (reinterpret_cast<SPObjectClass *>(sp_flowdiv_parent_class)->modified) {
-        reinterpret_cast<SPObjectClass *>(sp_flowdiv_parent_class)->modified(object, flags);
-    }
->>>>>>> 50ee0508
 
     if (flags & SP_OBJECT_MODIFIED_FLAG) {
         flags |= SP_OBJECT_PARENT_MODIFIED_FLAG;
@@ -177,11 +108,6 @@
     }
 }
 
-// CPPIFY: remove
-static void sp_flowdiv_modified(SPObject *object, guint flags)
-{
-	((SPFlowdiv*)object)->cflowdiv->onModified(flags);
-}
 
 void CFlowdiv::onBuild(SPDocument *doc, Inkscape::XML::Node *repr) {
 	SPFlowdiv* object = this->spflowdiv;
@@ -191,33 +117,10 @@
 	CItem::onBuild(doc, repr);
 }
 
-// CPPIFY: remove
-static void sp_flowdiv_build(SPObject *object, SPDocument *doc, Inkscape::XML::Node *repr)
-{
-    ((SPFlowdiv*)object)->cflowdiv->onBuild(doc, repr);
-}
-
-<<<<<<< HEAD
 void CFlowdiv::onSet(unsigned int key, const gchar* value) {
 	CItem::onSet(key, value);
-=======
-    if (reinterpret_cast<SPObjectClass *>(sp_flowdiv_parent_class)->build) {
-        reinterpret_cast<SPObjectClass *>(sp_flowdiv_parent_class)->build(object, doc, repr);
-    }
->>>>>>> 50ee0508
-}
-
-// CPPIFY: remove
-static void sp_flowdiv_set(SPObject *object, unsigned int key, const gchar *value)
-{
-<<<<<<< HEAD
-    ((SPFlowdiv*)object)->cflowdiv->onSet(key, value);
-=======
-    if (reinterpret_cast<SPObjectClass *>(sp_flowdiv_parent_class)->set) {
-        reinterpret_cast<SPObjectClass *>(sp_flowdiv_parent_class)->set(object, key, value);
-    }
->>>>>>> 50ee0508
-}
+}
+
 
 Inkscape::XML::Node* CFlowdiv::onWrite(Inkscape::XML::Document *xml_doc, Inkscape::XML::Node *repr, guint flags) {
 	SPFlowdiv* object = this->spflowdiv;
@@ -257,21 +160,9 @@
         }
     }
 
-<<<<<<< HEAD
     CItem::onWrite(xml_doc, repr, flags);
-=======
-    if (((SPObjectClass *) (sp_flowdiv_parent_class))->write) {
-        ((SPObjectClass *) (sp_flowdiv_parent_class))->write(object, xml_doc, repr, flags);
-    }
->>>>>>> 50ee0508
 
     return repr;
-}
-
-// CPPIFY: remove
-static Inkscape::XML::Node *sp_flowdiv_write(SPObject *object, Inkscape::XML::Document *xml_doc, Inkscape::XML::Node *repr, guint flags)
-{
-	return ((SPFlowdiv*)object)->cflowdiv->onWrite(xml_doc, repr, flags);
 }
 
 
@@ -282,29 +173,10 @@
 
 static void sp_flowtspan_class_init(SPFlowtspanClass *klass)
 {
-    SPObjectClass *sp_object_class = reinterpret_cast<SPObjectClass *>(klass);
-
-<<<<<<< HEAD
-    flowtspan_parent_class = reinterpret_cast<SPItemClass *>(g_type_class_ref(SP_TYPE_ITEM));
-
-    //sp_object_class->build = sp_flowtspan_build;
-//    sp_object_class->set = sp_flowtspan_set;
-//    sp_object_class->release = sp_flowtspan_release;
-//    sp_object_class->write = sp_flowtspan_write;
-//    sp_object_class->update = sp_flowtspan_update;
-//    sp_object_class->modified = sp_flowtspan_modified;
 }
 
 CFlowtspan::CFlowtspan(SPFlowtspan* flowtspan) : CItem(flowtspan) {
 	this->spflowtspan = flowtspan;
-=======
-    sp_object_class->build = sp_flowtspan_build;
-    sp_object_class->set = sp_flowtspan_set;
-    sp_object_class->release = sp_flowtspan_release;
-    sp_object_class->write = sp_flowtspan_write;
-    sp_object_class->update = sp_flowtspan_update;
-    sp_object_class->modified = sp_flowtspan_modified;
->>>>>>> 50ee0508
 }
 
 CFlowtspan::~CFlowtspan() {
@@ -313,6 +185,8 @@
 static void sp_flowtspan_init(SPFlowtspan *group)
 {
 	group->cflowtspan = new CFlowtspan(group);
+
+	delete group->citem;
 	group->citem = group->cflowtspan;
 	group->cobject = group->cflowtspan;
 }
@@ -321,31 +195,13 @@
 	CItem::onRelease();
 }
 
-// CPPIFY: remove
-static void sp_flowtspan_release(SPObject *object)
-{
-<<<<<<< HEAD
-    ((SPFlowtspan*)object)->cflowtspan->onRelease();
-=======
-    if (reinterpret_cast<SPObjectClass *>(sp_flowtspan_parent_class)->release) {
-        reinterpret_cast<SPObjectClass *>(sp_flowtspan_parent_class)->release(object);
-    }
->>>>>>> 50ee0508
-}
-
 void CFlowtspan::onUpdate(SPCtx *ctx, unsigned int flags) {
 	SPFlowtspan* object = this->spflowtspan;
 
     SPItemCtx *ictx = reinterpret_cast<SPItemCtx *>(ctx);
     SPItemCtx cctx = *ictx;
 
-<<<<<<< HEAD
     CItem::onUpdate(ctx, flags);
-=======
-    if (reinterpret_cast<SPObjectClass *>(sp_flowtspan_parent_class)->update) {
-        reinterpret_cast<SPObjectClass *>(sp_flowtspan_parent_class)->update(object, ctx, flags);
-    }
->>>>>>> 50ee0508
 
     if (flags & SP_OBJECT_MODIFIED_FLAG) {
         flags |= SP_OBJECT_PARENT_MODIFIED_FLAG;
@@ -375,22 +231,10 @@
     }
 }
 
-// CPPIFY: remove
-static void sp_flowtspan_update(SPObject *object, SPCtx *ctx, unsigned int flags)
-{
-<<<<<<< HEAD
-	((SPFlowtspan*)object)->cflowtspan->onUpdate(ctx, flags);
-}
-
 void CFlowtspan::onModified(unsigned int flags) {
 	SPFlowtspan* object = this->spflowtspan;
 
     CItem::onModified(flags);
-=======
-    if (reinterpret_cast<SPObjectClass *>(sp_flowtspan_parent_class)->modified) {
-        reinterpret_cast<SPObjectClass *>(sp_flowtspan_parent_class)->modified(object, flags);
-    }
->>>>>>> 50ee0508
 
     if (flags & SP_OBJECT_MODIFIED_FLAG) {
         flags |= SP_OBJECT_PARENT_MODIFIED_FLAG;
@@ -413,43 +257,14 @@
     }
 }
 
-// CPPIFY: remove
-static void sp_flowtspan_modified(SPObject *object, guint flags)
-{
-	((SPFlowtspan*)object)->cflowtspan->onModified(flags);
-}
 
 void CFlowtspan::onBuild(SPDocument *doc, Inkscape::XML::Node *repr)
 {
 	CItem::onBuild(doc, repr);
-}
-
-// CPPIFY: remove
-static void sp_flowtspan_build(SPObject *object, SPDocument *doc, Inkscape::XML::Node *repr)
-{
-<<<<<<< HEAD
-    ((SPFlowtspan*)object)->cflowtspan->onBuild(doc, repr);
 }
 
 void CFlowtspan::onSet(unsigned int key, const gchar* value) {
 	CItem::onSet(key, value);
-=======
-    if (reinterpret_cast<SPObjectClass *>(sp_flowtspan_parent_class)->build) {
-        reinterpret_cast<SPObjectClass *>(sp_flowtspan_parent_class)->build(object, doc, repr);
-    }
->>>>>>> 50ee0508
-}
-
-// CPPIFY: remove
-static void sp_flowtspan_set(SPObject *object, unsigned int key, const gchar *value)
-{
-<<<<<<< HEAD
-    ((SPFlowtspan*)object)->cflowtspan->onSet(key, value);
-=======
-    if (reinterpret_cast<SPObjectClass *>(sp_flowtspan_parent_class)->set) {
-        reinterpret_cast<SPObjectClass *>(sp_flowtspan_parent_class)->set(object, key, value);
-    }
->>>>>>> 50ee0508
 }
 
 Inkscape::XML::Node *CFlowtspan::onWrite(Inkscape::XML::Document *xml_doc, Inkscape::XML::Node *repr, guint flags)
@@ -491,22 +306,11 @@
         }
     }
 
-<<<<<<< HEAD
     CItem::onWrite(xml_doc, repr, flags);
-=======
-    if (((SPObjectClass *) (sp_flowtspan_parent_class))->write) {
-        ((SPObjectClass *) (sp_flowtspan_parent_class))->write(object, xml_doc, repr, flags);
-    }
->>>>>>> 50ee0508
 
     return repr;
 }
 
-// CPPIFY: remove
-static Inkscape::XML::Node *sp_flowtspan_write(SPObject *object, Inkscape::XML::Document *xml_doc, Inkscape::XML::Node *repr, guint flags)
-{
-	return ((SPFlowtspan*)object)->cflowtspan->onWrite(xml_doc, repr, flags);
-}
 
 
 
@@ -517,25 +321,6 @@
 
 static void sp_flowpara_class_init(SPFlowparaClass *klass)
 {
-    SPObjectClass *sp_object_class = reinterpret_cast<SPObjectClass *>(klass);
-
-<<<<<<< HEAD
-    flowpara_parent_class = reinterpret_cast<SPItemClass *>(g_type_class_ref(SP_TYPE_ITEM));
-
-    //sp_object_class->build = sp_flowpara_build;
-//    sp_object_class->set = sp_flowpara_set;
-//    sp_object_class->release = sp_flowpara_release;
-//    sp_object_class->write = sp_flowpara_write;
-//    sp_object_class->update = sp_flowpara_update;
-//    sp_object_class->modified = sp_flowpara_modified;
-=======
-    sp_object_class->build = sp_flowpara_build;
-    sp_object_class->set = sp_flowpara_set;
-    sp_object_class->release = sp_flowpara_release;
-    sp_object_class->write = sp_flowpara_write;
-    sp_object_class->update = sp_flowpara_update;
-    sp_object_class->modified = sp_flowpara_modified;
->>>>>>> 50ee0508
 }
 
 CFlowpara::CFlowpara(SPFlowpara* flowpara) : CItem(flowpara) {
@@ -548,6 +333,8 @@
 static void sp_flowpara_init (SPFlowpara *group)
 {
 	group->cflowpara = new CFlowpara(group);
+
+	delete group->citem;
 	group->citem = group->cflowpara;
 	group->cobject = group->cflowpara;
 }
@@ -556,17 +343,6 @@
 	CItem::onRelease();
 }
 
-// CPPIFY: remove
-static void sp_flowpara_release(SPObject *object)
-{
-<<<<<<< HEAD
-    ((SPFlowpara*)object)->cflowpara->onRelease();
-=======
-    if (reinterpret_cast<SPObjectClass *>(sp_flowpara_parent_class)->release) {
-        reinterpret_cast<SPObjectClass *>(sp_flowpara_parent_class)->release(object);
-    }
->>>>>>> 50ee0508
-}
 
 void CFlowpara::onUpdate(SPCtx *ctx, unsigned int flags)
 {
@@ -575,13 +351,7 @@
     SPItemCtx *ictx = reinterpret_cast<SPItemCtx *>(ctx);
     SPItemCtx cctx = *ictx;
 
-<<<<<<< HEAD
     CItem::onUpdate(ctx, flags);
-=======
-    if (reinterpret_cast<SPObjectClass *>(sp_flowpara_parent_class)->update) {
-        reinterpret_cast<SPObjectClass *>(sp_flowpara_parent_class)->update(object, ctx, flags);
-    }
->>>>>>> 50ee0508
 
     if (flags & SP_OBJECT_MODIFIED_FLAG) {
         flags |= SP_OBJECT_PARENT_MODIFIED_FLAG;
@@ -611,22 +381,10 @@
     }
 }
 
-// CPPIFY: remove
-static void sp_flowpara_update(SPObject *object, SPCtx *ctx, unsigned int flags)
-{
-<<<<<<< HEAD
-	((SPFlowpara*)object)->cflowpara->onUpdate(ctx, flags);
-}
-
 void CFlowpara::onModified(unsigned int flags) {
 	SPFlowpara* object = this->spflowpara;
 
     CItem::onModified(flags);
-=======
-    if (reinterpret_cast<SPObjectClass *>(sp_flowpara_parent_class)->modified) {
-        reinterpret_cast<SPObjectClass *>(sp_flowpara_parent_class)->modified(object, flags);
-    }
->>>>>>> 50ee0508
 
     if (flags & SP_OBJECT_MODIFIED_FLAG) {
         flags |= SP_OBJECT_PARENT_MODIFIED_FLAG;
@@ -649,43 +407,14 @@
     }
 }
 
-// CPPIFY: remove
-static void sp_flowpara_modified(SPObject *object, guint flags)
-{
-	((SPFlowpara*)object)->cflowpara->onModified(flags);
-}
 
 void CFlowpara::onBuild(SPDocument *doc, Inkscape::XML::Node *repr)
 {
 	CItem::onBuild(doc, repr);
-}
-
-// CPPIFY: remove
-static void sp_flowpara_build(SPObject *object, SPDocument *doc, Inkscape::XML::Node *repr)
-{
-<<<<<<< HEAD
-    ((SPFlowpara*)object)->cflowpara->onBuild(doc, repr);
-=======
-    if (reinterpret_cast<SPObjectClass *>(sp_flowpara_parent_class)->build) {
-        reinterpret_cast<SPObjectClass *>(sp_flowpara_parent_class)->build(object, doc, repr);
-    }
->>>>>>> 50ee0508
 }
 
 void CFlowpara::onSet(unsigned int key, const gchar* value) {
 	CItem::onSet(key, value);
-}
-
-// CPPIFY: remove
-static void sp_flowpara_set(SPObject *object, unsigned int key, const gchar *value)
-{
-<<<<<<< HEAD
-    ((SPFlowpara*)object)->cflowpara->onSet(key, value);
-=======
-    if (reinterpret_cast<SPObjectClass *>(sp_flowpara_parent_class)->set) {
-        reinterpret_cast<SPObjectClass *>(sp_flowpara_parent_class)->set(object, key, value);
-    }
->>>>>>> 50ee0508
 }
 
 Inkscape::XML::Node *CFlowpara::onWrite(Inkscape::XML::Document *xml_doc, Inkscape::XML::Node *repr, guint flags)
@@ -725,22 +454,11 @@
         }
     }
 
-<<<<<<< HEAD
     CItem::onWrite(xml_doc, repr, flags);
-=======
-    if (((SPObjectClass *) (sp_flowpara_parent_class))->write) {
-        ((SPObjectClass *) (sp_flowpara_parent_class))->write(object, xml_doc, repr, flags);
-    }
->>>>>>> 50ee0508
 
     return repr;
 }
 
-// CPPIFY: remove
-static Inkscape::XML::Node *sp_flowpara_write(SPObject *object, Inkscape::XML::Document *xml_doc, Inkscape::XML::Node *repr, guint flags)
-{
-	return ((SPFlowpara*)object)->cflowpara->onWrite(xml_doc, repr, flags);
-}
 
 /*
  *
@@ -749,19 +467,6 @@
 
 static void sp_flowline_class_init(SPFlowlineClass *klass)
 {
-    SPObjectClass *sp_object_class = reinterpret_cast<SPObjectClass *>(klass);
-
-<<<<<<< HEAD
-    flowline_parent_class = reinterpret_cast<SPObjectClass *>(g_type_class_ref(SP_TYPE_OBJECT));
-
-//    sp_object_class->release = sp_flowline_release;
-//    sp_object_class->write = sp_flowline_write;
-//    sp_object_class->modified = sp_flowline_modified;
-=======
-    sp_object_class->release = sp_flowline_release;
-    sp_object_class->write = sp_flowline_write;
-    sp_object_class->modified = sp_flowline_modified;
->>>>>>> 50ee0508
 }
 
 CFlowline::CFlowline(SPFlowline* flowline) : CObject(flowline) {
@@ -774,6 +479,8 @@
 static void sp_flowline_init(SPFlowline *group)
 {
 	group->cflowline = new CFlowline(group);
+
+	delete group->cobject;
 	group->cobject = group->cflowline;
 }
 
@@ -781,17 +488,6 @@
 	CObject::onRelease();
 }
 
-// CPPIFY: remove
-static void sp_flowline_release(SPObject *object)
-{
-<<<<<<< HEAD
-    ((SPFlowline*)object)->cflowline->onRelease();
-=======
-    if (reinterpret_cast<SPObjectClass *>(sp_flowline_parent_class)->release) {
-        reinterpret_cast<SPObjectClass *>(sp_flowline_parent_class)->release(object);
-    }
->>>>>>> 50ee0508
-}
 
 void CFlowline::onModified(unsigned int flags) {
 	CObject::onModified(flags);
@@ -802,23 +498,6 @@
 	flags &= SP_OBJECT_MODIFIED_CASCADE;
 }
 
-// CPPIFY: remove
-static void sp_flowline_modified(SPObject *object, guint flags)
-{
-<<<<<<< HEAD
-	((SPFlowline*)object)->cflowline->onModified(flags);
-=======
-    if (reinterpret_cast<SPObjectClass *>(sp_flowline_parent_class)->modified) {
-        reinterpret_cast<SPObjectClass *>(sp_flowline_parent_class)->modified(object, flags);
-    }
-
-    if (flags & SP_OBJECT_MODIFIED_FLAG) {
-        flags |= SP_OBJECT_PARENT_MODIFIED_FLAG;
-    }
-    flags &= SP_OBJECT_MODIFIED_CASCADE;
->>>>>>> 50ee0508
-}
-
 Inkscape::XML::Node *CFlowline::onWrite(Inkscape::XML::Document *xml_doc, Inkscape::XML::Node *repr, guint flags)
 {
     if ( flags & SP_OBJECT_WRITE_BUILD ) {
@@ -828,22 +507,11 @@
     } else {
     }
 
-<<<<<<< HEAD
     CObject::onWrite(xml_doc, repr, flags);
-=======
-    if (reinterpret_cast<SPObjectClass *>(sp_flowline_parent_class)->write) {
-        reinterpret_cast<SPObjectClass *>(sp_flowline_parent_class)->write(object, xml_doc, repr, flags);
-    }
->>>>>>> 50ee0508
 
     return repr;
 }
 
-// CPPIFY: remove
-static Inkscape::XML::Node *sp_flowline_write(SPObject *object, Inkscape::XML::Document *xml_doc, Inkscape::XML::Node *repr, guint flags)
-{
-	return ((SPFlowline*)object)->cflowline->onWrite(xml_doc, repr, flags);
-}
 
 /*
  *
@@ -852,19 +520,6 @@
 
 static void sp_flowregionbreak_class_init(SPFlowregionbreakClass *klass)
 {
-    SPObjectClass *sp_object_class = reinterpret_cast<SPObjectClass *>(klass);
-
-<<<<<<< HEAD
-    flowregionbreak_parent_class = reinterpret_cast<SPObjectClass *>(g_type_class_ref(SP_TYPE_OBJECT));
-
-//    sp_object_class->release = sp_flowregionbreak_release;
-//    sp_object_class->write = sp_flowregionbreak_write;
-//    sp_object_class->modified = sp_flowregionbreak_modified;
-=======
-    sp_object_class->release = sp_flowregionbreak_release;
-    sp_object_class->write = sp_flowregionbreak_write;
-    sp_object_class->modified = sp_flowregionbreak_modified;
->>>>>>> 50ee0508
 }
 
 CFlowregionbreak::CFlowregionbreak(SPFlowregionbreak* flowregionbreak) : CObject(flowregionbreak) {
@@ -877,23 +532,13 @@
 static void sp_flowregionbreak_init(SPFlowregionbreak *group)
 {
 	group->cflowregionbreak = new CFlowregionbreak(group);
+
+	delete group->cobject;
 	group->cobject = group->cflowregionbreak;
 }
 
 void CFlowregionbreak::onRelease() {
 	CObject::onRelease();
-}
-
-// CPPIFY: remove
-static void sp_flowregionbreak_release(SPObject *object)
-{
-<<<<<<< HEAD
-    ((SPFlowregionbreak*)object)->cflowregionbreak->onRelease();
-=======
-    if (reinterpret_cast<SPObjectClass *>(sp_flowregionbreak_parent_class)->release) {
-        reinterpret_cast<SPObjectClass *>(sp_flowregionbreak_parent_class)->release(object);
-    }
->>>>>>> 50ee0508
 }
 
 void CFlowregionbreak::onModified(unsigned int flags) {
@@ -905,23 +550,6 @@
 	flags &= SP_OBJECT_MODIFIED_CASCADE;
 }
 
-// CPPIFY: remove
-static void sp_flowregionbreak_modified(SPObject *object, guint flags)
-{
-<<<<<<< HEAD
-    ((SPFlowregionbreak*)object)->cflowregionbreak->onModified(flags);
-=======
-    if (reinterpret_cast<SPObjectClass *>(sp_flowregionbreak_parent_class)->modified) {
-        reinterpret_cast<SPObjectClass *>(sp_flowregionbreak_parent_class)->modified(object, flags);
-    }
-
-    if (flags & SP_OBJECT_MODIFIED_FLAG) {
-        flags |= SP_OBJECT_PARENT_MODIFIED_FLAG;
-    }
-    flags &= SP_OBJECT_MODIFIED_CASCADE;
->>>>>>> 50ee0508
-}
-
 Inkscape::XML::Node *CFlowregionbreak::onWrite(Inkscape::XML::Document *xml_doc, Inkscape::XML::Node *repr, guint flags)
 {
     if ( flags & SP_OBJECT_WRITE_BUILD ) {
@@ -931,22 +559,11 @@
     } else {
     }
 
-<<<<<<< HEAD
     CObject::onWrite(xml_doc, repr, flags);
-=======
-    if (reinterpret_cast<SPObjectClass *>(sp_flowregionbreak_parent_class)->write) {
-        reinterpret_cast<SPObjectClass *>(sp_flowregionbreak_parent_class)->write(object, xml_doc, repr, flags);
-    }
->>>>>>> 50ee0508
 
     return repr;
 }
 
-// CPPIFY: remove
-static Inkscape::XML::Node *sp_flowregionbreak_write(SPObject *object, Inkscape::XML::Document *xml_doc, Inkscape::XML::Node *repr, guint flags)
-{
-	return ((SPFlowregionbreak*)object)->cflowregionbreak->onWrite(xml_doc, repr, flags);
-}
 
 /*
   Local Variables:
