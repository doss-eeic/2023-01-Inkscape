--- conflicted
+++ resolved
@@ -117,11 +117,7 @@
 
     for ( SPObject *ochild = this->firstChild() ; ochild ; ochild = ochild->getNext() ) {
         if ( flags || ( ochild->uflags & SP_OBJECT_MODIFIED_FLAG )) {
-<<<<<<< HEAD
         	ochild->updateDisplay(ctx, flags);
-=======
-        ochild->updateDisplay(ctx, flags);
->>>>>>> 4e5d0831
         }
     }
 }
@@ -230,26 +226,14 @@
 #####################################################*/
 void   refresh_textpath_source(SPTextPath* offset);
 
-<<<<<<< HEAD
 SPTextPath::SPTextPath() : SPItem() {
     //new (&this->attributes) TextTagAttributes;
-=======
-G_DEFINE_TYPE(SPTextPath, sp_textpath, SP_TYPE_ITEM);
-
-static void sp_textpath_class_init(SPTextPathClass *classname)
-{
-    GObjectClass  *gobject_class   = G_OBJECT_CLASS(classname);
-    SPObjectClass *sp_object_class = SP_OBJECT_CLASS(classname);
-
-    gobject_class->finalize = sp_textpath_finalize;
->>>>>>> 4e5d0831
 
     this->startOffset._set = false;
     this->originalPath = NULL;
     this->isUpdating=false;
 
     // set up the uri reference
-<<<<<<< HEAD
     this->sourcePath = new SPUsePath(this);
     this->sourcePath->user_unlink = sp_textpath_to_text;
 }
@@ -266,41 +250,6 @@
     this->readAttr( "rotate" );
     this->readAttr( "startOffset" );
     this->readAttr( "xlink:href" );
-=======
-    textpath->sourcePath = new SPUsePath(textpath);
-    textpath->sourcePath->user_unlink = sp_textpath_to_text;
-}
-
-static void sp_textpath_finalize(GObject *obj)
-{
-    SPTextPath *textpath = static_cast<SPTextPath *>(obj);
-
-    delete textpath->sourcePath;
-}
-
-static void sp_textpath_release(SPObject *object)
-{
-    SPTextPath *textpath = SP_TEXTPATH(object);
-
-    textpath->attributes.~TextTagAttributes();
-
-    if (textpath->originalPath) delete textpath->originalPath;
-    textpath->originalPath = NULL;
-
-    if ((SP_OBJECT_CLASS(sp_textpath_parent_class))->release)
-        (SP_OBJECT_CLASS(sp_textpath_parent_class))->release(object);
-}
-
-static void sp_textpath_build(SPObject *object, SPDocument *doc, Inkscape::XML::Node *repr)
-{
-    object->readAttr( "x" );
-    object->readAttr( "y" );
-    object->readAttr( "dx" );
-    object->readAttr( "dy" );
-    object->readAttr( "rotate" );
-    object->readAttr( "startOffset" );
-    object->readAttr( "xlink:href" );
->>>>>>> 4e5d0831
 
     bool  no_content = true;
 
@@ -321,14 +270,8 @@
     SPItem::build(doc, repr);
 }
 
-<<<<<<< HEAD
 void SPTextPath::release() {
     //this->attributes.~TextTagAttributes();
-=======
-static void sp_textpath_set(SPObject *object, unsigned key, gchar const *value)
-{
-    SPTextPath *textpath = SP_TEXTPATH(object);
->>>>>>> 4e5d0831
 
     if (this->originalPath) {
     	delete this->originalPath;
@@ -406,16 +349,8 @@
     }
 }
 
-<<<<<<< HEAD
 void SPTextPath::modified(unsigned int flags) {
 //    SPItem::onModified(flags);
-=======
-static void sp_textpath_modified(SPObject *object, unsigned flags)
-{
-    if ((SP_OBJECT_CLASS(sp_textpath_parent_class))->modified) {
-        (SP_OBJECT_CLASS(sp_textpath_parent_class))->modified(object, flags);
-    }
->>>>>>> 4e5d0831
 
     if (flags & SP_OBJECT_MODIFIED_FLAG) {
         flags |= SP_OBJECT_PARENT_MODIFIED_FLAG;
@@ -435,21 +370,12 @@
         repr = xml_doc->createElement("svg:textPath");
     }
 
-<<<<<<< HEAD
     this->attributes.writeTo(repr);
     if (this->startOffset._set) {
         if (this->startOffset.unit == SVGLength::PERCENT) {
 	        Inkscape::SVGOStringStream os;
             os << (this->startOffset.computed * 100.0) << "%";
             this->getRepr()->setAttribute("startOffset", os.str().c_str());
-=======
-    textpath->attributes.writeTo(repr);
-    if (textpath->startOffset._set) {
-        if (textpath->startOffset.unit == SVGLength::PERCENT) {
-            Inkscape::SVGOStringStream os;
-            os << (textpath->startOffset.computed * 100.0) << "%";
-            textpath->getRepr()->setAttribute("startOffset", os.str().c_str());
->>>>>>> 4e5d0831
         } else {
             /* FIXME: This logic looks rather undesirable if e.g. startOffset is to be
                in ems. */
@@ -507,15 +433,10 @@
 {
     if (tp && tp->sourcePath) {
         SPItem *refobj = tp->sourcePath->getObject();
-<<<<<<< HEAD
 
         if (SP_IS_ITEM(refobj)) {
-            return (SPItem *) refobj;
-        }
-=======
-        if (SP_IS_ITEM(refobj))
             return refobj;
->>>>>>> 4e5d0831
+        }
     }
     return NULL;
 }
