--- conflicted
+++ resolved
@@ -11,40 +11,25 @@
  * Released under GNU GPL, read the file 'COPYING' for more information
  */
 
-<<<<<<< HEAD
 #ifndef SEEN_INKSCAPE_SP_IMAGE_H
 #define SEEN_INKSCAPE_SP_IMAGE_H
-=======
-#define SP_IMAGE(obj) (dynamic_cast<SPImage*>((SPObject*)obj))
-#define SP_IS_IMAGE(obj) (dynamic_cast<const SPImage*>((SPObject*)obj) != NULL)
-
-/* SPImage */
->>>>>>> 7d61a9ad
 
 #include <gdk-pixbuf/gdk-pixbuf.h>
 #include <glibmm/ustring.h>
 #include "svg/svg-length.h"
 #include "sp-item.h"
 
-#define SP_TYPE_IMAGE (sp_image_get_type ())
-#define SP_IMAGE(obj) (G_TYPE_CHECK_INSTANCE_CAST ((obj), SP_TYPE_IMAGE, SPImage))
-#define SP_IMAGE_CLASS(klass) (G_TYPE_CHECK_CLASS_CAST ((klass), SP_TYPE_IMAGE, SPImageClass))
-#define SP_IS_IMAGE(obj) (G_TYPE_CHECK_INSTANCE_TYPE ((obj), SP_TYPE_IMAGE))
-#define SP_IS_IMAGE_CLASS(klass) (G_TYPE_CHECK_CLASS_TYPE ((klass), SP_TYPE_IMAGE))
+#define SP_IMAGE(obj) (dynamic_cast<SPImage*>((SPObject*)obj))
+#define SP_IS_IMAGE(obj) (dynamic_cast<const SPImage*>((SPObject*)obj) != NULL)
 
 #define SP_IMAGE_HREF_MODIFIED_FLAG SP_OBJECT_USER_MODIFIED_FLAG_A
 
-<<<<<<< HEAD
 namespace Inkscape { class Pixbuf; }
-
-struct SPImage : public SPItem {
-=======
 class SPImage : public SPItem {
 public:
-	SPImage();
-	virtual ~SPImage();
+    SPImage();
+    virtual ~SPImage();
 
->>>>>>> 7d61a9ad
     SVGLength x;
     SVGLength y;
     SVGLength width;
@@ -68,26 +53,19 @@
     gchar *color_profile;
 #endif // defined(HAVE_LIBLCMS1) || defined(HAVE_LIBLCMS2)
 
-<<<<<<< HEAD
     Inkscape::Pixbuf *pixbuf;
-};
-=======
-    GdkPixbuf *pixbuf;
-    gchar *pixPath;
-    time_t lastMod;
->>>>>>> 7d61a9ad
 
-	virtual void build(SPDocument *document, Inkscape::XML::Node *repr);
-	virtual void release();
-	virtual void set(unsigned int key, gchar const* value);
-	virtual void update(SPCtx *ctx, guint flags);
-	virtual Inkscape::XML::Node* write(Inkscape::XML::Document *xml_doc, Inkscape::XML::Node *repr, guint flags);
-	virtual void modified(unsigned int flags);
+    virtual void build(SPDocument *document, Inkscape::XML::Node *repr);
+    virtual void release();
+    virtual void set(unsigned int key, gchar const* value);
+    virtual void update(SPCtx *ctx, guint flags);
+    virtual Inkscape::XML::Node* write(Inkscape::XML::Document *xml_doc, Inkscape::XML::Node *repr, guint flags);
+    virtual void modified(unsigned int flags);
 
-	virtual Geom::OptRect bbox(Geom::Affine const &transform, SPItem::BBoxType type);
-	virtual void print(SPPrintContext *ctx);
-	virtual gchar* description();
-	virtual Inkscape::DrawingItem* show(Inkscape::Drawing &drawing, unsigned int key, unsigned int flags);
+    virtual Geom::OptRect bbox(Geom::Affine const &transform, SPItem::BBoxType type);
+    virtual void print(SPPrintContext *ctx);
+    virtual gchar* description();
+    virtual Inkscape::DrawingItem* show(Inkscape::Drawing &drawing, unsigned int key, unsigned int flags);
     virtual void snappoints(std::vector<Inkscape::SnapCandidatePoint> &p, Inkscape::SnapPreferences const *snapprefs);
     virtual Geom::Affine set_transform(Geom::Affine const &transform);
 };
