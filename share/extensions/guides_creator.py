#!/usr/bin/env python
'''
Guides Creator v2.31 (05/07/2009)
http://code.google.com/p/inkscape-guides-creator/

Copyright (C) 2008 Jonas Termeau - jonas.termeau **AT** gmail.com

Thanks to:

Bernard Gray - bernard.gray **AT** gmail.com (python helping)
Jamie Heames (english translation issues)
~suv (bug report in v2.3)
http://www.gutenberg.eu.org/publications/ (9x9 margins settings)

## This basic extension allows you to automatically draw guides in inkscape.

This program is free software; you can redistribute it and/or modify
it under the terms of the GNU General Public License as published by
the Free Software Foundation; version 2 of the License.

This program is distributed in the hope that it will be useful,
but WITHOUT ANY WARRANTY; without even the implied warranty of
MERCHANTABILITY or FITNESS FOR A PARTICULAR PURPOSE.  See the
GNU General Public License for more details.

You should have received a copy of the GNU General Public License
along with this program; if not, write to the Free Software
Foundation, Inc., 59 Temple Place, Suite 330, Boston, MA  02111-1307  USA
'''

# Inspired by hello_world turorial by Blackhex and Rubikcube
# (http://wiki.inkscape.org/wiki/index.php/PythonEffectTutorial)

# Making an .INX file : http://wiki.inkscape.org/wiki/index.php/MakingAnINX
# see also http://codespeak.net/lxml/dev/tutorial.html#namespaces for XML namespaces manipulation

# # # # # # # #
# TODO:  See http://code.google.com/p/inkscape-guides-creator/wiki/Roadmap
# # # # # # # #
 

# # # extension's begining # # #

# These two lines are only needed if you don't put the script directly into
# the installation directory
import sys
sys.path.append('/usr/share/inkscape/extensions')

from xml.etree import ElementTree as ET
<<<<<<< HEAD
# for golden number formulae
=======

# for golden number formula and diagonal guides
>>>>>>> ca902665
from math import sqrt
from math import cos
from math import sin

# We will use the inkex module with the predefined Effect base class.
import inkex
from simplestyle import *

# for localized debugging output
inkex.localize()

def printDebug(string):
        inkex.errormsg(_(str(string)))

def drawVerticalGuides(division,w,h,edges,parent,vertical_shift=0):
        if (division > 0): 
                if (edges):
                        var = 1
                else:
                        var = 0

                for v in range(0,division-1+2*var):
                        # setting up the guide's attributes (id is generated automatically)
                        position = str(round((w / division) + (v - var) * (w / division) + vertical_shift,4)) + ",0"
                        orientation = str(round(h,4)) + ",0"
                        
                        createGuide(position,orientation,parent)                

def drawHorizontalGuides(division,w,h,edges,parent,horizontal_shift=0):
        if (division > 0):
                if (edges):
                        var = 1
                else:
                        var = 0

                for x in range(0,division-1+2*var):
                        # setting up the guide's attributes (id is generated automatically)
                        position = "0," + str(round((h / division) + (x - var) * (h / division) + horizontal_shift,4))
                        orientation = "0," + str(round(w,4))

                        createGuide(position,orientation,parent)

def createGuide(position,orientation,parent):
        # Create a sodipodi:guide node
        # (look into inkex's namespaces to find 'sodipodi' value in order to make a "sodipodi:guide" tag)
        # see NSS array in file inkex.py for the other namespaces
        inkex.etree.SubElement(parent,'{http://sodipodi.sourceforge.net/DTD/sodipodi-0.dtd}guide',{'position':position,'orientation':orientation})

def getVerticalDivisionsFromPreset(preset):
        # take a "string1;string2" preset
        # and return "string1"
        str_array = preset.split(';')
        result = int(str_array[0])

        return result

def getHorizontalDivisionsFromPreset(preset):
        # take a "string1;string2" preset
        # and return "string2"
        str_array = preset.split(';')
        result = int(str_array[1])

        return result

def deleteAllGuides(document):
        # getting the parent's tag of the guides
        nv = document.xpath('/svg:svg/sodipodi:namedview',namespaces=inkex.NSS)[0]

        # getting all the guides
        children = document.xpath('/svg:svg/sodipodi:namedview/sodipodi:guide',namespaces=inkex.NSS)

        # removing each guides
        for element in children:
                nv.remove(element)

class Guides_Creator(inkex.Effect):
        
        def __init__(self):
                """
                Constructor.
                Defines options of the script.
                """
                # Call the base class constructor.
                inkex.Effect.__init__(self)

                # Define option for the tab.
		self.OptionParser.add_option("--tab",
                        action="store",type="string",
                        dest="tab", default="regular_guides",
                        help="")

                # Define string option "--preset" with default value 'custom'.
                self.OptionParser.add_option('--guides_preset',
                        action = 'store',type = 'string',
                        dest = 'guides_preset',default = 'custom',
                        help = 'Preset')

                # Define string option "--vertical_guides" with default value '0'.
                self.OptionParser.add_option('--vertical_guides',
                        action = 'store',type = 'string',
                        dest = 'vertical_guides',default = 0,
                        help = 'Vertical guides each:')

                # Define string option "--horizontal_guides" with default value '0'.
                self.OptionParser.add_option('--horizontal_guides',
                        action = 'store',type = 'string',
                        dest = 'horizontal_guides',default = 0,
                        help = 'Horizontal guides each:')

                # Define boolean option "--start_from_edges" with default value False.
                self.OptionParser.add_option('--start_from_edges',
                        action = 'store',type = 'inkbool',
                        dest = 'start_from_edges',default = False,
                        help = 'Start from edges')

                # Define boolean option "--delete_existing_guides" with default value False.
                self.OptionParser.add_option('--delete_existing_guides',
                        action = 'store',type = 'inkbool',
                        dest = 'delete_existing_guides',default = False,
                        help = 'Delete existing guides')

                # Define boolean option "--upper_left_corner" with default value False.
                self.OptionParser.add_option('--ul',
                        action = 'store',type = 'inkbool',
                        dest = 'ul',default = False,
                        help = 'Upper left corner')

                # Define boolean option "--upper_right_corner" with default value False.
                self.OptionParser.add_option('--ur',
                        action = 'store',type = 'inkbool',
                        dest = 'ur',default = False,
                        help = 'Upper right corner')

                # Define boolean option "--lower_left_corner" with default value False.
                self.OptionParser.add_option('--ll',
                        action = 'store',type = 'inkbool',
                        dest = 'll',default = False,
                        help = 'Lower left corner')

                # Define boolean option "--upper_left_corner" with default value False.
                self.OptionParser.add_option('--lr',
                        action = 'store',type = 'inkbool',
                        dest = 'lr',default = False,
                        help = 'Lower right corner')

                # Define boolean option "--delete_existing_guides2" with default value False.
                self.OptionParser.add_option('--delete_existing_guides2',
                        action = 'store',type = 'inkbool',
                        dest = 'delete_existing_guides2',default = False,
                        help = 'Delete existing guides')

                # Define string option "--margins_preset" with default value 'custom'.
                self.OptionParser.add_option('--margins_preset',
                        action = 'store',type = 'string',
                        dest = 'margins_preset',default = 'custom',
                        help = 'Margins preset')

                # Define boolean option "--delete_existing_guides3" with default value False.
                self.OptionParser.add_option('--delete_existing_guides3',
                        action = 'store',type = 'inkbool',
                        dest = 'delete_existing_guides3',default = False,
                        help = 'Delete existing guides')

                # Define string option "--vertical_subdivisions" with default value '0'.
                self.OptionParser.add_option('--vertical_subdivisions',
                        action = 'store',type = 'string',
                        dest = 'vertical_subdivisions',default = 0,
                        help = 'Vertical subdivisions')

                # Define string option "--horizontal_subdivisions" with default value '0'.
                self.OptionParser.add_option('--horizontal_subdivisions',
                        action = 'store',type = 'string',
                        dest = 'horizontal_subdivisions',default = 0,
                        help = 'Horizontal subdivisions')

                # Define string option "--header_margin" with default value '6'.
                self.OptionParser.add_option('--header_margin',
                        action = 'store',type = 'string',
                        dest = 'header_margin',default = 6,
                        help = 'Header margin')

                # Define string option "--footer_margin" with default value '6'.
                self.OptionParser.add_option('--footer_margin',
                        action = 'store',type = 'string',
                        dest = 'footer_margin',default = 6,
                        help = 'Footer margin')

                # Define string option "--left_margin" with default value '6'.
                self.OptionParser.add_option('--left_margin',
                        action = 'store',type = 'string',
                        dest = 'left_margin',default = 6,
                        help = 'Left margin')

                # Define string option "--right_margin" with default value '6'.
                self.OptionParser.add_option('--right_margin',
                        action = 'store',type = 'string',
                        dest = 'right_margin',default = 6,
                        help = 'Right margin')

                # Define boolean option "--start_from_edges2" with default value False.
                self.OptionParser.add_option('--start_from_edges2',
                        action = 'store',type = 'inkbool',
                        dest = 'start_from_edges2',default = False,
                        help = 'Start from edges')
        
        def effect(self):

                # Get script's options value.

                tab = self.options.tab

                # first tab
                guides_preset = self.options.guides_preset
                h_division = int(self.options.horizontal_guides)
                v_division = int(self.options.vertical_guides)
                from_edges = self.options.start_from_edges
                delete_existing = self.options.delete_existing_guides

                # second tab
                upper_left = self.options.ul
                upper_right = self.options.ur
                lower_left = self.options.ll
                lower_right = self.options.lr
                delete_existing2 = self.options.delete_existing_guides2

                # third tab
                margins_preset = self.options.margins_preset
                header_margin = int(self.options.header_margin)
                footer_margin = int(self.options.footer_margin)
                left_margin = int(self.options.left_margin)
                right_margin = int(self.options.right_margin)
                h_subdiv = int(self.options.horizontal_subdivisions)
                v_subdiv = int(self.options.vertical_subdivisions)
                from_edges2 = self.options.start_from_edges2
                delete_existing3 = self.options.delete_existing_guides3

                # getting the main SVG document element (canvas)
                svg = self.document.getroot()

                # getting the width and height attributes of the canvas
                width  = inkex.unittouu(svg.get('width'))
                height = inkex.unittouu(svg.attrib['height'])

                # getting edges coordinates
                h_orientation = '0,' + str(round(width,4))
                v_orientation = str(round(height,4)) + ',0'

                # getting parent tag of the guides
                nv = self.document.xpath('/svg:svg/sodipodi:namedview',namespaces=inkex.NSS)[0]

                if (tab == "\"regular_guides\""):
                        
                        if (delete_existing):
                                deleteAllGuides(self.document)

                        if (guides_preset == 'custom'):

                                if ((v_division == 0) and (from_edges)):
                                        v_division = 1

                                if ((h_division == 0) and (from_edges)):
                                        h_division = 1

                                # creating vertical guides
                                drawVerticalGuides(v_division,width,height,from_edges,nv)
                                        
                                # creating horizontal guides
                                drawHorizontalGuides(h_division,width,height,from_edges,nv)

                        elif (guides_preset == 'golden'):

                                gold = (1 + sqrt(5)) / 2
                                
                                # horizontal golden guides
                                position1 = '0,' + str(height / gold)
                                position2 = '0,'+  str(height - (height / gold))

                                createGuide(position1,h_orientation,nv)
                                createGuide(position2,h_orientation,nv)

                                # vertical golden guides
                                position1 =  str(width / gold) + ',0'
                                position2 = str(width - (width / gold)) + ',0'

                                createGuide(position1,v_orientation,nv)
                                createGuide(position2,v_orientation,nv)

                                if (from_edges):
                                        # horizontal borders
                                        createGuide('0,' + str(height),h_orientation,nv)
                                        createGuide(str(height) + ',0',h_orientation,nv)

                                        # vertical borders
                                        createGuide('0,' + str(width),v_orientation,nv)
                                        createGuide(str(width) + ',0',v_orientation,nv)


                        else:

                                v_division = getVerticalDivisionsFromPreset(guides_preset)
                                h_division = getHorizontalDivisionsFromPreset(guides_preset)

                                drawVerticalGuides(v_division,width,height,from_edges,nv)
                                drawHorizontalGuides(h_division,width,height,from_edges,nv)

                elif (tab == "\"diagonal_guides\""):

                        if (delete_existing2):
                                deleteAllGuides(self.document)

                        # diagonal
                        angle = 45                        

                        # X axe
                        left = 0
                        right = width

                        # Y axe
                        down = 0
                        up = height

                        ul_corner = str(up) + ',' + str(left)
                        ur_corner = str(right) + ',' + str(up)
                        ll_corner = str(down) + ',' + str(left)
                        lr_corner = str(down) + ',' + str(right)

                        from_ul_to_lr = str(cos(angle)) + ',' + str(cos(angle))
                        from_ur_to_ll = str(-sin(angle)) + ',' + str(sin(angle))
                        from_ll_to_ur = str(-cos(angle)) + ',' + str(cos(angle))
                        from_lr_to_ul = str(-sin(angle)) + ',' + str(-sin(angle))

                        if (upper_left):
                                createGuide(ul_corner,from_ul_to_lr,nv)

                        if (upper_right):
                                createGuide(ur_corner,from_ur_to_ll,nv)

                        if (lower_left):
                                createGuide(ll_corner,from_ll_to_ur,nv)
                        if (lower_right):
                                createGuide(lr_corner,from_lr_to_ul,nv)

                elif (tab == "\"margins\""):

                        if (delete_existing3):
                                deleteAllGuides(self.document)

                        if (from_edges2):

                                        # horizontal borders
                                        createGuide('0,' + str(height),h_orientation,nv)
                                        createGuide(str(height) + ',0',h_orientation,nv)

                                        # vertical borders
                                        createGuide('0,' + str(width),v_orientation,nv)
                                        createGuide(str(width) + ',0',v_orientation,nv)

                        if (margins_preset == 'custom'):

                                y_header = height
                                y_footer = 0
                                x_left = 0
                                x_right = width

                                if (header_margin != 0):
                                        y_header = (height / header_margin) * (header_margin - 1)
                                        createGuide('0,' + str(y_header),h_orientation,nv)

                                if (footer_margin != 0):
                                        y_footer = height / footer_margin
                                        createGuide('0,' + str(y_footer),h_orientation,nv)

                                if (left_margin != 0):
                                        x_left = width / left_margin
                                        createGuide(str(x_left) + ',0',v_orientation,nv)

                                if (right_margin != 0):
                                        x_right = (width / right_margin) * (right_margin - 1)
                                        createGuide(str(x_right) + ',0',v_orientation,nv)
                                        
                        elif (margins_preset == 'book_left'):
                                        # 1/9th header
                                        y_header = (height / 9) * 8
                                        createGuide('0,' + str(y_header),h_orientation,nv)

                                        # 2/9th footer
                                        y_footer = (height / 9) * 2
                                        createGuide('0,' + str(y_footer),h_orientation,nv)

                                        # 2/9th left margin
                                        x_left = (width / 9) * 2
                                        createGuide(str(x_left) + ',0',v_orientation,nv)

                                        # 1/9th right margin
                                        x_right = (width / 9) * 8
                                        createGuide(str(x_right) + ',0',v_orientation,nv)

                        elif (margins_preset == 'book_right'):
                                        # 1/9th header
                                        y_header = (height / 9) * 8
                                        createGuide('0,' + str(y_header),h_orientation,nv)

                                        # 2/9th footer
                                        y_footer = (height / 9) * 2
                                        createGuide('0,' + str(y_footer),h_orientation,nv)

                                        # 2/9th left margin
                                        x_left = (width / 9)
                                        createGuide(str(x_left) + ',0',v_orientation,nv)

                                        # 1/9th right margin
                                        x_right = (width / 9) * 7
                                        createGuide(str(x_right) + ',0',v_orientation,nv)


                        # setting up properties of the rectangle created between guides
                        rectangle_height = y_header - y_footer
                        rectangle_width = x_right - x_left

                        if (h_subdiv != 0):
                                begin_from = y_footer

                                # creating horizontal guides
                                drawHorizontalGuides(h_subdiv,rectangle_width,rectangle_height,0,nv,begin_from)

                        if (v_subdiv != 0):
                                begin_from = x_left

                                # creating vertical guides
                                drawVerticalGuides(v_subdiv,rectangle_width,rectangle_height,0,nv,begin_from)
                         
# Create effect instance and apply it.
effect = Guides_Creator()
effect.affect()

## end of file guide_creator.py ##<|MERGE_RESOLUTION|>--- conflicted
+++ resolved
@@ -47,22 +47,26 @@
 sys.path.append('/usr/share/inkscape/extensions')
 
 from xml.etree import ElementTree as ET
-<<<<<<< HEAD
 # for golden number formulae
-=======
+from math import sqrt
+
+# We will use the inkex module with the predefined Effect base class.
+import inkex
+from simplestyle import *
+
+# for localized debugging output
+inkex.localize()
+
+from xml.etree import ElementTree as ET
 
 # for golden number formula and diagonal guides
->>>>>>> ca902665
 from math import sqrt
 from math import cos
 from math import sin
 
-# We will use the inkex module with the predefined Effect base class.
-import inkex
-from simplestyle import *
-
-# for localized debugging output
-inkex.localize()
+# for printing debugging output
+import gettext
+_ = gettext.gettext
 
 def printDebug(string):
         inkex.errormsg(_(str(string)))
